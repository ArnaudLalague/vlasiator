/*
 * This file is part of Vlasiator.
 * Copyright 2010-2016 Finnish Meteorological Institute
 *
 * For details of usage, see the COPYING file and read the "Rules of the Road"
 * at http://www.physics.helsinki.fi/vlasiator/
 *
 * This program is free software; you can redistribute it and/or modify
 * it under the terms of the GNU General Public License as published by
 * the Free Software Foundation; either version 2 of the License, or
 * (at your option) any later version.
 *
 * This program is distributed in the hope that it will be useful,
 * but WITHOUT ANY WARRANTY; without even the implied warranty of
 * MERCHANTABILITY or FITNESS FOR A PARTICULAR PURPOSE.  See the
 * GNU General Public License for more details.
 *
 * You should have received a copy of the GNU General Public License along
 * with this program; if not, write to the Free Software Foundation, Inc.,
 * 51 Franklin Street, Fifth Floor, Boston, MA 02110-1301 USA.
 */

#ifdef _OPENMP
   #include <omp.h>
#endif

#include "ldz_magnetic_field.hpp"

/*! \brief Low-level magnetic field propagation function.
 * 
 * Propagates the cell's face-averaged magnetic field components by
 * using Faraday's law on the face edges. Depending on the time order
 * of accuracy it is done in one stage or in two stages using the
 * intermediate E1 components for the first stage of the second-order
 * Runge-Kutta method and E for the other cases.
 * 
 *
 * \param perBGrid fsGrid holding the perturbed B quantities at runge-kutta t=0
 * \param perBDt2Grid fsGrid holding the perturbed B quantities at runge-kutta t=0.5
 * \param EGrid fsGrid holding the Electric field quantities at runge-kutta t=0
 * \param EDt2Grid fsGrid holding the Electric field quantities at runge-kutta t=0.5
 * \param i,j,k fsGrid cell coordinates for the current cell
 * \param dt Length of the time step
 * \param RKCase Element in the enum defining the Runge-Kutta method steps
 * \param doX If true, compute the x component (default true).
 * \param doY If true, compute the y component (default true).
 * \param doZ If true, compute the z component (default true).
 */
void propagateMagneticField(
   FsGrid< std::array<Real, fsgrids::bfield::N_BFIELD>, FS_STENCIL_WIDTH> & perBGrid,
   FsGrid< std::array<Real, fsgrids::bfield::N_BFIELD>, FS_STENCIL_WIDTH> & perBDt2Grid,
   FsGrid< std::array<Real, fsgrids::efield::N_EFIELD>, FS_STENCIL_WIDTH> & EGrid,
   FsGrid< std::array<Real, fsgrids::efield::N_EFIELD>, FS_STENCIL_WIDTH> & EDt2Grid,
   cint i,
   cint j,
   cint k,
   creal& dt,
   cint& RKCase,
   const bool doX, //=true (default)
   const bool doY, //=true (default)
   const bool doZ  //=true (default)
) {
   creal dx = perBGrid.DX;
   creal dy = perBGrid.DY;
   creal dz = perBGrid.DZ;
   
   std::array<Real, fsgrids::bfield::N_BFIELD> * perBGrid0 = perBGrid.get(i,j,k);
   std::array<Real, fsgrids::efield::N_EFIELD> * EGrid0;
   std::array<Real, fsgrids::efield::N_EFIELD> * EGrid1;
   std::array<Real, fsgrids::efield::N_EFIELD> * EGrid2;
   std::array<Real, fsgrids::bfield::N_BFIELD> * perBDt2Grid0;
   
   if (doX == true) {
      switch (RKCase) {
         case RK_ORDER1:
            EGrid0 = EGrid.get(i,j,k);
            EGrid1 = EGrid.get(i,j+1,k);
            EGrid2 = EGrid.get(i,j,k+1);
            perBGrid0->at(fsgrids::bfield::PERBX) += dt/dz*(EGrid2->at(fsgrids::efield::EY) - EGrid0->at(fsgrids::efield::EY)) + dt/dy*(EGrid0->at(fsgrids::efield::EZ) - EGrid1->at(fsgrids::efield::EZ));
            break;
            
         case RK_ORDER2_STEP1:
            perBDt2Grid0 = perBDt2Grid.get(i,j,k);
            EGrid0 = EGrid.get(i,j,k);
            EGrid1 = EGrid.get(i,j+1,k);
            EGrid2 = EGrid.get(i,j,k+1);
            perBDt2Grid0->at(fsgrids::bfield::PERBX) = perBGrid0->at(fsgrids::bfield::PERBX) + 0.5*dt*(1.0/dz*(EGrid2->at(fsgrids::efield::EY) - EGrid0->at(fsgrids::efield::EY)) + 1.0/dy*(EGrid0->at(fsgrids::efield::EZ) - EGrid1->at(fsgrids::efield::EZ)));
            break;
            
         case RK_ORDER2_STEP2:
            EGrid0 = EDt2Grid.get(i,j,k);
            EGrid1 = EDt2Grid.get(i,j+1,k);
            EGrid2 = EDt2Grid.get(i,j,k+1);
            perBGrid0->at(fsgrids::bfield::PERBX) += dt * (1.0/dz*(EGrid2->at(fsgrids::efield::EY) - EGrid0->at(fsgrids::efield::EY)) + 1.0/dy*(EGrid0->at(fsgrids::efield::EZ) - EGrid1->at(fsgrids::efield::EZ)));
            break;
            
         default:
            std::cerr << __FILE__ << ":" << __LINE__ << ":" << "Invalid RK case." << std::endl;
            abort();
      }
   }
   
   if (doY == true) {
      switch (RKCase) {
         case RK_ORDER1:
            EGrid0 = EGrid.get(i,j,k);
            EGrid1 = EGrid.get(i,j,k+1);
            EGrid2 = EGrid.get(i+1,j,k);
            perBGrid0->at(fsgrids::bfield::PERBY) += dt/dx*(EGrid2->at(fsgrids::efield::EZ) - EGrid0->at(fsgrids::efield::EZ)) + dt/dz*(EGrid0->at(fsgrids::efield::EX) - EGrid1->at(fsgrids::efield::EX));
            break;
         case RK_ORDER2_STEP1:
            perBDt2Grid0 = perBDt2Grid.get(i,j,k);
            EGrid0 = EGrid.get(i,j,k);
            EGrid1 = EGrid.get(i,j,k+1);
            EGrid2 = EGrid.get(i+1,j,k);
            perBDt2Grid0->at(fsgrids::bfield::PERBY) = perBGrid0->at(fsgrids::bfield::PERBY) + 0.5*dt*(1.0/dx*(EGrid2->at(fsgrids::efield::EZ) - EGrid0->at(fsgrids::efield::EZ)) + 1.0/dz*(EGrid0->at(fsgrids::efield::EX) - EGrid1->at(fsgrids::efield::EX)));
            break;
         case RK_ORDER2_STEP2:
            EGrid0 = EDt2Grid.get(i,j,k);
            EGrid1 = EDt2Grid.get(i,j,k+1);
            EGrid2 = EDt2Grid.get(i+1,j,k);
            perBGrid0->at(fsgrids::bfield::PERBY) += dt * (1.0/dx*(EGrid2->at(fsgrids::efield::EZ) - EGrid0->at(fsgrids::efield::EZ)) + 1.0/dz*(EGrid0->at(fsgrids::efield::EX) - EGrid1->at(fsgrids::efield::EX)));
            break;
         default:
            std::cerr << __FILE__ << ":" << __LINE__ << ":" << "Invalid RK case." << std::endl;
            abort();
      }
   }
   
   if (doZ == true) {
      switch (RKCase) {
         case RK_ORDER1:
            EGrid0 = EGrid.get(i,j,k);
            EGrid1 = EGrid.get(i+1,j,k);
            EGrid2 = EGrid.get(i,j+1,k);
            perBGrid0->at(fsgrids::bfield::PERBZ) += dt/dy*(EGrid2->at(fsgrids::efield::EX) - EGrid0->at(fsgrids::efield::EX)) + dt/dx*(EGrid0->at(fsgrids::efield::EY) - EGrid1->at(fsgrids::efield::EY));
            break;
         case RK_ORDER2_STEP1:
            perBDt2Grid0 = perBDt2Grid.get(i,j,k);
            EGrid0 = EGrid.get(i,j,k);
            EGrid1 = EGrid.get(i+1,j,k);
            EGrid2 = EGrid.get(i,j+1,k);
            perBDt2Grid0->at(fsgrids::bfield::PERBZ) = perBGrid0->at(fsgrids::bfield::PERBZ) + 0.5*dt*(1.0/dy*(EGrid2->at(fsgrids::efield::EX) - EGrid0->at(fsgrids::efield::EX)) + 1.0/dx*(EGrid0->at(fsgrids::efield::EY) - EGrid1->at(fsgrids::efield::EY)));
            break;
         case RK_ORDER2_STEP2:
            EGrid0 = EDt2Grid.get(i,j,k);
            EGrid1 = EDt2Grid.get(i+1,j,k);
            EGrid2 = EDt2Grid.get(i,j+1,k);
            perBGrid0->at(fsgrids::bfield::PERBZ) += dt  * (1.0/dy*(EGrid2->at(fsgrids::efield::EX) - EGrid0->at(fsgrids::efield::EX)) + 1.0/dx*(EGrid0->at(fsgrids::efield::EY) - EGrid1->at(fsgrids::efield::EY)));
            break;
         default:
            std::cerr << __FILE__ << ":" << __LINE__ << ":" << "Invalid RK case." << std::endl;
            abort();
      }
   }
}

/*! \brief Low-level magnetic field propagation function.
 * 
 * Propagates the magnetic field according to the system boundary conditions.
 * 
 * \param perBGrid fsGrid holding the perturbed B quantities at runge-kutta t=0
 * \param perBDt2Grid fsGrid holding the perturbed B quantities at runge-kutta t=0.5
 * \param EGrid fsGrid holding the Electric field quantities at runge-kutta t=0
 * \param EDt2Grid fsGrid holding the Electric field quantities at runge-kutta t=0.5
 * \param technicalGrid fsGrid holding technical information (such as boundary types)
 * \param i,j,k fsGrid cell coordinates for the current cell
 * \param sysBoundaries System boundary conditions existing
 * \param dt Length of the time step
 * \param RKCase Element in the enum defining the Runge-Kutta method steps
 * 
 * \sa propagateMagneticFieldSimple propagateMagneticField
 */
void propagateSysBoundaryMagneticField(
   FsGrid< std::array<Real, fsgrids::bfield::N_BFIELD>, FS_STENCIL_WIDTH> & perBGrid,
   FsGrid< std::array<Real, fsgrids::bfield::N_BFIELD>, FS_STENCIL_WIDTH> & perBDt2Grid,
   FsGrid< std::array<Real, fsgrids::efield::N_EFIELD>, FS_STENCIL_WIDTH> & EGrid,
   FsGrid< std::array<Real, fsgrids::efield::N_EFIELD>, FS_STENCIL_WIDTH> & EDt2Grid,
   FsGrid< fsgrids::technical, FS_STENCIL_WIDTH> & technicalGrid,
   cint i,
   cint j,
   cint k,
   SysBoundary& sysBoundaries,
   creal& dt,
   cint& RKCase,
   cuint component
) {
   if (RKCase == RK_ORDER1 || RKCase == RK_ORDER2_STEP2) {
      perBGrid.get(i,j,k)->at(fsgrids::bfield::PERBX + component) = sysBoundaries.getSysBoundary(technicalGrid.get(i,j,k)->sysBoundaryFlag)->fieldSolverBoundaryCondMagneticField(perBGrid, technicalGrid, i, j, k, dt, component);
   } else {
      perBDt2Grid.get(i,j,k)->at(fsgrids::bfield::PERBX + component) = sysBoundaries.getSysBoundary(technicalGrid.get(i,j,k)->sysBoundaryFlag)->fieldSolverBoundaryCondMagneticField(perBDt2Grid, technicalGrid, i, j, k, dt, component);
   }
}

/*! \brief High-level magnetic field propagation function.
 * 
 * Propagates the magnetic field and applies the field boundary conditions defined in project.h where needed.
 * 
 * \param perBGrid fsGrid holding the perturbed B quantities at runge-kutta t=0
 * \param perBDt2Grid fsGrid holding the perturbed B quantities at runge-kutta t=0.5
 * \param EGrid fsGrid holding the Electric field quantities at runge-kutta t=0
 * \param EDt2Grid fsGrid holding the Electric field quantities at runge-kutta t=0.5
 * \param technicalGrid fsGrid holding technical information (such as boundary types)
 * \param sysBoundaries System boundary conditions existing
 * \param dt Length of the time step
 * \param RKCase Element in the enum defining the Runge-Kutta method steps
 * 
 * \sa propagateMagneticField propagateSysBoundaryMagneticField
 */
void propagateMagneticFieldSimple(
   FsGrid< std::array<Real, fsgrids::bfield::N_BFIELD>, FS_STENCIL_WIDTH> & perBGrid,
   FsGrid< std::array<Real, fsgrids::bfield::N_BFIELD>, FS_STENCIL_WIDTH> & perBDt2Grid,
   FsGrid< std::array<Real, fsgrids::efield::N_EFIELD>, FS_STENCIL_WIDTH> & EGrid,
   FsGrid< std::array<Real, fsgrids::efield::N_EFIELD>, FS_STENCIL_WIDTH> & EDt2Grid,
   FsGrid< fsgrids::technical, FS_STENCIL_WIDTH> & technicalGrid,
   SysBoundary& sysBoundaries,
   creal& dt,
   cint& RKCase
) {
   int timer;
   //const std::array<int, 3> gridDims = technicalGrid.getLocalSize();
   const int* gridDims = &technicalGrid.getLocalSize()[0];
   const size_t N_cells = gridDims[0]*gridDims[1]*gridDims[2];
   
   phiprof::Timer propagateBTimer {"Propagate magnetic field"};
   
   phiprof::Timer computeTimer {"Compute cells"};
   #pragma omp parallel for collapse(3) schedule(dynamic,1)
   for (int k=0; k<gridDims[2]; k++) {
      for (int j=0; j<gridDims[1]; j++) {
         for (int i=0; i<gridDims[0]; i++) {
            cuint bitfield = technicalGrid.get(i,j,k)->SOLVE;
            propagateMagneticField(perBGrid, perBDt2Grid, EGrid, EDt2Grid, i, j, k, dt, RKCase, ((bitfield & compute::BX) == compute::BX), ((bitfield & compute::BY) == compute::BY), ((bitfield & compute::BZ) == compute::BZ));
         }
      }
   }
   
   //phiprof::stop("propagate not sysbound",localCells.size(),"Spatial Cells");
   computeTimer.stop(N_cells,"Spatial Cells");
   
   //This communication is needed for boundary conditions, in practice almost all
   //of the communication is going to be redone in calculateDerivativesSimple
   //TODO: do not transfer if there are no field boundaryconditions
   phiprof::Timer mpiTimer {"MPI", {"MPI"}};
   if (RKCase == RK_ORDER1 || RKCase == RK_ORDER2_STEP2) {
      // Exchange PERBX,PERBY,PERBZ with neighbours
      perBGrid.updateGhostCells();
   } else { // RKCase == RK_ORDER2_STEP1
      // Exchange PERBX_DT2,PERBY_DT2,PERBZ_DT2 with neighbours
      perBDt2Grid.updateGhostCells();
   }
   
   mpiTimer.stop();
   
   // Propagate B on system boundary/process inner cells
   phiprof::Timer sysBoundaryTimer {"Compute system boundary cells"};
   // L1 pass
   #pragma omp parallel for collapse(3)
   for (int k=0; k<gridDims[2]; k++) {
      for (int j=0; j<gridDims[1]; j++) {
         for (int i=0; i<gridDims[0]; i++) {
            cuint bitfield = technicalGrid.get(i,j,k)->SOLVE;
            // L1 pass
            if (technicalGrid.get(i,j,k)->sysBoundaryLayer == 1) {
               if ((bitfield & compute::BX) != compute::BX) {
                  propagateSysBoundaryMagneticField(perBGrid, perBDt2Grid, EGrid, EDt2Grid, technicalGrid, i, j, k, sysBoundaries, dt, RKCase, 0);
               }
               if ((bitfield & compute::BY) != compute::BY) {
                  propagateSysBoundaryMagneticField(perBGrid, perBDt2Grid, EGrid, EDt2Grid, technicalGrid, i, j, k, sysBoundaries, dt, RKCase, 1);
               }
               if ((bitfield & compute::BZ) != compute::BZ) {
                  propagateSysBoundaryMagneticField(perBGrid, perBDt2Grid, EGrid, EDt2Grid, technicalGrid, i, j, k, sysBoundaries, dt, RKCase, 2);
               }
            }
         }
      }
   }
   sysBoundaryTimer.stop();
   
   mpiTimer.start();
   if (RKCase == RK_ORDER1 || RKCase == RK_ORDER2_STEP2) {
      // Exchange PERBX,PERBY,PERBZ with neighbours
      perBGrid.updateGhostCells();
   } else { // RKCase == RK_ORDER2_STEP1
      // Exchange PERBX_DT2,PERBY_DT2,PERBZ_DT2 with neighbours
      perBDt2Grid.updateGhostCells();
   }
   mpiTimer.stop();

   sysBoundaryTimer.start();
   // L2 pass
   #pragma omp parallel for collapse(3)
   for (int k=0; k<gridDims[2]; k++) {
      for (int j=0; j<gridDims[1]; j++) {
         for (int i=0; i<gridDims[0]; i++) {
            if(technicalGrid.get(i,j,k)->sysBoundaryFlag != sysboundarytype::NOT_SYSBOUNDARY &&
               technicalGrid.get(i,j,k)->sysBoundaryLayer == 2
            ) {
               for (uint component = 0; component < 3; component++) {
                  propagateSysBoundaryMagneticField(perBGrid, perBDt2Grid, EGrid, EDt2Grid, technicalGrid, i, j, k, sysBoundaries, dt, RKCase, component);
               }
            }
         }
      }
   }
<<<<<<< HEAD
   sysBoundaryTimer.stop(N_cells,"Spatial Cells");

   // Projection of magnetic field to normal of boundary, if necessary
   sysBoundaryTimer.start();
   #pragma omp parallel for collapse(3)
   for (int k=0; k<gridDims[2]; k++) {
      for (int j=0; j<gridDims[1]; j++) {
         for (int i=0; i<gridDims[0]; i++) {
            if (technicalGrid.get(i,j,k)->sysBoundaryFlag != sysboundarytype::NOT_SYSBOUNDARY &&
                ((technicalGrid.get(i,j,k)->sysBoundaryLayer == 2) ||
                 (technicalGrid.get(i,j,k)->sysBoundaryLayer == 1))
               ) {
               SysBoundaryMagneticFieldProjection(perBGrid, perBDt2Grid, technicalGrid, i, j, k, sysBoundaries, RKCase);
            }
         }
      }
   }
   sysBoundaryTimer.stop(N_cells,"Spatial Cells");
=======
   phiprof::stop(timer,N_cells,"Spatial Cells");
>>>>>>> f889439e
   
   propagateBTimer.stop(N_cells,"Spatial Cells");
}<|MERGE_RESOLUTION|>--- conflicted
+++ resolved
@@ -303,28 +303,5 @@
          }
       }
    }
-<<<<<<< HEAD
    sysBoundaryTimer.stop(N_cells,"Spatial Cells");
-
-   // Projection of magnetic field to normal of boundary, if necessary
-   sysBoundaryTimer.start();
-   #pragma omp parallel for collapse(3)
-   for (int k=0; k<gridDims[2]; k++) {
-      for (int j=0; j<gridDims[1]; j++) {
-         for (int i=0; i<gridDims[0]; i++) {
-            if (technicalGrid.get(i,j,k)->sysBoundaryFlag != sysboundarytype::NOT_SYSBOUNDARY &&
-                ((technicalGrid.get(i,j,k)->sysBoundaryLayer == 2) ||
-                 (technicalGrid.get(i,j,k)->sysBoundaryLayer == 1))
-               ) {
-               SysBoundaryMagneticFieldProjection(perBGrid, perBDt2Grid, technicalGrid, i, j, k, sysBoundaries, RKCase);
-            }
-         }
-      }
-   }
-   sysBoundaryTimer.stop(N_cells,"Spatial Cells");
-=======
-   phiprof::stop(timer,N_cells,"Spatial Cells");
->>>>>>> f889439e
-   
-   propagateBTimer.stop(N_cells,"Spatial Cells");
 }