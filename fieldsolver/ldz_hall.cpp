/*
This file is part of Vlasiator.

Copyright 2015 Finnish Meteorological Institute

*/

#include "fs_common.h"
#include "fs_cache.h"
#include "ldz_hall.hpp"

#ifndef NDEBUG
   #define DEBUG_FSOLVER
#endif

using namespace std;

// X
/*! \brief Low-level Hall component computation
 * 
 * Hall term computation following Balsara reconstruction, edge-averaged.
 * 
 * \param pC Reconstruction coefficients
 * \param BGBY Background By
 * \param BGBZ Background Bz
 * \param dx Cell dx
 * \param dy Cell dy
 * \param dz Cell dz
 * 
 * \sa calculateEdgeHallTermXComponents
 * 
 */
template<typename REAL> inline
REAL JXBX_000_100(
   const REAL* const pC,
   creal BGBY,
   creal BGBZ,
   creal dx,
   creal dy,
   creal dz
) {
   using namespace Rec;
   return -(pC[a_zz]*BGBZ)/dz+(pC[a_z]*BGBZ)/dz-(pC[a_yz]*BGBZ)/(2*dz)-(pC[c_xzz]*BGBZ)/(6*dx)+(pC[c_xz]*BGBZ)/(2*dx)-(pC[c_xyz]*BGBZ)/(4*dx)+(pC[c_xy]*BGBZ)/(2*dx)-(pC[c_x]*BGBZ)/dx-(pC[a_yz]*BGBY)/(2*dy)-(pC[a_yy]*BGBY)/dy+(pC[a_y]*BGBY)/dy+(pC[b_xz]*BGBY)/(2*dx)-(pC[b_xyz]*BGBY)/(4*dx)-(pC[b_xyy]*BGBY)/(6*dx)+(pC[b_xy]*BGBY)/(2*dx)-(pC[b_x]*BGBY)/dx-(pC[a_zz]*pC[c_zz])/(6*dz)+(pC[a_z]*pC[c_zz])/(6*dz)-
     (pC[a_yz]*pC[c_zz])/(12*dz)+(pC[a_zz]*pC[c_z])/(2*dz)-(pC[a_z]*pC[c_z])/(2*dz)+(pC[a_yz]*pC[c_z])/(4*dz)-(pC[a_zz]*pC[c_yz])/(4*dz)+(pC[a_z]*pC[c_yz])/(4*dz)-(pC[a_yz]*pC[c_yz])/(8*dz)+(pC[a_zz]*pC[c_y])/(2*dz)-(pC[a_z]*pC[c_y])/(2*dz)+(pC[a_yz]*pC[c_y])/(4*dz)+(pC[a_xzz]*pC[c_xz])/(24*dz)-(pC[a_xz]*pC[c_xz])/(24*dz)+(pC[a_xyz]*pC[c_xz])/(48*dz)-(pC[a_xzz]*pC[c_x])/(12*dz)+(pC[a_xz]*pC[c_x])/(12*dz)-(pC[a_xyz]*pC[c_x])/(24*dz)-(pC[a_zz]*pC[c_0])/dz+(pC[a_z]*pC[c_0])/dz-(pC[a_yz]*pC[c_0])/(2*dz)+(pC[a_yz]*pC[b_z])/(4*dy)+
     (pC[a_yy]*pC[b_z])/(2*dy)-(pC[a_y]*pC[b_z])/(2*dy)-(pC[a_yz]*pC[b_yz])/(8*dy)-(pC[a_yy]*pC[b_yz])/(4*dy)+(pC[a_y]*pC[b_yz])/(4*dy)-(pC[a_yz]*pC[b_yy])/(12*dy)-(pC[a_yy]*pC[b_yy])/(6*dy)+(pC[a_y]*pC[b_yy])/(6*dy)+(pC[a_yz]*pC[b_y])/(4*dy)+(pC[a_yy]*pC[b_y])/(2*dy)-(pC[a_y]*pC[b_y])/(2*dy)+(pC[a_xyz]*pC[b_xy])/(48*dy)+(pC[a_xyy]*pC[b_xy])/(24*dy)-(pC[a_xy]*pC[b_xy])/(24*dy)-(pC[a_xyz]*pC[b_x])/(24*dy)-(pC[a_xyy]*pC[b_x])/(12*dy)+(pC[a_xy]*pC[b_x])/(12*dy)-(pC[a_yz]*pC[b_0])/(2*dy)-(pC[a_yy]*pC[b_0])/dy+(pC[a_y]*pC[b_0])/dy-
     (pC[c_xzz]*pC[c_zz])/(36*dx)+(pC[c_xz]*pC[c_zz])/(12*dx)-(pC[c_xyz]*pC[c_zz])/(24*dx)+(pC[c_xy]*pC[c_zz])/(12*dx)-(pC[c_x]*pC[c_zz])/(6*dx)+(pC[c_xzz]*pC[c_z])/(12*dx)-(pC[c_xz]*pC[c_z])/(4*dx)+(pC[c_xyz]*pC[c_z])/(8*dx)-(pC[c_xy]*pC[c_z])/(4*dx)+(pC[c_x]*pC[c_z])/(2*dx)-(pC[c_xzz]*pC[c_yz])/(24*dx)+(pC[c_xz]*pC[c_yz])/(8*dx)-(pC[c_xyz]*pC[c_yz])/(16*dx)+(pC[c_xy]*pC[c_yz])/(8*dx)-(pC[c_x]*pC[c_yz])/(4*dx)+(pC[c_xzz]*pC[c_y])/(12*dx)-(pC[c_xz]*pC[c_y])/(4*dx)+(pC[c_xyz]*pC[c_y])/(8*dx)-(pC[c_xy]*pC[c_y])/(4*dx)+(pC[c_x]*pC[c_y])/(2*dx)-
     (pC[c_0]*pC[c_xzz])/(6*dx)-(pC[c_xxz]*pC[c_xz])/(24*dx)+(pC[c_xx]*pC[c_xz])/(12*dx)+(pC[c_0]*pC[c_xz])/(2*dx)-(pC[c_0]*pC[c_xyz])/(4*dx)+(pC[c_0]*pC[c_xy])/(2*dx)+(pC[c_x]*pC[c_xxz])/(12*dx)-(pC[c_x]*pC[c_xx])/(6*dx)-(pC[c_0]*pC[c_x])/dx-(pC[b_xz]*pC[b_z])/(4*dx)+(pC[b_xyz]*pC[b_z])/(8*dx)+(pC[b_xyy]*pC[b_z])/(12*dx)-(pC[b_xy]*pC[b_z])/(4*dx)+(pC[b_x]*pC[b_z])/(2*dx)+(pC[b_xz]*pC[b_yz])/(8*dx)-(pC[b_xyz]*pC[b_yz])/(16*dx)-(pC[b_xyy]*pC[b_yz])/(24*dx)+(pC[b_xy]*pC[b_yz])/(8*dx)-(pC[b_x]*pC[b_yz])/(4*dx)+(pC[b_xz]*pC[b_yy])/(12*dx)-
     (pC[b_xyz]*pC[b_yy])/(24*dx)-(pC[b_xyy]*pC[b_yy])/(36*dx)+(pC[b_xy]*pC[b_yy])/(12*dx)-(pC[b_x]*pC[b_yy])/(6*dx)-(pC[b_xz]*pC[b_y])/(4*dx)+(pC[b_xyz]*pC[b_y])/(8*dx)+(pC[b_xyy]*pC[b_y])/(12*dx)-(pC[b_xy]*pC[b_y])/(4*dx)+(pC[b_x]*pC[b_y])/(2*dx)+(pC[b_0]*pC[b_xz])/(2*dx)-(pC[b_0]*pC[b_xyz])/(4*dx)-(pC[b_0]*pC[b_xyy])/(6*dx)-(pC[b_xxy]*pC[b_xy])/(24*dx)+(pC[b_xx]*pC[b_xy])/(12*dx)+(pC[b_0]*pC[b_xy])/(2*dx)+(pC[b_x]*pC[b_xxy])/(12*dx)-(pC[b_x]*pC[b_xx])/(6*dx)-(pC[b_0]*pC[b_x])/dx;
}

/*! \brief Low-level Hall component computation
 * 
 * Hall term computation following Balsara reconstruction, edge-averaged.
 * 
 * \param pC Reconstruction coefficients
 * \param BGBY Background By
 * \param BGBZ Background Bz
 * \param dx Cell dx
 * \param dy Cell dy
 * \param dz Cell dz
 * 
 * \sa calculateEdgeHallTermXComponents
 * 
 */
template<typename REAL> inline
REAL JXBX_010_110(
   const REAL* const pC,
   creal BGBY,
   creal BGBZ,
   creal dx,
   creal dy,
   creal dz
) {
   using namespace Rec;
   return -(pC[a_zz]*BGBZ)/dz+(pC[a_z]*BGBZ)/dz+(pC[a_yz]*BGBZ)/(2*dz)-(pC[c_xzz]*BGBZ)/(6*dx)+(pC[c_xz]*BGBZ)/(2*dx)+(pC[c_xyz]*BGBZ)/(4*dx)-(pC[c_xy]*BGBZ)/(2*dx)-(pC[c_x]*BGBZ)/dx-(pC[a_yz]*BGBY)/(2*dy)+(pC[a_yy]*BGBY)/dy+(pC[a_y]*BGBY)/dy+(pC[b_xz]*BGBY)/(2*dx)+(pC[b_xyz]*BGBY)/(4*dx)-(pC[b_xyy]*BGBY)/(6*dx)-(pC[b_xy]*BGBY)/(2*dx)-(pC[b_x]*BGBY)/dx-(pC[a_zz]*pC[c_zz])/(6*dz)+(pC[a_z]*pC[c_zz])/(6*dz)+
   (pC[a_yz]*pC[c_zz])/(12*dz)+(pC[a_zz]*pC[c_z])/(2*dz)-(pC[a_z]*pC[c_z])/(2*dz)-(pC[a_yz]*pC[c_z])/(4*dz)+(pC[a_zz]*pC[c_yz])/(4*dz)-(pC[a_z]*pC[c_yz])/(4*dz)-(pC[a_yz]*pC[c_yz])/(8*dz)-(pC[a_zz]*pC[c_y])/(2*dz)+(pC[a_z]*pC[c_y])/(2*dz)+(pC[a_yz]*pC[c_y])/(4*dz)+(pC[a_xzz]*pC[c_xz])/(24*dz)-(pC[a_xz]*pC[c_xz])/(24*dz)-(pC[a_xyz]*pC[c_xz])/(48*dz)-(pC[a_xzz]*pC[c_x])/(12*dz)+(pC[a_xz]*pC[c_x])/(12*dz)+(pC[a_xyz]*pC[c_x])/(24*dz)-(pC[a_zz]*pC[c_0])/dz+(pC[a_z]*pC[c_0])/dz+(pC[a_yz]*pC[c_0])/(2*dz)+(pC[a_yz]*pC[b_z])/(4*dy)-
   (pC[a_yy]*pC[b_z])/(2*dy)-(pC[a_y]*pC[b_z])/(2*dy)+(pC[a_yz]*pC[b_yz])/(8*dy)-(pC[a_yy]*pC[b_yz])/(4*dy)-(pC[a_y]*pC[b_yz])/(4*dy)-(pC[a_yz]*pC[b_yy])/(12*dy)+(pC[a_yy]*pC[b_yy])/(6*dy)+(pC[a_y]*pC[b_yy])/(6*dy)-(pC[a_yz]*pC[b_y])/(4*dy)+(pC[a_yy]*pC[b_y])/(2*dy)+(pC[a_y]*pC[b_y])/(2*dy)-(pC[a_xyz]*pC[b_xy])/(48*dy)+(pC[a_xyy]*pC[b_xy])/(24*dy)+(pC[a_xy]*pC[b_xy])/(24*dy)-(pC[a_xyz]*pC[b_x])/(24*dy)+(pC[a_xyy]*pC[b_x])/(12*dy)+(pC[a_xy]*pC[b_x])/(12*dy)-(pC[a_yz]*pC[b_0])/(2*dy)+(pC[a_yy]*pC[b_0])/dy+(pC[a_y]*pC[b_0])/dy-
   (pC[c_xzz]*pC[c_zz])/(36*dx)+(pC[c_xz]*pC[c_zz])/(12*dx)+(pC[c_xyz]*pC[c_zz])/(24*dx)-(pC[c_xy]*pC[c_zz])/(12*dx)-(pC[c_x]*pC[c_zz])/(6*dx)+(pC[c_xzz]*pC[c_z])/(12*dx)-(pC[c_xz]*pC[c_z])/(4*dx)-(pC[c_xyz]*pC[c_z])/(8*dx)+(pC[c_xy]*pC[c_z])/(4*dx)+(pC[c_x]*pC[c_z])/(2*dx)+(pC[c_xzz]*pC[c_yz])/(24*dx)-(pC[c_xz]*pC[c_yz])/(8*dx)-(pC[c_xyz]*pC[c_yz])/(16*dx)+(pC[c_xy]*pC[c_yz])/(8*dx)+(pC[c_x]*pC[c_yz])/(4*dx)-(pC[c_xzz]*pC[c_y])/(12*dx)+(pC[c_xz]*pC[c_y])/(4*dx)+(pC[c_xyz]*pC[c_y])/(8*dx)-(pC[c_xy]*pC[c_y])/(4*dx)-(pC[c_x]*pC[c_y])/(2*dx)-
   (pC[c_0]*pC[c_xzz])/(6*dx)-(pC[c_xxz]*pC[c_xz])/(24*dx)+(pC[c_xx]*pC[c_xz])/(12*dx)+(pC[c_0]*pC[c_xz])/(2*dx)+(pC[c_0]*pC[c_xyz])/(4*dx)-(pC[c_0]*pC[c_xy])/(2*dx)+(pC[c_x]*pC[c_xxz])/(12*dx)-(pC[c_x]*pC[c_xx])/(6*dx)-(pC[c_0]*pC[c_x])/dx-(pC[b_xz]*pC[b_z])/(4*dx)-(pC[b_xyz]*pC[b_z])/(8*dx)+(pC[b_xyy]*pC[b_z])/(12*dx)+(pC[b_xy]*pC[b_z])/(4*dx)+(pC[b_x]*pC[b_z])/(2*dx)-(pC[b_xz]*pC[b_yz])/(8*dx)-(pC[b_xyz]*pC[b_yz])/(16*dx)+(pC[b_xyy]*pC[b_yz])/(24*dx)+(pC[b_xy]*pC[b_yz])/(8*dx)+(pC[b_x]*pC[b_yz])/(4*dx)+(pC[b_xz]*pC[b_yy])/(12*dx)+
   (pC[b_xyz]*pC[b_yy])/(24*dx)-(pC[b_xyy]*pC[b_yy])/(36*dx)-(pC[b_xy]*pC[b_yy])/(12*dx)-(pC[b_x]*pC[b_yy])/(6*dx)+(pC[b_xz]*pC[b_y])/(4*dx)+(pC[b_xyz]*pC[b_y])/(8*dx)-(pC[b_xyy]*pC[b_y])/(12*dx)-(pC[b_xy]*pC[b_y])/(4*dx)-(pC[b_x]*pC[b_y])/(2*dx)+(pC[b_0]*pC[b_xz])/(2*dx)+(pC[b_0]*pC[b_xyz])/(4*dx)-(pC[b_0]*pC[b_xyy])/(6*dx)-(pC[b_xxy]*pC[b_xy])/(24*dx)-(pC[b_xx]*pC[b_xy])/(12*dx)-(pC[b_0]*pC[b_xy])/(2*dx)-(pC[b_x]*pC[b_xxy])/(12*dx)-(pC[b_x]*pC[b_xx])/(6*dx)-(pC[b_0]*pC[b_x])/dx;
}

/*! \brief Low-level Hall component computation
 * 
 * Hall term computation following Balsara reconstruction, edge-averaged.
 * 
 * \param pC Reconstruction coefficients
 * \param BGBY Background By
 * \param BGBZ Background Bz
 * \param dx Cell dx
 * \param dy Cell dy
 * \param dz Cell dz
 * 
 * \sa calculateEdgeHallTermXComponents
 * 
 */
template<typename REAL> inline
REAL JXBX_001_101(
   const REAL* const pC,
   creal BGBY,
   creal BGBZ,
   creal dx,
   creal dy,
   creal dz
) {
   using namespace Rec;
   return(pC[a_zz]*BGBZ)/dz+(pC[a_z]*BGBZ)/dz-(pC[a_yz]*BGBZ)/(2*dz)-(pC[c_xzz]*BGBZ)/(6*dx)-(pC[c_xz]*BGBZ)/(2*dx)+(pC[c_xyz]*BGBZ)/(4*dx)+(pC[c_xy]*BGBZ)/(2*dx)-(pC[c_x]*BGBZ)/dx+(pC[a_yz]*BGBY)/(2*dy)-(pC[a_yy]*BGBY)/dy+(pC[a_y]*BGBY)/dy-(pC[b_xz]*BGBY)/(2*dx)+(pC[b_xyz]*BGBY)/(4*dx)-(pC[b_xyy]*BGBY)/(6*dx)+(pC[b_xy]*BGBY)/(2*dx)-(pC[b_x]*BGBY)/dx+(pC[a_zz]*pC[c_zz])/(6*dz)+(pC[a_z]*pC[c_zz])/(6*dz)-
   (pC[a_yz]*pC[c_zz])/(12*dz)+(pC[a_zz]*pC[c_z])/(2*dz)+(pC[a_z]*pC[c_z])/(2*dz)-(pC[a_yz]*pC[c_z])/(4*dz)-(pC[a_zz]*pC[c_yz])/(4*dz)-(pC[a_z]*pC[c_yz])/(4*dz)+(pC[a_yz]*pC[c_yz])/(8*dz)-(pC[a_zz]*pC[c_y])/(2*dz)-(pC[a_z]*pC[c_y])/(2*dz)+(pC[a_yz]*pC[c_y])/(4*dz)+(pC[a_xzz]*pC[c_xz])/(24*dz)+(pC[a_xz]*pC[c_xz])/(24*dz)-(pC[a_xyz]*pC[c_xz])/(48*dz)+(pC[a_xzz]*pC[c_x])/(12*dz)+(pC[a_xz]*pC[c_x])/(12*dz)-(pC[a_xyz]*pC[c_x])/(24*dz)+(pC[a_zz]*pC[c_0])/dz+(pC[a_z]*pC[c_0])/dz-(pC[a_yz]*pC[c_0])/(2*dz)+(pC[a_yz]*pC[b_z])/(4*dy)-
   (pC[a_yy]*pC[b_z])/(2*dy)+(pC[a_y]*pC[b_z])/(2*dy)-(pC[a_yz]*pC[b_yz])/(8*dy)+(pC[a_yy]*pC[b_yz])/(4*dy)-(pC[a_y]*pC[b_yz])/(4*dy)+(pC[a_yz]*pC[b_yy])/(12*dy)-(pC[a_yy]*pC[b_yy])/(6*dy)+(pC[a_y]*pC[b_yy])/(6*dy)-(pC[a_yz]*pC[b_y])/(4*dy)+(pC[a_yy]*pC[b_y])/(2*dy)-(pC[a_y]*pC[b_y])/(2*dy)-(pC[a_xyz]*pC[b_xy])/(48*dy)+(pC[a_xyy]*pC[b_xy])/(24*dy)-(pC[a_xy]*pC[b_xy])/(24*dy)+(pC[a_xyz]*pC[b_x])/(24*dy)-(pC[a_xyy]*pC[b_x])/(12*dy)+(pC[a_xy]*pC[b_x])/(12*dy)+(pC[a_yz]*pC[b_0])/(2*dy)-(pC[a_yy]*pC[b_0])/dy+(pC[a_y]*pC[b_0])/dy-
   (pC[c_xzz]*pC[c_zz])/(36*dx)-(pC[c_xz]*pC[c_zz])/(12*dx)+(pC[c_xyz]*pC[c_zz])/(24*dx)+(pC[c_xy]*pC[c_zz])/(12*dx)-(pC[c_x]*pC[c_zz])/(6*dx)-(pC[c_xzz]*pC[c_z])/(12*dx)-(pC[c_xz]*pC[c_z])/(4*dx)+(pC[c_xyz]*pC[c_z])/(8*dx)+(pC[c_xy]*pC[c_z])/(4*dx)-(pC[c_x]*pC[c_z])/(2*dx)+(pC[c_xzz]*pC[c_yz])/(24*dx)+(pC[c_xz]*pC[c_yz])/(8*dx)-(pC[c_xyz]*pC[c_yz])/(16*dx)-(pC[c_xy]*pC[c_yz])/(8*dx)+(pC[c_x]*pC[c_yz])/(4*dx)+(pC[c_xzz]*pC[c_y])/(12*dx)+(pC[c_xz]*pC[c_y])/(4*dx)-(pC[c_xyz]*pC[c_y])/(8*dx)-(pC[c_xy]*pC[c_y])/(4*dx)+(pC[c_x]*pC[c_y])/(2*dx)-
   (pC[c_0]*pC[c_xzz])/(6*dx)-(pC[c_xxz]*pC[c_xz])/(24*dx)-(pC[c_xx]*pC[c_xz])/(12*dx)-(pC[c_0]*pC[c_xz])/(2*dx)+(pC[c_0]*pC[c_xyz])/(4*dx)+(pC[c_0]*pC[c_xy])/(2*dx)-(pC[c_x]*pC[c_xxz])/(12*dx)-(pC[c_x]*pC[c_xx])/(6*dx)-(pC[c_0]*pC[c_x])/dx-(pC[b_xz]*pC[b_z])/(4*dx)+(pC[b_xyz]*pC[b_z])/(8*dx)-(pC[b_xyy]*pC[b_z])/(12*dx)+(pC[b_xy]*pC[b_z])/(4*dx)-(pC[b_x]*pC[b_z])/(2*dx)+(pC[b_xz]*pC[b_yz])/(8*dx)-(pC[b_xyz]*pC[b_yz])/(16*dx)+(pC[b_xyy]*pC[b_yz])/(24*dx)-(pC[b_xy]*pC[b_yz])/(8*dx)+(pC[b_x]*pC[b_yz])/(4*dx)-(pC[b_xz]*pC[b_yy])/(12*dx)+
   (pC[b_xyz]*pC[b_yy])/(24*dx)-(pC[b_xyy]*pC[b_yy])/(36*dx)+(pC[b_xy]*pC[b_yy])/(12*dx)-(pC[b_x]*pC[b_yy])/(6*dx)+(pC[b_xz]*pC[b_y])/(4*dx)-(pC[b_xyz]*pC[b_y])/(8*dx)+(pC[b_xyy]*pC[b_y])/(12*dx)-(pC[b_xy]*pC[b_y])/(4*dx)+(pC[b_x]*pC[b_y])/(2*dx)-(pC[b_0]*pC[b_xz])/(2*dx)+(pC[b_0]*pC[b_xyz])/(4*dx)-(pC[b_0]*pC[b_xyy])/(6*dx)-(pC[b_xxy]*pC[b_xy])/(24*dx)+(pC[b_xx]*pC[b_xy])/(12*dx)+(pC[b_0]*pC[b_xy])/(2*dx)+(pC[b_x]*pC[b_xxy])/(12*dx)-(pC[b_x]*pC[b_xx])/(6*dx)-(pC[b_0]*pC[b_x])/dx ;
}

/*! \brief Low-level Hall component computation
 * 
 * Hall term computation following Balsara reconstruction, edge-averaged.
 * 
 * \param pC Reconstruction coefficients
 * \param BGBY Background By
 * \param BGBZ Background Bz
 * \param dx Cell dx
 * \param dy Cell dy
 * \param dz Cell dz
 * 
 * \sa calculateEdgeHallTermXComponents
 * 
 */
template<typename REAL> inline
REAL JXBX_011_111(
   const REAL* const pC,
   creal BGBY,
   creal BGBZ,
   creal dx,
   creal dy,
   creal dz
) {
   using namespace Rec;
   return (pC[a_zz]*BGBZ)/dz+(pC[a_z]*BGBZ)/dz+(pC[a_yz]*BGBZ)/(2*dz)-(pC[c_xzz]*BGBZ)/(6*dx)-(pC[c_xz]*BGBZ)/(2*dx)-(pC[c_xyz]*BGBZ)/(4*dx)-(pC[c_xy]*BGBZ)/(2*dx)-(pC[c_x]*BGBZ)/dx+(pC[a_yz]*BGBY)/(2*dy)+(pC[a_yy]*BGBY)/dy+(pC[a_y]*BGBY)/dy-(pC[b_xz]*BGBY)/(2*dx)-(pC[b_xyz]*BGBY)/(4*dx)-(pC[b_xyy]*BGBY)/(6*dx)-(pC[b_xy]*BGBY)/(2*dx)-(pC[b_x]*BGBY)/dx+(pC[a_zz]*pC[c_zz])/(6*dz)+(pC[a_z]*pC[c_zz])/(6*dz)+
   (pC[a_yz]*pC[c_zz])/(12*dz)+(pC[a_zz]*pC[c_z])/(2*dz)+(pC[a_z]*pC[c_z])/(2*dz)+(pC[a_yz]*pC[c_z])/(4*dz)+(pC[a_zz]*pC[c_yz])/(4*dz)+(pC[a_z]*pC[c_yz])/(4*dz)+(pC[a_yz]*pC[c_yz])/(8*dz)+(pC[a_zz]*pC[c_y])/(2*dz)+(pC[a_z]*pC[c_y])/(2*dz)+(pC[a_yz]*pC[c_y])/(4*dz)+(pC[a_xzz]*pC[c_xz])/(24*dz)+(pC[a_xz]*pC[c_xz])/(24*dz)+(pC[a_xyz]*pC[c_xz])/(48*dz)+(pC[a_xzz]*pC[c_x])/(12*dz)+(pC[a_xz]*pC[c_x])/(12*dz)+(pC[a_xyz]*pC[c_x])/(24*dz)+(pC[a_zz]*pC[c_0])/dz+(pC[a_z]*pC[c_0])/dz+(pC[a_yz]*pC[c_0])/(2*dz)+(pC[a_yz]*pC[b_z])/(4*dy)+
   (pC[a_yy]*pC[b_z])/(2*dy)+(pC[a_y]*pC[b_z])/(2*dy)+(pC[a_yz]*pC[b_yz])/(8*dy)+(pC[a_yy]*pC[b_yz])/(4*dy)+(pC[a_y]*pC[b_yz])/(4*dy)+(pC[a_yz]*pC[b_yy])/(12*dy)+(pC[a_yy]*pC[b_yy])/(6*dy)+(pC[a_y]*pC[b_yy])/(6*dy)+(pC[a_yz]*pC[b_y])/(4*dy)+(pC[a_yy]*pC[b_y])/(2*dy)+(pC[a_y]*pC[b_y])/(2*dy)+(pC[a_xyz]*pC[b_xy])/(48*dy)+(pC[a_xyy]*pC[b_xy])/(24*dy)+(pC[a_xy]*pC[b_xy])/(24*dy)+(pC[a_xyz]*pC[b_x])/(24*dy)+(pC[a_xyy]*pC[b_x])/(12*dy)+(pC[a_xy]*pC[b_x])/(12*dy)+(pC[a_yz]*pC[b_0])/(2*dy)+(pC[a_yy]*pC[b_0])/dy+(pC[a_y]*pC[b_0])/dy-
   (pC[c_xzz]*pC[c_zz])/(36*dx)-(pC[c_xz]*pC[c_zz])/(12*dx)-(pC[c_xyz]*pC[c_zz])/(24*dx)-(pC[c_xy]*pC[c_zz])/(12*dx)-(pC[c_x]*pC[c_zz])/(6*dx)-(pC[c_xzz]*pC[c_z])/(12*dx)-(pC[c_xz]*pC[c_z])/(4*dx)-(pC[c_xyz]*pC[c_z])/(8*dx)-(pC[c_xy]*pC[c_z])/(4*dx)-(pC[c_x]*pC[c_z])/(2*dx)-(pC[c_xzz]*pC[c_yz])/(24*dx)-(pC[c_xz]*pC[c_yz])/(8*dx)-(pC[c_xyz]*pC[c_yz])/(16*dx)-(pC[c_xy]*pC[c_yz])/(8*dx)-(pC[c_x]*pC[c_yz])/(4*dx)-(pC[c_xzz]*pC[c_y])/(12*dx)-(pC[c_xz]*pC[c_y])/(4*dx)-(pC[c_xyz]*pC[c_y])/(8*dx)-(pC[c_xy]*pC[c_y])/(4*dx)-(pC[c_x]*pC[c_y])/(2*dx)-
   (pC[c_0]*pC[c_xzz])/(6*dx)-(pC[c_xxz]*pC[c_xz])/(24*dx)-(pC[c_xx]*pC[c_xz])/(12*dx)-(pC[c_0]*pC[c_xz])/(2*dx)-(pC[c_0]*pC[c_xyz])/(4*dx)-(pC[c_0]*pC[c_xy])/(2*dx)-(pC[c_x]*pC[c_xxz])/(12*dx)-(pC[c_x]*pC[c_xx])/(6*dx)-(pC[c_0]*pC[c_x])/dx-(pC[b_xz]*pC[b_z])/(4*dx)-(pC[b_xyz]*pC[b_z])/(8*dx)-(pC[b_xyy]*pC[b_z])/(12*dx)-(pC[b_xy]*pC[b_z])/(4*dx)-(pC[b_x]*pC[b_z])/(2*dx)-(pC[b_xz]*pC[b_yz])/(8*dx)-(pC[b_xyz]*pC[b_yz])/(16*dx)-(pC[b_xyy]*pC[b_yz])/(24*dx)-(pC[b_xy]*pC[b_yz])/(8*dx)-(pC[b_x]*pC[b_yz])/(4*dx)-(pC[b_xz]*pC[b_yy])/(12*dx)-
   (pC[b_xyz]*pC[b_yy])/(24*dx)-(pC[b_xyy]*pC[b_yy])/(36*dx)-(pC[b_xy]*pC[b_yy])/(12*dx)-(pC[b_x]*pC[b_yy])/(6*dx)-(pC[b_xz]*pC[b_y])/(4*dx)-(pC[b_xyz]*pC[b_y])/(8*dx)-(pC[b_xyy]*pC[b_y])/(12*dx)-(pC[b_xy]*pC[b_y])/(4*dx)-(pC[b_x]*pC[b_y])/(2*dx)-(pC[b_0]*pC[b_xz])/(2*dx)-(pC[b_0]*pC[b_xyz])/(4*dx)-(pC[b_0]*pC[b_xyy])/(6*dx)-(pC[b_xxy]*pC[b_xy])/(24*dx)-(pC[b_xx]*pC[b_xy])/(12*dx)-(pC[b_0]*pC[b_xy])/(2*dx)-(pC[b_x]*pC[b_xxy])/(12*dx)-(pC[b_x]*pC[b_xx])/(6*dx)-(pC[b_0]*pC[b_x])/dx;
}

// Y
/*! \brief Low-level Hall component computation
 * 
 * Hall term computation following Balsara reconstruction, edge-averaged.
 * 
 * \param pC Reconstruction coefficients
 * \param BGBX Background Bx
 * \param BGBZ Background Bz
 * \param dx Cell dx
 * \param dy Cell dy
 * \param dz Cell dz
 * 
 * \sa calculateEdgeHallTermYComponents
 * 
 */
template<typename REAL> inline
REAL JXBY_000_010(
   const REAL* const pC,
   creal BGBX,
   creal BGBZ,
   creal dx,
   creal dy,
   creal dz
) {
   using namespace Rec;
   return -(pC[b_zz]*BGBZ)/dz+(pC[b_z]*BGBZ)/dz-(pC[b_xz]*BGBZ)/(2*dz)-(pC[c_yzz]*BGBZ)/(6*dy)+(pC[c_yz]*BGBZ)/(2*dy)-(pC[c_y]*BGBZ)/dy-(pC[c_xyz]*BGBZ)/(4*dy)+(pC[c_xy]*BGBZ)/(2*dy)+(pC[a_yz]*BGBX)/(2*dy)-(pC[a_y]*BGBX)/dy-(pC[a_xyz]*BGBX)/(4*dy)+(pC[a_xy]*BGBX)/(2*dy)-(pC[a_xxy]*BGBX)/(6*dy)-(pC[b_xz]*BGBX)/(2*dx)-(pC[b_xx]*BGBX)/dx+(pC[b_x]*BGBX)/dx-(pC[b_zz]*pC[c_zz])/(6*dz)+(pC[b_z]*pC[c_zz])/(6*dz)-
     (pC[b_xz]*pC[c_zz])/(12*dz)+(pC[b_zz]*pC[c_z])/(2*dz)-(pC[b_z]*pC[c_z])/(2*dz)+(pC[b_xz]*pC[c_z])/(4*dz)+(pC[b_yzz]*pC[c_yz])/(24*dz)-(pC[b_yz]*pC[c_yz])/(24*dz)+(pC[b_xyz]*pC[c_yz])/(48*dz)-(pC[b_yzz]*pC[c_y])/(12*dz)+(pC[b_yz]*pC[c_y])/(12*dz)-(pC[b_xyz]*pC[c_y])/(24*dz)-(pC[b_zz]*pC[c_xz])/(4*dz)+(pC[b_z]*pC[c_xz])/(4*dz)-(pC[b_xz]*pC[c_xz])/(8*dz)+(pC[b_zz]*pC[c_x])/(2*dz)-(pC[b_z]*pC[c_x])/(2*dz)+(pC[b_xz]*pC[c_x])/(4*dz)-(pC[b_zz]*pC[c_0])/dz+(pC[b_z]*pC[c_0])/dz-(pC[b_xz]*pC[c_0])/(2*dz)-(pC[c_yzz]*pC[c_zz])/(36*dy)+
     (pC[c_yz]*pC[c_zz])/(12*dy)-(pC[c_y]*pC[c_zz])/(6*dy)-(pC[c_xyz]*pC[c_zz])/(24*dy)+(pC[c_xy]*pC[c_zz])/(12*dy)+(pC[c_yzz]*pC[c_z])/(12*dy)-(pC[c_yz]*pC[c_z])/(4*dy)+(pC[c_y]*pC[c_z])/(2*dy)+(pC[c_xyz]*pC[c_z])/(8*dy)-(pC[c_xy]*pC[c_z])/(4*dy)-(pC[c_xz]*pC[c_yzz])/(24*dy)+(pC[c_x]*pC[c_yzz])/(12*dy)-(pC[c_0]*pC[c_yzz])/(6*dy)-(pC[c_yyz]*pC[c_yz])/(24*dy)+(pC[c_yy]*pC[c_yz])/(12*dy)+(pC[c_xz]*pC[c_yz])/(8*dy)-(pC[c_x]*pC[c_yz])/(4*dy)+(pC[c_0]*pC[c_yz])/(2*dy)+(pC[c_y]*pC[c_yyz])/(12*dy)-(pC[c_y]*pC[c_yy])/(6*dy)-(pC[c_xz]*pC[c_y])/(4*dy)+
     (pC[c_x]*pC[c_y])/(2*dy)-(pC[c_0]*pC[c_y])/dy-(pC[c_xyz]*pC[c_xz])/(16*dy)+(pC[c_xy]*pC[c_xz])/(8*dy)+(pC[c_x]*pC[c_xyz])/(8*dy)-(pC[c_0]*pC[c_xyz])/(4*dy)-(pC[c_x]*pC[c_xy])/(4*dy)+(pC[c_0]*pC[c_xy])/(2*dy)-(pC[a_yz]*pC[a_z])/(4*dy)+(pC[a_y]*pC[a_z])/(2*dy)+(pC[a_xyz]*pC[a_z])/(8*dy)-(pC[a_xy]*pC[a_z])/(4*dy)+(pC[a_xxy]*pC[a_z])/(12*dy)+(pC[a_xz]*pC[a_yz])/(8*dy)+(pC[a_xx]*pC[a_yz])/(12*dy)-(pC[a_x]*pC[a_yz])/(4*dy)+(pC[a_0]*pC[a_yz])/(2*dy)-(pC[a_y]*pC[a_yy])/(6*dy)+(pC[a_xy]*pC[a_yy])/(12*dy)-(pC[a_xz]*pC[a_y])/(4*dy)+
     (pC[a_xyy]*pC[a_y])/(12*dy)-(pC[a_xx]*pC[a_y])/(6*dy)+(pC[a_x]*pC[a_y])/(2*dy)-(pC[a_0]*pC[a_y])/dy-(pC[a_xyz]*pC[a_xz])/(16*dy)+(pC[a_xy]*pC[a_xz])/(8*dy)-(pC[a_xxy]*pC[a_xz])/(24*dy)-(pC[a_xx]*pC[a_xyz])/(24*dy)+(pC[a_x]*pC[a_xyz])/(8*dy)-(pC[a_0]*pC[a_xyz])/(4*dy)-(pC[a_xy]*pC[a_xyy])/(24*dy)+(pC[a_xx]*pC[a_xy])/(12*dy)-(pC[a_x]*pC[a_xy])/(4*dy)+(pC[a_0]*pC[a_xy])/(2*dy)-(pC[a_xx]*pC[a_xxy])/(36*dy)+(pC[a_x]*pC[a_xxy])/(12*dy)-(pC[a_0]*pC[a_xxy])/(6*dy)+(pC[a_z]*pC[b_xz])/(4*dx)-(pC[a_xz]*pC[b_xz])/(8*dx)-
     (pC[a_xx]*pC[b_xz])/(12*dx)+(pC[a_x]*pC[b_xz])/(4*dx)-(pC[a_0]*pC[b_xz])/(2*dx)-(pC[a_y]*pC[b_xyz])/(24*dx)+(pC[a_xy]*pC[b_xyz])/(48*dx)+(pC[a_y]*pC[b_xy])/(12*dx)-(pC[a_xy]*pC[b_xy])/(24*dx)-(pC[a_y]*pC[b_xxy])/(12*dx)+(pC[a_xy]*pC[b_xxy])/(24*dx)+(pC[a_z]*pC[b_xx])/(2*dx)-(pC[a_xz]*pC[b_xx])/(4*dx)-(pC[a_xx]*pC[b_xx])/(6*dx)+(pC[a_x]*pC[b_xx])/(2*dx)-(pC[a_0]*pC[b_xx])/dx-(pC[a_z]*pC[b_x])/(2*dx)+(pC[a_xz]*pC[b_x])/(4*dx)+(pC[a_xx]*pC[b_x])/(6*dx)-(pC[a_x]*pC[b_x])/(2*dx)+(pC[a_0]*pC[b_x])/dx;
}

/*! \brief Low-level Hall component computation
 * 
 * Hall term computation following Balsara reconstruction, edge-averaged.
 * 
 * \param pC Reconstruction coefficients
 * \param BGBX Background Bx
 * \param BGBZ Background Bz
 * \param dx Cell dx
 * \param dy Cell dy
 * \param dz Cell dz
 * 
 * \sa calculateEdgeHallTermYComponents
 * 
 */
template<typename REAL> inline
REAL JXBY_100_110(
   const REAL* const pC,
   creal BGBX,
   creal BGBZ,
   creal dx,
   creal dy,
   creal dz
) {
   using namespace Rec;
   return -(pC[b_zz]*BGBZ)/dz+(pC[b_z]*BGBZ)/dz+(pC[b_xz]*BGBZ)/(2*dz)-(pC[c_yzz]*BGBZ)/(6*dy)+(pC[c_yz]*BGBZ)/(2*dy)-(pC[c_y]*BGBZ)/dy+(pC[c_xyz]*BGBZ)/(4*dy)-(pC[c_xy]*BGBZ)/(2*dy)+(pC[a_yz]*BGBX)/(2*dy)-(pC[a_y]*BGBX)/dy+(pC[a_xyz]*BGBX)/(4*dy)-(pC[a_xy]*BGBX)/(2*dy)-(pC[a_xxy]*BGBX)/(6*dy)-(pC[b_xz]*BGBX)/(2*dx)+(pC[b_xx]*BGBX)/dx+(pC[b_x]*BGBX)/dx-(pC[b_zz]*pC[c_zz])/(6*dz)+(pC[b_z]*pC[c_zz])/(6*dz)+
     (pC[b_xz]*pC[c_zz])/(12*dz)+(pC[b_zz]*pC[c_z])/(2*dz)-(pC[b_z]*pC[c_z])/(2*dz)-(pC[b_xz]*pC[c_z])/(4*dz)+(pC[b_yzz]*pC[c_yz])/(24*dz)-(pC[b_yz]*pC[c_yz])/(24*dz)-(pC[b_xyz]*pC[c_yz])/(48*dz)-(pC[b_yzz]*pC[c_y])/(12*dz)+(pC[b_yz]*pC[c_y])/(12*dz)+(pC[b_xyz]*pC[c_y])/(24*dz)+(pC[b_zz]*pC[c_xz])/(4*dz)-(pC[b_z]*pC[c_xz])/(4*dz)-(pC[b_xz]*pC[c_xz])/(8*dz)-(pC[b_zz]*pC[c_x])/(2*dz)+(pC[b_z]*pC[c_x])/(2*dz)+(pC[b_xz]*pC[c_x])/(4*dz)-(pC[b_zz]*pC[c_0])/dz+(pC[b_z]*pC[c_0])/dz+(pC[b_xz]*pC[c_0])/(2*dz)-(pC[c_yzz]*pC[c_zz])/(36*dy)+
     (pC[c_yz]*pC[c_zz])/(12*dy)-(pC[c_y]*pC[c_zz])/(6*dy)+(pC[c_xyz]*pC[c_zz])/(24*dy)-(pC[c_xy]*pC[c_zz])/(12*dy)+(pC[c_yzz]*pC[c_z])/(12*dy)-(pC[c_yz]*pC[c_z])/(4*dy)+(pC[c_y]*pC[c_z])/(2*dy)-(pC[c_xyz]*pC[c_z])/(8*dy)+(pC[c_xy]*pC[c_z])/(4*dy)+(pC[c_xz]*pC[c_yzz])/(24*dy)-(pC[c_x]*pC[c_yzz])/(12*dy)-(pC[c_0]*pC[c_yzz])/(6*dy)-(pC[c_yyz]*pC[c_yz])/(24*dy)+(pC[c_yy]*pC[c_yz])/(12*dy)-(pC[c_xz]*pC[c_yz])/(8*dy)+(pC[c_x]*pC[c_yz])/(4*dy)+(pC[c_0]*pC[c_yz])/(2*dy)+(pC[c_y]*pC[c_yyz])/(12*dy)-(pC[c_y]*pC[c_yy])/(6*dy)+(pC[c_xz]*pC[c_y])/(4*dy)-
     (pC[c_x]*pC[c_y])/(2*dy)-(pC[c_0]*pC[c_y])/dy-(pC[c_xyz]*pC[c_xz])/(16*dy)+(pC[c_xy]*pC[c_xz])/(8*dy)+(pC[c_x]*pC[c_xyz])/(8*dy)+(pC[c_0]*pC[c_xyz])/(4*dy)-(pC[c_x]*pC[c_xy])/(4*dy)-(pC[c_0]*pC[c_xy])/(2*dy)-(pC[a_yz]*pC[a_z])/(4*dy)+(pC[a_y]*pC[a_z])/(2*dy)-(pC[a_xyz]*pC[a_z])/(8*dy)+(pC[a_xy]*pC[a_z])/(4*dy)+(pC[a_xxy]*pC[a_z])/(12*dy)-(pC[a_xz]*pC[a_yz])/(8*dy)+(pC[a_xx]*pC[a_yz])/(12*dy)+(pC[a_x]*pC[a_yz])/(4*dy)+(pC[a_0]*pC[a_yz])/(2*dy)-(pC[a_y]*pC[a_yy])/(6*dy)-(pC[a_xy]*pC[a_yy])/(12*dy)+(pC[a_xz]*pC[a_y])/(4*dy)-
     (pC[a_xyy]*pC[a_y])/(12*dy)-(pC[a_xx]*pC[a_y])/(6*dy)-(pC[a_x]*pC[a_y])/(2*dy)-(pC[a_0]*pC[a_y])/dy-(pC[a_xyz]*pC[a_xz])/(16*dy)+(pC[a_xy]*pC[a_xz])/(8*dy)+(pC[a_xxy]*pC[a_xz])/(24*dy)+(pC[a_xx]*pC[a_xyz])/(24*dy)+(pC[a_x]*pC[a_xyz])/(8*dy)+(pC[a_0]*pC[a_xyz])/(4*dy)-(pC[a_xy]*pC[a_xyy])/(24*dy)-(pC[a_xx]*pC[a_xy])/(12*dy)-(pC[a_x]*pC[a_xy])/(4*dy)-(pC[a_0]*pC[a_xy])/(2*dy)-(pC[a_xx]*pC[a_xxy])/(36*dy)-(pC[a_x]*pC[a_xxy])/(12*dy)-(pC[a_0]*pC[a_xxy])/(6*dy)+(pC[a_z]*pC[b_xz])/(4*dx)+(pC[a_xz]*pC[b_xz])/(8*dx)-
     (pC[a_xx]*pC[b_xz])/(12*dx)-(pC[a_x]*pC[b_xz])/(4*dx)-(pC[a_0]*pC[b_xz])/(2*dx)-(pC[a_y]*pC[b_xyz])/(24*dx)-(pC[a_xy]*pC[b_xyz])/(48*dx)+(pC[a_y]*pC[b_xy])/(12*dx)+(pC[a_xy]*pC[b_xy])/(24*dx)+(pC[a_y]*pC[b_xxy])/(12*dx)+(pC[a_xy]*pC[b_xxy])/(24*dx)-(pC[a_z]*pC[b_xx])/(2*dx)-(pC[a_xz]*pC[b_xx])/(4*dx)+(pC[a_xx]*pC[b_xx])/(6*dx)+(pC[a_x]*pC[b_xx])/(2*dx)+(pC[a_0]*pC[b_xx])/dx-(pC[a_z]*pC[b_x])/(2*dx)-(pC[a_xz]*pC[b_x])/(4*dx)+(pC[a_xx]*pC[b_x])/(6*dx)+(pC[a_x]*pC[b_x])/(2*dx)+(pC[a_0]*pC[b_x])/dx;
}

/*! \brief Low-level Hall component computation
 * 
 * Hall term computation following Balsara reconstruction, edge-averaged.
 * 
 * \param pC Reconstruction coefficients
 * \param BGBX Background Bx
 * \param BGBZ Background Bz
 * \param dx Cell dx
 * \param dy Cell dy
 * \param dz Cell dz
 * 
 * \sa calculateEdgeHallTermYComponents
 * 
 */
template<typename REAL> inline
REAL JXBY_001_011(
   const REAL* const pC,
   creal BGBX,
   creal BGBZ,
   creal dx,
   creal dy,
   creal dz
) {
   using namespace Rec;
   return (pC[b_zz]*BGBZ)/dz+(pC[b_z]*BGBZ)/dz-(pC[b_xz]*BGBZ)/(2*dz)-(pC[c_yzz]*BGBZ)/(6*dy)-(pC[c_yz]*BGBZ)/(2*dy)-(pC[c_y]*BGBZ)/dy+(pC[c_xyz]*BGBZ)/(4*dy)+(pC[c_xy]*BGBZ)/(2*dy)-(pC[a_yz]*BGBX)/(2*dy)-(pC[a_y]*BGBX)/dy+(pC[a_xyz]*BGBX)/(4*dy)+(pC[a_xy]*BGBX)/(2*dy)-(pC[a_xxy]*BGBX)/(6*dy)+(pC[b_xz]*BGBX)/(2*dx)-(pC[b_xx]*BGBX)/dx+(pC[b_x]*BGBX)/dx+(pC[b_zz]*pC[c_zz])/(6*dz)+(pC[b_z]*pC[c_zz])/(6*dz)-
     (pC[b_xz]*pC[c_zz])/(12*dz)+(pC[b_zz]*pC[c_z])/(2*dz)+(pC[b_z]*pC[c_z])/(2*dz)-(pC[b_xz]*pC[c_z])/(4*dz)+(pC[b_yzz]*pC[c_yz])/(24*dz)+(pC[b_yz]*pC[c_yz])/(24*dz)-(pC[b_xyz]*pC[c_yz])/(48*dz)+(pC[b_yzz]*pC[c_y])/(12*dz)+(pC[b_yz]*pC[c_y])/(12*dz)-(pC[b_xyz]*pC[c_y])/(24*dz)-(pC[b_zz]*pC[c_xz])/(4*dz)-(pC[b_z]*pC[c_xz])/(4*dz)+(pC[b_xz]*pC[c_xz])/(8*dz)-(pC[b_zz]*pC[c_x])/(2*dz)-(pC[b_z]*pC[c_x])/(2*dz)+(pC[b_xz]*pC[c_x])/(4*dz)+(pC[b_zz]*pC[c_0])/dz+(pC[b_z]*pC[c_0])/dz-(pC[b_xz]*pC[c_0])/(2*dz)-(pC[c_yzz]*pC[c_zz])/(36*dy)-
     (pC[c_yz]*pC[c_zz])/(12*dy)-(pC[c_y]*pC[c_zz])/(6*dy)+(pC[c_xyz]*pC[c_zz])/(24*dy)+(pC[c_xy]*pC[c_zz])/(12*dy)-(pC[c_yzz]*pC[c_z])/(12*dy)-(pC[c_yz]*pC[c_z])/(4*dy)-(pC[c_y]*pC[c_z])/(2*dy)+(pC[c_xyz]*pC[c_z])/(8*dy)+(pC[c_xy]*pC[c_z])/(4*dy)+(pC[c_xz]*pC[c_yzz])/(24*dy)+(pC[c_x]*pC[c_yzz])/(12*dy)-(pC[c_0]*pC[c_yzz])/(6*dy)-(pC[c_yyz]*pC[c_yz])/(24*dy)-(pC[c_yy]*pC[c_yz])/(12*dy)+(pC[c_xz]*pC[c_yz])/(8*dy)+(pC[c_x]*pC[c_yz])/(4*dy)-(pC[c_0]*pC[c_yz])/(2*dy)-(pC[c_y]*pC[c_yyz])/(12*dy)-(pC[c_y]*pC[c_yy])/(6*dy)+(pC[c_xz]*pC[c_y])/(4*dy)+
     (pC[c_x]*pC[c_y])/(2*dy)-(pC[c_0]*pC[c_y])/dy-(pC[c_xyz]*pC[c_xz])/(16*dy)-(pC[c_xy]*pC[c_xz])/(8*dy)-(pC[c_x]*pC[c_xyz])/(8*dy)+(pC[c_0]*pC[c_xyz])/(4*dy)-(pC[c_x]*pC[c_xy])/(4*dy)+(pC[c_0]*pC[c_xy])/(2*dy)-(pC[a_yz]*pC[a_z])/(4*dy)-(pC[a_y]*pC[a_z])/(2*dy)+(pC[a_xyz]*pC[a_z])/(8*dy)+(pC[a_xy]*pC[a_z])/(4*dy)-(pC[a_xxy]*pC[a_z])/(12*dy)+(pC[a_xz]*pC[a_yz])/(8*dy)-(pC[a_xx]*pC[a_yz])/(12*dy)+(pC[a_x]*pC[a_yz])/(4*dy)-(pC[a_0]*pC[a_yz])/(2*dy)-(pC[a_y]*pC[a_yy])/(6*dy)+(pC[a_xy]*pC[a_yy])/(12*dy)+(pC[a_xz]*pC[a_y])/(4*dy)+
     (pC[a_xyy]*pC[a_y])/(12*dy)-(pC[a_xx]*pC[a_y])/(6*dy)+(pC[a_x]*pC[a_y])/(2*dy)-(pC[a_0]*pC[a_y])/dy-(pC[a_xyz]*pC[a_xz])/(16*dy)-(pC[a_xy]*pC[a_xz])/(8*dy)+(pC[a_xxy]*pC[a_xz])/(24*dy)+(pC[a_xx]*pC[a_xyz])/(24*dy)-(pC[a_x]*pC[a_xyz])/(8*dy)+(pC[a_0]*pC[a_xyz])/(4*dy)-(pC[a_xy]*pC[a_xyy])/(24*dy)+(pC[a_xx]*pC[a_xy])/(12*dy)-(pC[a_x]*pC[a_xy])/(4*dy)+(pC[a_0]*pC[a_xy])/(2*dy)-(pC[a_xx]*pC[a_xxy])/(36*dy)+(pC[a_x]*pC[a_xxy])/(12*dy)-(pC[a_0]*pC[a_xxy])/(6*dy)+(pC[a_z]*pC[b_xz])/(4*dx)-(pC[a_xz]*pC[b_xz])/(8*dx)+
     (pC[a_xx]*pC[b_xz])/(12*dx)-(pC[a_x]*pC[b_xz])/(4*dx)+(pC[a_0]*pC[b_xz])/(2*dx)+(pC[a_y]*pC[b_xyz])/(24*dx)-(pC[a_xy]*pC[b_xyz])/(48*dx)+(pC[a_y]*pC[b_xy])/(12*dx)-(pC[a_xy]*pC[b_xy])/(24*dx)-(pC[a_y]*pC[b_xxy])/(12*dx)+(pC[a_xy]*pC[b_xxy])/(24*dx)-(pC[a_z]*pC[b_xx])/(2*dx)+(pC[a_xz]*pC[b_xx])/(4*dx)-(pC[a_xx]*pC[b_xx])/(6*dx)+(pC[a_x]*pC[b_xx])/(2*dx)-(pC[a_0]*pC[b_xx])/dx+(pC[a_z]*pC[b_x])/(2*dx)-(pC[a_xz]*pC[b_x])/(4*dx)+(pC[a_xx]*pC[b_x])/(6*dx)-(pC[a_x]*pC[b_x])/(2*dx)+(pC[a_0]*pC[b_x])/dx;
}

/*! \brief Low-level Hall component computation
 * 
 * Hall term computation following Balsara reconstruction, edge-averaged.
 * 
 * \param pC Reconstruction coefficients
 * \param BGBX Background Bx
 * \param BGBZ Background Bz
 * \param dx Cell dx
 * \param dy Cell dy
 * \param dz Cell dz
 * 
 * \sa calculateEdgeHallTermYComponents
 * 
 */
template<typename REAL> inline
REAL JXBY_101_111(
   const REAL* const pC,
   creal BGBX,
   creal BGBZ,
   creal dx,
   creal dy,
   creal dz
) {
   using namespace Rec;
   return (pC[b_zz]*BGBZ)/dz+(pC[b_z]*BGBZ)/dz+(pC[b_xz]*BGBZ)/(2*dz)-(pC[c_yzz]*BGBZ)/(6*dy)-(pC[c_yz]*BGBZ)/(2*dy)-(pC[c_y]*BGBZ)/dy-(pC[c_xyz]*BGBZ)/(4*dy)-(pC[c_xy]*BGBZ)/(2*dy)-(pC[a_yz]*BGBX)/(2*dy)-(pC[a_y]*BGBX)/dy-(pC[a_xyz]*BGBX)/(4*dy)-(pC[a_xy]*BGBX)/(2*dy)-(pC[a_xxy]*BGBX)/(6*dy)+(pC[b_xz]*BGBX)/(2*dx)+(pC[b_xx]*BGBX)/dx+(pC[b_x]*BGBX)/dx+(pC[b_zz]*pC[c_zz])/(6*dz)+(pC[b_z]*pC[c_zz])/(6*dz)+
     (pC[b_xz]*pC[c_zz])/(12*dz)+(pC[b_zz]*pC[c_z])/(2*dz)+(pC[b_z]*pC[c_z])/(2*dz)+(pC[b_xz]*pC[c_z])/(4*dz)+(pC[b_yzz]*pC[c_yz])/(24*dz)+(pC[b_yz]*pC[c_yz])/(24*dz)+(pC[b_xyz]*pC[c_yz])/(48*dz)+(pC[b_yzz]*pC[c_y])/(12*dz)+(pC[b_yz]*pC[c_y])/(12*dz)+(pC[b_xyz]*pC[c_y])/(24*dz)+(pC[b_zz]*pC[c_xz])/(4*dz)+(pC[b_z]*pC[c_xz])/(4*dz)+(pC[b_xz]*pC[c_xz])/(8*dz)+(pC[b_zz]*pC[c_x])/(2*dz)+(pC[b_z]*pC[c_x])/(2*dz)+(pC[b_xz]*pC[c_x])/(4*dz)+(pC[b_zz]*pC[c_0])/dz+(pC[b_z]*pC[c_0])/dz+(pC[b_xz]*pC[c_0])/(2*dz)-(pC[c_yzz]*pC[c_zz])/(36*dy)-
     (pC[c_yz]*pC[c_zz])/(12*dy)-(pC[c_y]*pC[c_zz])/(6*dy)-(pC[c_xyz]*pC[c_zz])/(24*dy)-(pC[c_xy]*pC[c_zz])/(12*dy)-(pC[c_yzz]*pC[c_z])/(12*dy)-(pC[c_yz]*pC[c_z])/(4*dy)-(pC[c_y]*pC[c_z])/(2*dy)-(pC[c_xyz]*pC[c_z])/(8*dy)-(pC[c_xy]*pC[c_z])/(4*dy)-(pC[c_xz]*pC[c_yzz])/(24*dy)-(pC[c_x]*pC[c_yzz])/(12*dy)-(pC[c_0]*pC[c_yzz])/(6*dy)-(pC[c_yyz]*pC[c_yz])/(24*dy)-(pC[c_yy]*pC[c_yz])/(12*dy)-(pC[c_xz]*pC[c_yz])/(8*dy)-(pC[c_x]*pC[c_yz])/(4*dy)-(pC[c_0]*pC[c_yz])/(2*dy)-(pC[c_y]*pC[c_yyz])/(12*dy)-(pC[c_y]*pC[c_yy])/(6*dy)-(pC[c_xz]*pC[c_y])/(4*dy)-
     (pC[c_x]*pC[c_y])/(2*dy)-(pC[c_0]*pC[c_y])/dy-(pC[c_xyz]*pC[c_xz])/(16*dy)-(pC[c_xy]*pC[c_xz])/(8*dy)-(pC[c_x]*pC[c_xyz])/(8*dy)-(pC[c_0]*pC[c_xyz])/(4*dy)-(pC[c_x]*pC[c_xy])/(4*dy)-(pC[c_0]*pC[c_xy])/(2*dy)-(pC[a_yz]*pC[a_z])/(4*dy)-(pC[a_y]*pC[a_z])/(2*dy)-(pC[a_xyz]*pC[a_z])/(8*dy)-(pC[a_xy]*pC[a_z])/(4*dy)-(pC[a_xxy]*pC[a_z])/(12*dy)-(pC[a_xz]*pC[a_yz])/(8*dy)-(pC[a_xx]*pC[a_yz])/(12*dy)-(pC[a_x]*pC[a_yz])/(4*dy)-(pC[a_0]*pC[a_yz])/(2*dy)-(pC[a_y]*pC[a_yy])/(6*dy)-(pC[a_xy]*pC[a_yy])/(12*dy)-(pC[a_xz]*pC[a_y])/(4*dy)-(pC[a_xyy]*pC[a_y])/(12*dy)-
     (pC[a_xx]*pC[a_y])/(6*dy)-(pC[a_x]*pC[a_y])/(2*dy)-(pC[a_0]*pC[a_y])/dy-(pC[a_xyz]*pC[a_xz])/(16*dy)-(pC[a_xy]*pC[a_xz])/(8*dy)-(pC[a_xxy]*pC[a_xz])/(24*dy)-(pC[a_xx]*pC[a_xyz])/(24*dy)-(pC[a_x]*pC[a_xyz])/(8*dy)-(pC[a_0]*pC[a_xyz])/(4*dy)-(pC[a_xy]*pC[a_xyy])/(24*dy)-(pC[a_xx]*pC[a_xy])/(12*dy)-(pC[a_x]*pC[a_xy])/(4*dy)-(pC[a_0]*pC[a_xy])/(2*dy)-(pC[a_xx]*pC[a_xxy])/(36*dy)-(pC[a_x]*pC[a_xxy])/(12*dy)-(pC[a_0]*pC[a_xxy])/(6*dy)+(pC[a_z]*pC[b_xz])/(4*dx)+(pC[a_xz]*pC[b_xz])/(8*dx)+(pC[a_xx]*pC[b_xz])/(12*dx)+(pC[a_x]*pC[b_xz])/(4*dx)+
     (pC[a_0]*pC[b_xz])/(2*dx)+(pC[a_y]*pC[b_xyz])/(24*dx)+(pC[a_xy]*pC[b_xyz])/(48*dx)+(pC[a_y]*pC[b_xy])/(12*dx)+(pC[a_xy]*pC[b_xy])/(24*dx)+(pC[a_y]*pC[b_xxy])/(12*dx)+(pC[a_xy]*pC[b_xxy])/(24*dx)+(pC[a_z]*pC[b_xx])/(2*dx)+(pC[a_xz]*pC[b_xx])/(4*dx)+(pC[a_xx]*pC[b_xx])/(6*dx)+(pC[a_x]*pC[b_xx])/(2*dx)+(pC[a_0]*pC[b_xx])/dx+(pC[a_z]*pC[b_x])/(2*dx)+(pC[a_xz]*pC[b_x])/(4*dx)+(pC[a_xx]*pC[b_x])/(6*dx)+(pC[a_x]*pC[b_x])/(2*dx)+(pC[a_0]*pC[b_x])/dx;
}

// Z
/*! \brief Low-level Hall component computation
 * 
 * Hall term computation following Balsara reconstruction, edge-averaged.
 * 
 * \param pC Reconstruction coefficients
 * \param BGBX Background Bx
 * \param BGBY Background By
 * \param dx Cell dx
 * \param dy Cell dy
 * \param dz Cell dz
 * 
 * \sa calculateEdgeHallTermZComponents
 * 
 */
template<typename REAL> inline
REAL JXBZ_000_001(
   const REAL* const pC,
   creal BGBX,
   creal BGBY,
   creal dx,
   creal dy,
   creal dz
) {
   using namespace Rec;
   return -(pC[b_z]*BGBY)/dz+(pC[b_yz]*BGBY)/(2*dz)-(pC[b_yyz]*BGBY)/(6*dz)+(pC[b_xz]*BGBY)/(2*dz)-(pC[b_xyz]*BGBY)/(4*dz)-(pC[c_yy]*BGBY)/dy+(pC[c_y]*BGBY)/dy-(pC[c_xy]*BGBY)/(2*dy)-(pC[a_z]*BGBX)/dz+(pC[a_yz]*BGBX)/(2*dz)+(pC[a_xz]*BGBX)/(2*dz)-(pC[a_xyz]*BGBX)/(4*dz)-(pC[a_xxz]*BGBX)/(6*dz)-(pC[c_xy]*BGBX)/(2*dx)-(pC[c_xx]*BGBX)/dx+(pC[c_x]*BGBX)/dx-(pC[b_z]*pC[b_zz])/(6*dz)+(pC[b_yz]*pC[b_zz])/(12*dz)+
     (pC[b_yzz]*pC[b_z])/(12*dz)-(pC[b_yy]*pC[b_z])/(6*dz)+(pC[b_y]*pC[b_z])/(2*dz)-(pC[b_xy]*pC[b_z])/(4*dz)+(pC[b_x]*pC[b_z])/(2*dz)-(pC[b_0]*pC[b_z])/dz-(pC[b_yz]*pC[b_yzz])/(24*dz)+(pC[b_yy]*pC[b_yz])/(12*dz)-(pC[b_y]*pC[b_yz])/(4*dz)+(pC[b_xy]*pC[b_yz])/(8*dz)-(pC[b_x]*pC[b_yz])/(4*dz)+(pC[b_0]*pC[b_yz])/(2*dz)-(pC[b_yy]*pC[b_yyz])/(36*dz)+(pC[b_y]*pC[b_yyz])/(12*dz)-(pC[b_xy]*pC[b_yyz])/(24*dz)+(pC[b_x]*pC[b_yyz])/(12*dz)-(pC[b_0]*pC[b_yyz])/(6*dz)+(pC[b_xz]*pC[b_yy])/(12*dz)-(pC[b_xyz]*pC[b_yy])/(24*dz)-(pC[b_xz]*pC[b_y])/(4*dz)+
     (pC[b_xyz]*pC[b_y])/(8*dz)+(pC[b_xy]*pC[b_xz])/(8*dz)-(pC[b_x]*pC[b_xz])/(4*dz)+(pC[b_0]*pC[b_xz])/(2*dz)-(pC[b_xy]*pC[b_xyz])/(16*dz)+(pC[b_x]*pC[b_xyz])/(8*dz)-(pC[b_0]*pC[b_xyz])/(4*dz)-(pC[a_z]*pC[a_zz])/(6*dz)+(pC[a_xz]*pC[a_zz])/(12*dz)+(pC[a_y]*pC[a_z])/(2*dz)+(pC[a_xzz]*pC[a_z])/(12*dz)-(pC[a_xy]*pC[a_z])/(4*dz)-(pC[a_xx]*pC[a_z])/(6*dz)+(pC[a_x]*pC[a_z])/(2*dz)-(pC[a_0]*pC[a_z])/dz-(pC[a_y]*pC[a_yz])/(4*dz)+(pC[a_xy]*pC[a_yz])/(8*dz)+(pC[a_xx]*pC[a_yz])/(12*dz)-(pC[a_x]*pC[a_yz])/(4*dz)+(pC[a_0]*pC[a_yz])/(2*dz)-
     (pC[a_xz]*pC[a_y])/(4*dz)+(pC[a_xyz]*pC[a_y])/(8*dz)+(pC[a_xxz]*pC[a_y])/(12*dz)-(pC[a_xz]*pC[a_xzz])/(24*dz)+(pC[a_xy]*pC[a_xz])/(8*dz)+(pC[a_xx]*pC[a_xz])/(12*dz)-(pC[a_x]*pC[a_xz])/(4*dz)+(pC[a_0]*pC[a_xz])/(2*dz)-(pC[a_xy]*pC[a_xyz])/(16*dz)-(pC[a_xx]*pC[a_xyz])/(24*dz)+(pC[a_x]*pC[a_xyz])/(8*dz)-(pC[a_0]*pC[a_xyz])/(4*dz)-(pC[a_xxz]*pC[a_xy])/(24*dz)-(pC[a_xx]*pC[a_xxz])/(36*dz)+(pC[a_x]*pC[a_xxz])/(12*dz)-(pC[a_0]*pC[a_xxz])/(6*dz)+(pC[b_z]*pC[c_yz])/(12*dy)-(pC[b_yz]*pC[c_yz])/(24*dy)-(pC[b_z]*pC[c_yyz])/(12*dy)+
     (pC[b_yz]*pC[c_yyz])/(24*dy)-(pC[b_yy]*pC[c_yy])/(6*dy)+(pC[b_y]*pC[c_yy])/(2*dy)-(pC[b_xy]*pC[c_yy])/(4*dy)+(pC[b_x]*pC[c_yy])/(2*dy)-(pC[b_0]*pC[c_yy])/dy+(pC[b_yy]*pC[c_y])/(6*dy)-(pC[b_y]*pC[c_y])/(2*dy)+(pC[b_xy]*pC[c_y])/(4*dy)-(pC[b_x]*pC[c_y])/(2*dy)+(pC[b_0]*pC[c_y])/dy-(pC[b_z]*pC[c_xyz])/(24*dy)+(pC[b_yz]*pC[c_xyz])/(48*dy)-(pC[b_yy]*pC[c_xy])/(12*dy)+(pC[b_y]*pC[c_xy])/(4*dy)-(pC[b_xy]*pC[c_xy])/(8*dy)+(pC[b_x]*pC[c_xy])/(4*dy)-(pC[b_0]*pC[c_xy])/(2*dy)+(pC[a_z]*pC[c_xz])/(12*dx)-(pC[a_xz]*pC[c_xz])/(24*dx)-
     (pC[a_z]*pC[c_xyz])/(24*dx)+(pC[a_xz]*pC[c_xyz])/(48*dx)+(pC[a_y]*pC[c_xy])/(4*dx)-(pC[a_xy]*pC[c_xy])/(8*dx)-(pC[a_xx]*pC[c_xy])/(12*dx)+(pC[a_x]*pC[c_xy])/(4*dx)-(pC[a_0]*pC[c_xy])/(2*dx)-(pC[a_z]*pC[c_xxz])/(12*dx)+(pC[a_xz]*pC[c_xxz])/(24*dx)+(pC[a_y]*pC[c_xx])/(2*dx)-(pC[a_xy]*pC[c_xx])/(4*dx)-(pC[a_xx]*pC[c_xx])/(6*dx)+(pC[a_x]*pC[c_xx])/(2*dx)-(pC[a_0]*pC[c_xx])/dx-(pC[a_y]*pC[c_x])/(2*dx)+(pC[a_xy]*pC[c_x])/(4*dx)+(pC[a_xx]*pC[c_x])/(6*dx)-(pC[a_x]*pC[c_x])/(2*dx)+(pC[a_0]*pC[c_x])/dx;
}

/*! \brief Low-level Hall component computation
 * 
 * Hall term computation following Balsara reconstruction, edge-averaged.
 * 
 * \param pC Reconstruction coefficients
 * \param BGBX Background Bx
 * \param BGBY Background By
 * \param dx Cell dx
 * \param dy Cell dy
 * \param dz Cell dz
 * 
 * \sa calculateEdgeHallTermZComponents
 * 
 */
template<typename REAL> inline
REAL JXBZ_100_101(
   const REAL* const pC,
   creal BGBX,
   creal BGBY,
   creal dx,
   creal dy,
   creal dz
) {
   using namespace Rec;
   return -(pC[b_z]*BGBY)/dz+(pC[b_yz]*BGBY)/(2*dz)-(pC[b_yyz]*BGBY)/(6*dz)-(pC[b_xz]*BGBY)/(2*dz)+(pC[b_xyz]*BGBY)/(4*dz)-(pC[c_yy]*BGBY)/dy+(pC[c_y]*BGBY)/dy+(pC[c_xy]*BGBY)/(2*dy)-(pC[a_z]*BGBX)/dz+(pC[a_yz]*BGBX)/(2*dz)-(pC[a_xz]*BGBX)/(2*dz)+(pC[a_xyz]*BGBX)/(4*dz)-(pC[a_xxz]*BGBX)/(6*dz)-(pC[c_xy]*BGBX)/(2*dx)+(pC[c_xx]*BGBX)/dx+(pC[c_x]*BGBX)/dx-(pC[b_z]*pC[b_zz])/(6*dz)+(pC[b_yz]*pC[b_zz])/(12*dz)+
     (pC[b_yzz]*pC[b_z])/(12*dz)-(pC[b_yy]*pC[b_z])/(6*dz)+(pC[b_y]*pC[b_z])/(2*dz)+(pC[b_xy]*pC[b_z])/(4*dz)-(pC[b_x]*pC[b_z])/(2*dz)-(pC[b_0]*pC[b_z])/dz-(pC[b_yz]*pC[b_yzz])/(24*dz)+(pC[b_yy]*pC[b_yz])/(12*dz)-(pC[b_y]*pC[b_yz])/(4*dz)-(pC[b_xy]*pC[b_yz])/(8*dz)+(pC[b_x]*pC[b_yz])/(4*dz)+(pC[b_0]*pC[b_yz])/(2*dz)-(pC[b_yy]*pC[b_yyz])/(36*dz)+(pC[b_y]*pC[b_yyz])/(12*dz)+(pC[b_xy]*pC[b_yyz])/(24*dz)-(pC[b_x]*pC[b_yyz])/(12*dz)-(pC[b_0]*pC[b_yyz])/(6*dz)-(pC[b_xz]*pC[b_yy])/(12*dz)+(pC[b_xyz]*pC[b_yy])/(24*dz)+(pC[b_xz]*pC[b_y])/(4*dz)-
     (pC[b_xyz]*pC[b_y])/(8*dz)+(pC[b_xy]*pC[b_xz])/(8*dz)-(pC[b_x]*pC[b_xz])/(4*dz)-(pC[b_0]*pC[b_xz])/(2*dz)-(pC[b_xy]*pC[b_xyz])/(16*dz)+(pC[b_x]*pC[b_xyz])/(8*dz)+(pC[b_0]*pC[b_xyz])/(4*dz)-(pC[a_z]*pC[a_zz])/(6*dz)-(pC[a_xz]*pC[a_zz])/(12*dz)+(pC[a_y]*pC[a_z])/(2*dz)-(pC[a_xzz]*pC[a_z])/(12*dz)+(pC[a_xy]*pC[a_z])/(4*dz)-(pC[a_xx]*pC[a_z])/(6*dz)-(pC[a_x]*pC[a_z])/(2*dz)-(pC[a_0]*pC[a_z])/dz-(pC[a_y]*pC[a_yz])/(4*dz)-(pC[a_xy]*pC[a_yz])/(8*dz)+(pC[a_xx]*pC[a_yz])/(12*dz)+(pC[a_x]*pC[a_yz])/(4*dz)+(pC[a_0]*pC[a_yz])/(2*dz)+(pC[a_xz]*pC[a_y])/(4*dz)
       -(pC[a_xyz]*pC[a_y])/(8*dz)+(pC[a_xxz]*pC[a_y])/(12*dz)-(pC[a_xz]*pC[a_xzz])/(24*dz)+(pC[a_xy]*pC[a_xz])/(8*dz)-(pC[a_xx]*pC[a_xz])/(12*dz)-(pC[a_x]*pC[a_xz])/(4*dz)-(pC[a_0]*pC[a_xz])/(2*dz)-(pC[a_xy]*pC[a_xyz])/(16*dz)+(pC[a_xx]*pC[a_xyz])/(24*dz)+(pC[a_x]*pC[a_xyz])/(8*dz)+(pC[a_0]*pC[a_xyz])/(4*dz)+(pC[a_xxz]*pC[a_xy])/(24*dz)-(pC[a_xx]*pC[a_xxz])/(36*dz)-(pC[a_x]*pC[a_xxz])/(12*dz)-(pC[a_0]*pC[a_xxz])/(6*dz)+(pC[b_z]*pC[c_yz])/(12*dy)-(pC[b_yz]*pC[c_yz])/(24*dy)-(pC[b_z]*pC[c_yyz])/(12*dy)+(pC[b_yz]*pC[c_yyz])/(24*dy)-
     (pC[b_yy]*pC[c_yy])/(6*dy)+(pC[b_y]*pC[c_yy])/(2*dy)+(pC[b_xy]*pC[c_yy])/(4*dy)-(pC[b_x]*pC[c_yy])/(2*dy)-(pC[b_0]*pC[c_yy])/dy+(pC[b_yy]*pC[c_y])/(6*dy)-(pC[b_y]*pC[c_y])/(2*dy)-(pC[b_xy]*pC[c_y])/(4*dy)+(pC[b_x]*pC[c_y])/(2*dy)+(pC[b_0]*pC[c_y])/dy+(pC[b_z]*pC[c_xyz])/(24*dy)-(pC[b_yz]*pC[c_xyz])/(48*dy)+(pC[b_yy]*pC[c_xy])/(12*dy)-(pC[b_y]*pC[c_xy])/(4*dy)-(pC[b_xy]*pC[c_xy])/(8*dy)+(pC[b_x]*pC[c_xy])/(4*dy)+(pC[b_0]*pC[c_xy])/(2*dy)+(pC[a_z]*pC[c_xz])/(12*dx)+(pC[a_xz]*pC[c_xz])/(24*dx)-(pC[a_z]*pC[c_xyz])/(24*dx)-
     (pC[a_xz]*pC[c_xyz])/(48*dx)+(pC[a_y]*pC[c_xy])/(4*dx)+(pC[a_xy]*pC[c_xy])/(8*dx)-(pC[a_xx]*pC[c_xy])/(12*dx)-(pC[a_x]*pC[c_xy])/(4*dx)-(pC[a_0]*pC[c_xy])/(2*dx)+(pC[a_z]*pC[c_xxz])/(12*dx)+(pC[a_xz]*pC[c_xxz])/(24*dx)-(pC[a_y]*pC[c_xx])/(2*dx)-(pC[a_xy]*pC[c_xx])/(4*dx)+(pC[a_xx]*pC[c_xx])/(6*dx)+(pC[a_x]*pC[c_xx])/(2*dx)+(pC[a_0]*pC[c_xx])/dx-(pC[a_y]*pC[c_x])/(2*dx)-(pC[a_xy]*pC[c_x])/(4*dx)+(pC[a_xx]*pC[c_x])/(6*dx)+(pC[a_x]*pC[c_x])/(2*dx)+(pC[a_0]*pC[c_x])/dx;
}

/*! \brief Low-level Hall component computation
 * 
 * Hall term computation following Balsara reconstruction, edge-averaged.
 * 
 * \param pC Reconstruction coefficients
 * \param BGBX Background Bx
 * \param BGBY Background By
 * \param dx Cell dx
 * \param dy Cell dy
 * \param dz Cell dz
 * 
 * \sa calculateEdgeHallTermZComponents
 * 
 */
template<typename REAL> inline
REAL JXBZ_010_011(
   const REAL* const pC,
   creal BGBX,
   creal BGBY,
   creal dx,
   creal dy,
   creal dz
) {
   using namespace Rec;
   return -(pC[b_z]*BGBY)/dz-(pC[b_yz]*BGBY)/(2*dz)-(pC[b_yyz]*BGBY)/(6*dz)+(pC[b_xz]*BGBY)/(2*dz)+(pC[b_xyz]*BGBY)/(4*dz)+(pC[c_yy]*BGBY)/dy+(pC[c_y]*BGBY)/dy-(pC[c_xy]*BGBY)/(2*dy)-(pC[a_z]*BGBX)/dz-(pC[a_yz]*BGBX)/(2*dz)+(pC[a_xz]*BGBX)/(2*dz)+(pC[a_xyz]*BGBX)/(4*dz)-(pC[a_xxz]*BGBX)/(6*dz)+(pC[c_xy]*BGBX)/(2*dx)-(pC[c_xx]*BGBX)/dx+(pC[c_x]*BGBX)/dx-(pC[b_z]*pC[b_zz])/(6*dz)-(pC[b_yz]*pC[b_zz])/(12*dz)-
     (pC[b_yzz]*pC[b_z])/(12*dz)-(pC[b_yy]*pC[b_z])/(6*dz)-(pC[b_y]*pC[b_z])/(2*dz)+(pC[b_xy]*pC[b_z])/(4*dz)+(pC[b_x]*pC[b_z])/(2*dz)-(pC[b_0]*pC[b_z])/dz-(pC[b_yz]*pC[b_yzz])/(24*dz)-(pC[b_yy]*pC[b_yz])/(12*dz)-(pC[b_y]*pC[b_yz])/(4*dz)+(pC[b_xy]*pC[b_yz])/(8*dz)+(pC[b_x]*pC[b_yz])/(4*dz)-(pC[b_0]*pC[b_yz])/(2*dz)-(pC[b_yy]*pC[b_yyz])/(36*dz)-(pC[b_y]*pC[b_yyz])/(12*dz)+(pC[b_xy]*pC[b_yyz])/(24*dz)+(pC[b_x]*pC[b_yyz])/(12*dz)-(pC[b_0]*pC[b_yyz])/(6*dz)+(pC[b_xz]*pC[b_yy])/(12*dz)+(pC[b_xyz]*pC[b_yy])/(24*dz)+(pC[b_xz]*pC[b_y])/(4*dz)+
     (pC[b_xyz]*pC[b_y])/(8*dz)-(pC[b_xy]*pC[b_xz])/(8*dz)-(pC[b_x]*pC[b_xz])/(4*dz)+(pC[b_0]*pC[b_xz])/(2*dz)-(pC[b_xy]*pC[b_xyz])/(16*dz)-(pC[b_x]*pC[b_xyz])/(8*dz)+(pC[b_0]*pC[b_xyz])/(4*dz)-(pC[a_z]*pC[a_zz])/(6*dz)+(pC[a_xz]*pC[a_zz])/(12*dz)-(pC[a_y]*pC[a_z])/(2*dz)+(pC[a_xzz]*pC[a_z])/(12*dz)+(pC[a_xy]*pC[a_z])/(4*dz)-(pC[a_xx]*pC[a_z])/(6*dz)+(pC[a_x]*pC[a_z])/(2*dz)-(pC[a_0]*pC[a_z])/dz-(pC[a_y]*pC[a_yz])/(4*dz)+(pC[a_xy]*pC[a_yz])/(8*dz)-(pC[a_xx]*pC[a_yz])/(12*dz)+(pC[a_x]*pC[a_yz])/(4*dz)-(pC[a_0]*pC[a_yz])/(2*dz)+(pC[a_xz]*pC[a_y])/(4*dz)
       +(pC[a_xyz]*pC[a_y])/(8*dz)-(pC[a_xxz]*pC[a_y])/(12*dz)-(pC[a_xz]*pC[a_xzz])/(24*dz)-(pC[a_xy]*pC[a_xz])/(8*dz)+(pC[a_xx]*pC[a_xz])/(12*dz)-(pC[a_x]*pC[a_xz])/(4*dz)+(pC[a_0]*pC[a_xz])/(2*dz)-(pC[a_xy]*pC[a_xyz])/(16*dz)+(pC[a_xx]*pC[a_xyz])/(24*dz)-(pC[a_x]*pC[a_xyz])/(8*dz)+(pC[a_0]*pC[a_xyz])/(4*dz)+(pC[a_xxz]*pC[a_xy])/(24*dz)-(pC[a_xx]*pC[a_xxz])/(36*dz)+(pC[a_x]*pC[a_xxz])/(12*dz)-(pC[a_0]*pC[a_xxz])/(6*dz)+(pC[b_z]*pC[c_yz])/(12*dy)+(pC[b_yz]*pC[c_yz])/(24*dy)+(pC[b_z]*pC[c_yyz])/(12*dy)+(pC[b_yz]*pC[c_yyz])/(24*dy)
         +(pC[b_yy]*pC[c_yy])/(6*dy)+(pC[b_y]*pC[c_yy])/(2*dy)-(pC[b_xy]*pC[c_yy])/(4*dy)-(pC[b_x]*pC[c_yy])/(2*dy)+(pC[b_0]*pC[c_yy])/dy+(pC[b_yy]*pC[c_y])/(6*dy)+(pC[b_y]*pC[c_y])/(2*dy)-(pC[b_xy]*pC[c_y])/(4*dy)-(pC[b_x]*pC[c_y])/(2*dy)+(pC[b_0]*pC[c_y])/dy-(pC[b_z]*pC[c_xyz])/(24*dy)-(pC[b_yz]*pC[c_xyz])/(48*dy)-(pC[b_yy]*pC[c_xy])/(12*dy)-(pC[b_y]*pC[c_xy])/(4*dy)+(pC[b_xy]*pC[c_xy])/(8*dy)+(pC[b_x]*pC[c_xy])/(4*dy)-(pC[b_0]*pC[c_xy])/(2*dy)+(pC[a_z]*pC[c_xz])/(12*dx)-(pC[a_xz]*pC[c_xz])/(24*dx)+(pC[a_z]*pC[c_xyz])/(24*dx)-
     (pC[a_xz]*pC[c_xyz])/(48*dx)+(pC[a_y]*pC[c_xy])/(4*dx)-(pC[a_xy]*pC[c_xy])/(8*dx)+(pC[a_xx]*pC[c_xy])/(12*dx)-(pC[a_x]*pC[c_xy])/(4*dx)+(pC[a_0]*pC[c_xy])/(2*dx)-(pC[a_z]*pC[c_xxz])/(12*dx)+(pC[a_xz]*pC[c_xxz])/(24*dx)-(pC[a_y]*pC[c_xx])/(2*dx)+(pC[a_xy]*pC[c_xx])/(4*dx)-(pC[a_xx]*pC[c_xx])/(6*dx)+(pC[a_x]*pC[c_xx])/(2*dx)-(pC[a_0]*pC[c_xx])/dx+(pC[a_y]*pC[c_x])/(2*dx)-(pC[a_xy]*pC[c_x])/(4*dx)+(pC[a_xx]*pC[c_x])/(6*dx)-(pC[a_x]*pC[c_x])/(2*dx)+(pC[a_0]*pC[c_x])/dx;
}

/*! \brief Low-level Hall component computation
 * 
 * Hall term computation following Balsara reconstruction, edge-averaged.
 * 
 * \param pC Reconstruction coefficients
 * \param BGBX Background Bx
 * \param BGBY Background By
 * \param dx Cell dx
 * \param dy Cell dy
 * \param dz Cell dz
 * 
 * \sa calculateEdgeHallTermZComponents
 * 
 */
template<typename REAL> inline
REAL JXBZ_110_111(
   const REAL* const pC,
   creal BGBX,
   creal BGBY,
   creal dx,
   creal dy,
   creal dz
) {
   using namespace Rec;
   return -(pC[b_z]*BGBY)/dz-(pC[b_yz]*BGBY)/(2*dz)-(pC[b_yyz]*BGBY)/(6*dz)-(pC[b_xz]*BGBY)/(2*dz)-(pC[b_xyz]*BGBY)/(4*dz)+(pC[c_yy]*BGBY)/dy+(pC[c_y]*BGBY)/dy+(pC[c_xy]*BGBY)/(2*dy)-(pC[a_z]*BGBX)/dz-(pC[a_yz]*BGBX)/(2*dz)-(pC[a_xz]*BGBX)/(2*dz)-(pC[a_xyz]*BGBX)/(4*dz)-(pC[a_xxz]*BGBX)/(6*dz)+(pC[c_xy]*BGBX)/(2*dx)+(pC[c_xx]*BGBX)/dx+(pC[c_x]*BGBX)/dx-(pC[b_z]*pC[b_zz])/(6*dz)-(pC[b_yz]*pC[b_zz])/(12*dz)-
     (pC[b_yzz]*pC[b_z])/(12*dz)-(pC[b_yy]*pC[b_z])/(6*dz)-(pC[b_y]*pC[b_z])/(2*dz)-(pC[b_xy]*pC[b_z])/(4*dz)-(pC[b_x]*pC[b_z])/(2*dz)-(pC[b_0]*pC[b_z])/dz-(pC[b_yz]*pC[b_yzz])/(24*dz)-(pC[b_yy]*pC[b_yz])/(12*dz)-(pC[b_y]*pC[b_yz])/(4*dz)-(pC[b_xy]*pC[b_yz])/(8*dz)-(pC[b_x]*pC[b_yz])/(4*dz)-(pC[b_0]*pC[b_yz])/(2*dz)-(pC[b_yy]*pC[b_yyz])/(36*dz)-(pC[b_y]*pC[b_yyz])/(12*dz)-(pC[b_xy]*pC[b_yyz])/(24*dz)-(pC[b_x]*pC[b_yyz])/(12*dz)-(pC[b_0]*pC[b_yyz])/(6*dz)-(pC[b_xz]*pC[b_yy])/(12*dz)-(pC[b_xyz]*pC[b_yy])/(24*dz)-(pC[b_xz]*pC[b_y])/(4*dz)-
     (pC[b_xyz]*pC[b_y])/(8*dz)-(pC[b_xy]*pC[b_xz])/(8*dz)-(pC[b_x]*pC[b_xz])/(4*dz)-(pC[b_0]*pC[b_xz])/(2*dz)-(pC[b_xy]*pC[b_xyz])/(16*dz)-(pC[b_x]*pC[b_xyz])/(8*dz)-(pC[b_0]*pC[b_xyz])/(4*dz)-(pC[a_z]*pC[a_zz])/(6*dz)-(pC[a_xz]*pC[a_zz])/(12*dz)-(pC[a_y]*pC[a_z])/(2*dz)-(pC[a_xzz]*pC[a_z])/(12*dz)-(pC[a_xy]*pC[a_z])/(4*dz)-(pC[a_xx]*pC[a_z])/(6*dz)-(pC[a_x]*pC[a_z])/(2*dz)-(pC[a_0]*pC[a_z])/dz-(pC[a_y]*pC[a_yz])/(4*dz)-(pC[a_xy]*pC[a_yz])/(8*dz)-(pC[a_xx]*pC[a_yz])/(12*dz)-(pC[a_x]*pC[a_yz])/(4*dz)-(pC[a_0]*pC[a_yz])/(2*dz)-(pC[a_xz]*pC[a_y])/(4*dz)-
     (pC[a_xyz]*pC[a_y])/(8*dz)-(pC[a_xxz]*pC[a_y])/(12*dz)-(pC[a_xz]*pC[a_xzz])/(24*dz)-(pC[a_xy]*pC[a_xz])/(8*dz)-(pC[a_xx]*pC[a_xz])/(12*dz)-(pC[a_x]*pC[a_xz])/(4*dz)-(pC[a_0]*pC[a_xz])/(2*dz)-(pC[a_xy]*pC[a_xyz])/(16*dz)-(pC[a_xx]*pC[a_xyz])/(24*dz)-(pC[a_x]*pC[a_xyz])/(8*dz)-(pC[a_0]*pC[a_xyz])/(4*dz)-(pC[a_xxz]*pC[a_xy])/(24*dz)-(pC[a_xx]*pC[a_xxz])/(36*dz)-(pC[a_x]*pC[a_xxz])/(12*dz)-(pC[a_0]*pC[a_xxz])/(6*dz)+(pC[b_z]*pC[c_yz])/(12*dy)+(pC[b_yz]*pC[c_yz])/(24*dy)+(pC[b_z]*pC[c_yyz])/(12*dy)+(pC[b_yz]*pC[c_yyz])/(24*dy)+
     (pC[b_yy]*pC[c_yy])/(6*dy)+(pC[b_y]*pC[c_yy])/(2*dy)+(pC[b_xy]*pC[c_yy])/(4*dy)+(pC[b_x]*pC[c_yy])/(2*dy)+(pC[b_0]*pC[c_yy])/dy+(pC[b_yy]*pC[c_y])/(6*dy)+(pC[b_y]*pC[c_y])/(2*dy)+(pC[b_xy]*pC[c_y])/(4*dy)+(pC[b_x]*pC[c_y])/(2*dy)+(pC[b_0]*pC[c_y])/dy+(pC[b_z]*pC[c_xyz])/(24*dy)+(pC[b_yz]*pC[c_xyz])/(48*dy)+(pC[b_yy]*pC[c_xy])/(12*dy)+(pC[b_y]*pC[c_xy])/(4*dy)+(pC[b_xy]*pC[c_xy])/(8*dy)+(pC[b_x]*pC[c_xy])/(4*dy)+(pC[b_0]*pC[c_xy])/(2*dy)+(pC[a_z]*pC[c_xz])/(12*dx)+(pC[a_xz]*pC[c_xz])/(24*dx)+(pC[a_z]*pC[c_xyz])/(24*dx)+
     (pC[a_xz]*pC[c_xyz])/(48*dx)+(pC[a_y]*pC[c_xy])/(4*dx)+(pC[a_xy]*pC[c_xy])/(8*dx)+(pC[a_xx]*pC[c_xy])/(12*dx)+(pC[a_x]*pC[c_xy])/(4*dx)+(pC[a_0]*pC[c_xy])/(2*dx)+(pC[a_z]*pC[c_xxz])/(12*dx)+(pC[a_xz]*pC[c_xxz])/(24*dx)+(pC[a_y]*pC[c_xx])/(2*dx)+(pC[a_xy]*pC[c_xx])/(4*dx)+(pC[a_xx]*pC[c_xx])/(6*dx)+(pC[a_x]*pC[c_xx])/(2*dx)+(pC[a_0]*pC[c_xx])/dx+(pC[a_y]*pC[c_x])/(2*dx)+(pC[a_xy]*pC[c_x])/(4*dx)+(pC[a_xx]*pC[c_x])/(6*dx)+(pC[a_x]*pC[c_x])/(2*dx)+(pC[a_0]*pC[c_x])/dx;
}

/*! \brief Low-level function computing the Hall term x components.
 * 
 * Calls the lower-level inline templates and scales the components properly.
 * 
 * \param cp Cell parameters
 * \param derivs Cell derivatives
 * \param perturbedCoefficients Reconstruction coefficients
 * \param RKCase Element in the enum defining the Runge-Kutta method steps
 * 
 * \sa calculateHallTerm JXBX_000_100 JXBX_001_101 JXBX_010_110 JXBX_011_111
 * 
 */
void calculateEdgeHallTermXComponents(
   Real* cp,
   Real* derivs,
   const Real* const perturbedCoefficients,
   cint& RKCase
) {
   #warning Particles (charge) assumed to be protons here

   Real hallRho;
   Real By, Bz, EXHall = 0.0;
   
   switch (Parameters::ohmHallTerm) {
    case 0:
      cerr << __FILE__ << __LINE__ << "You shouldn't be in a Hall term function if Parameters::ohmHallTerm == 0." << endl;
      break;
      
    case 1:
      if (RKCase == RK_ORDER1 || RKCase == RK_ORDER2_STEP2) {
         By = cp[CellParams::PERBY]+cp[CellParams::BGBY];
         Bz = cp[CellParams::PERBZ]+cp[CellParams::BGBZ];
         hallRho =  (cp[CellParams::RHO] <= Parameters::hallMinimumRho ) ? Parameters::hallMinimumRho : cp[CellParams::RHO] ;
         EXHall = (Bz*((derivs[fieldsolver::dBGBxdz]+derivs[fieldsolver::dPERBxdz])/cp[CellParams::DZ] -
                       (derivs[fieldsolver::dBGBzdx]+derivs[fieldsolver::dPERBzdx])/cp[CellParams::DX]) -
                   By*((derivs[fieldsolver::dBGBydx]+derivs[fieldsolver::dPERBydx])/cp[CellParams::DX]-
                       ((derivs[fieldsolver::dBGBxdy]+derivs[fieldsolver::dPERBxdy])/cp[CellParams::DY])))
                / (physicalconstants::MU_0*hallRho*physicalconstants::CHARGE);
      }
      if (RKCase == RK_ORDER2_STEP1) {
         By = cp[CellParams::PERBY_DT2]+cp[CellParams::BGBY];
         Bz = cp[CellParams::PERBZ_DT2]+cp[CellParams::BGBZ];
         hallRho =  (cp[CellParams::RHO_DT2] <= Parameters::hallMinimumRho ) ? Parameters::hallMinimumRho : cp[CellParams::RHO_DT2] ;
         EXHall = (Bz*((derivs[fieldsolver::dBGBxdz]+derivs[fieldsolver::dPERBxdz])/cp[CellParams::DZ] -
                       (derivs[fieldsolver::dBGBzdx]+derivs[fieldsolver::dPERBzdx])/cp[CellParams::DX]) -
                   By*((derivs[fieldsolver::dBGBydx]+derivs[fieldsolver::dPERBydx])/cp[CellParams::DX]-
                       ((derivs[fieldsolver::dBGBxdy]+derivs[fieldsolver::dPERBxdy])/cp[CellParams::DY])))
                / (physicalconstants::MU_0*hallRho*physicalconstants::CHARGE);
      }

      cp[CellParams::EXHALL_000_100] =
      cp[CellParams::EXHALL_010_110] =
      cp[CellParams::EXHALL_001_101] =
      cp[CellParams::EXHALL_011_111] = EXHall;
      break;
    case 2:
      if (RKCase == RK_ORDER1 || RKCase == RK_ORDER2_STEP2) {
         hallRho =  (cp[CellParams::RHO] <= Parameters::hallMinimumRho ) ? Parameters::hallMinimumRho : cp[CellParams::RHO] ;
         cp[CellParams::EXHALL_000_100] = JXBX_000_100(perturbedCoefficients, cp[CellParams::BGBY], cp[CellParams::BGBZ], 
                                                       cp[CellParams::DX], cp[CellParams::DY], cp[CellParams::DZ]) 
                                        / (physicalconstants::MU_0*hallRho*physicalconstants::CHARGE);
         cp[CellParams::EXHALL_010_110] = JXBX_010_110(perturbedCoefficients, cp[CellParams::BGBY], cp[CellParams::BGBZ], 
                                                       cp[CellParams::DX], cp[CellParams::DY], cp[CellParams::DZ]) 
                                        / (physicalconstants::MU_0*hallRho*physicalconstants::CHARGE);
         cp[CellParams::EXHALL_001_101] = JXBX_001_101(perturbedCoefficients, cp[CellParams::BGBY], cp[CellParams::BGBZ], 
                                                       cp[CellParams::DX], cp[CellParams::DY], cp[CellParams::DZ]) 
                                        / (physicalconstants::MU_0*hallRho*physicalconstants::CHARGE);
         cp[CellParams::EXHALL_011_111] = JXBX_011_111(perturbedCoefficients, cp[CellParams::BGBY], cp[CellParams::BGBZ], 
                                                       cp[CellParams::DX], cp[CellParams::DY], cp[CellParams::DZ]) 
                                        / (physicalconstants::MU_0*hallRho*physicalconstants::CHARGE);
      }
      if (RKCase == RK_ORDER2_STEP1) {
         hallRho =  (cp[CellParams::RHO_DT2] <= Parameters::hallMinimumRho ) ? Parameters::hallMinimumRho : cp[CellParams::RHO_DT2] ;
         cp[CellParams::EXHALL_000_100] = JXBX_000_100(perturbedCoefficients, cp[CellParams::BGBY], cp[CellParams::BGBZ], 
                                                       cp[CellParams::DX], cp[CellParams::DY], cp[CellParams::DZ]) 
                                        / (physicalconstants::MU_0*hallRho*physicalconstants::CHARGE);
         cp[CellParams::EXHALL_010_110] = JXBX_010_110(perturbedCoefficients, cp[CellParams::BGBY], cp[CellParams::BGBZ], 
                                                       cp[CellParams::DX], cp[CellParams::DY], cp[CellParams::DZ]) 
                                        / (physicalconstants::MU_0*hallRho*physicalconstants::CHARGE);
         cp[CellParams::EXHALL_001_101] = JXBX_001_101(perturbedCoefficients, cp[CellParams::BGBY], cp[CellParams::BGBZ], 
                                                       cp[CellParams::DX], cp[CellParams::DY], cp[CellParams::DZ]) 
                                        / (physicalconstants::MU_0*hallRho*physicalconstants::CHARGE);
         cp[CellParams::EXHALL_011_111] = JXBX_011_111(perturbedCoefficients, cp[CellParams::BGBY], cp[CellParams::BGBZ], 
                                                       cp[CellParams::DX], cp[CellParams::DY], cp[CellParams::DZ]) 
                                        / (physicalconstants::MU_0*hallRho*physicalconstants::CHARGE);
      }
      break;

    default:
      cerr << __FILE__ << ":" << __LINE__ << "You are welcome to code higher-order Hall term correction terms." << endl;
      break;
   }
}

/*! \brief Low-level function computing the Hall term y components.
 * 
 * Calls the lower-level inline templates and scales the components properly.
 * 
 * \param cp Cell parameters
 * \param derivs Cell derivatives
 * \param perturbedCoefficients Reconstruction coefficients
 * \param RKCase Element in the enum defining the Runge-Kutta method steps
 * 
 * \sa calculateHallTerm JXBY_000_010 JXBY_001_011 JXBY_100_110 JXBY_101_111
 * 
 */
void calculateEdgeHallTermYComponents(
   Real* cp,
   Real* derivs,
   const Real* const perturbedCoefficients,
   cint& RKCase
) {
   #warning Particles (charge) assumed to be protons here

   Real hallRho;
   Real Bx, Bz, EYHall = 0.0;
   
   switch (Parameters::ohmHallTerm) {
    case 0:
      cerr << __FILE__ << __LINE__ << "You shouldn't be in a Hall term function if Parameters::ohmHallTerm == 0." << endl;
      break;
      
    case 1:
      if (RKCase == RK_ORDER1 || RKCase == RK_ORDER2_STEP2) {
         Bx = cp[CellParams::PERBX]+cp[CellParams::BGBX];
         Bz = cp[CellParams::PERBZ]+cp[CellParams::BGBZ];
         hallRho =  (cp[CellParams::RHO] <= Parameters::hallMinimumRho ) ? Parameters::hallMinimumRho : cp[CellParams::RHO] ;
         EYHall = (Bx*((derivs[fieldsolver::dBGBydx]+derivs[fieldsolver::dPERBydx])/cp[CellParams::DX] -
                       (derivs[fieldsolver::dBGBxdy]+derivs[fieldsolver::dPERBxdy])/cp[CellParams::DY]) -
                   Bz*((derivs[fieldsolver::dBGBzdy]+derivs[fieldsolver::dPERBzdy])/cp[CellParams::DY] -
                       ((derivs[fieldsolver::dBGBydz]+derivs[fieldsolver::dPERBydz])/cp[CellParams::DZ] )))
                / (physicalconstants::MU_0*hallRho*physicalconstants::CHARGE);
      }
      if (RKCase == RK_ORDER2_STEP1) {
         Bx = cp[CellParams::PERBX_DT2]+cp[CellParams::BGBX];
         Bz = cp[CellParams::PERBZ_DT2]+cp[CellParams::BGBZ];
         hallRho =  (cp[CellParams::RHO_DT2] <= Parameters::hallMinimumRho ) ? Parameters::hallMinimumRho : cp[CellParams::RHO_DT2] ;
         EYHall = (Bx*((derivs[fieldsolver::dBGBydx]+derivs[fieldsolver::dPERBydx])/cp[CellParams::DX] -
                       (derivs[fieldsolver::dBGBxdy]+derivs[fieldsolver::dPERBxdy])/cp[CellParams::DY]) -
                   Bz*((derivs[fieldsolver::dBGBzdy]+derivs[fieldsolver::dPERBzdy])/cp[CellParams::DY] -
                       ((derivs[fieldsolver::dBGBydz]+derivs[fieldsolver::dPERBydz])/cp[CellParams::DZ] )))
                / (physicalconstants::MU_0*hallRho*physicalconstants::CHARGE);
      }

      cp[CellParams::EYHALL_000_010] =
      cp[CellParams::EYHALL_100_110] =
      cp[CellParams::EYHALL_101_111] =
      cp[CellParams::EYHALL_001_011] = EYHall;
      break;
      
    case 2:
      if (RKCase == RK_ORDER1 || RKCase == RK_ORDER2_STEP2) {
         hallRho =  (cp[CellParams::RHO] <= Parameters::hallMinimumRho ) ? Parameters::hallMinimumRho : cp[CellParams::RHO] ;
         cp[CellParams::EYHALL_000_010] = JXBY_000_010(perturbedCoefficients, cp[CellParams::BGBX], cp[CellParams::BGBZ], 
                         cp[CellParams::DX], cp[CellParams::DY], cp[CellParams::DZ]) 
                                   / (physicalconstants::MU_0*hallRho*physicalconstants::CHARGE);
         cp[CellParams::EYHALL_100_110] = JXBY_100_110(perturbedCoefficients, cp[CellParams::BGBX], cp[CellParams::BGBZ], 
                         cp[CellParams::DX], cp[CellParams::DY], cp[CellParams::DZ]) 
                                   / (physicalconstants::MU_0*hallRho*physicalconstants::CHARGE);
         cp[CellParams::EYHALL_001_011] = JXBY_001_011(perturbedCoefficients, cp[CellParams::BGBX], cp[CellParams::BGBZ], 
                         cp[CellParams::DX], cp[CellParams::DY], cp[CellParams::DZ]) 
      / (physicalconstants::MU_0*hallRho*physicalconstants::CHARGE);
         cp[CellParams::EYHALL_101_111] = JXBY_101_111(perturbedCoefficients, cp[CellParams::BGBX], cp[CellParams::BGBZ], 
                         cp[CellParams::DX], cp[CellParams::DY], cp[CellParams::DZ]) 
      / (physicalconstants::MU_0*hallRho*physicalconstants::CHARGE);
      }
      if (RKCase == RK_ORDER2_STEP1) {
         hallRho =  (cp[CellParams::RHO_DT2] <= Parameters::hallMinimumRho ) ? Parameters::hallMinimumRho : cp[CellParams::RHO_DT2] ;
         cp[CellParams::EYHALL_000_010] = JXBY_000_010(perturbedCoefficients, cp[CellParams::BGBX], cp[CellParams::BGBZ], 
                         cp[CellParams::DX], cp[CellParams::DY], cp[CellParams::DZ]) 
      / (physicalconstants::MU_0*hallRho*physicalconstants::CHARGE);
         cp[CellParams::EYHALL_100_110] = JXBY_100_110(perturbedCoefficients, cp[CellParams::BGBX], cp[CellParams::BGBZ], 
                         cp[CellParams::DX], cp[CellParams::DY], cp[CellParams::DZ]) 
      / (physicalconstants::MU_0*hallRho*physicalconstants::CHARGE);
         cp[CellParams::EYHALL_001_011] = JXBY_001_011(perturbedCoefficients, cp[CellParams::BGBX], cp[CellParams::BGBZ], 
                         cp[CellParams::DX], cp[CellParams::DY], cp[CellParams::DZ]) 
      / (physicalconstants::MU_0*hallRho*physicalconstants::CHARGE);
         cp[CellParams::EYHALL_101_111] = JXBY_101_111(perturbedCoefficients, cp[CellParams::BGBX], cp[CellParams::BGBZ], 
                         cp[CellParams::DX], cp[CellParams::DY], cp[CellParams::DZ]) 
      / (physicalconstants::MU_0*hallRho*physicalconstants::CHARGE);
      }
      break;

    default:
      cerr << __FILE__ << ":" << __LINE__ << "You are welcome to code higher-order Hall term correction terms." << endl;
      break;
   }
}

/*! \brief Low-level function computing the Hall term z components.
 * 
 * Calls the lower-level inline templates and scales the components properly.
 * 
 * \param cp Cell parameters
 * \param derivs Cell derivatives
 * \param perturbedCoefficients Reconstruction coefficients
 * \param RKCase Element in the enum defining the Runge-Kutta method steps
 * 
 * \sa calculateHallTerm JXBZ_000_001 JXBZ_010_011 JXBZ_100_101 JXBZ_110_111
 * 
 */
void calculateEdgeHallTermZComponents(
   Real* cp,
   Real* derivs,
   const Real* const perturbedCoefficients,
   cint& RKCase
) {
  #warning Particles (charge) assumed to be protons here

   Real hallRho;
   Real Bx, By, EZHall=0.0;

   switch (Parameters::ohmHallTerm) {
   case 0:
     cerr << __FILE__ << __LINE__ << "You shouldn't be in a Hall term function if Parameters::ohmHallTerm == 0." << endl;
     break;

   case 1:
     if (RKCase == RK_ORDER1 || RKCase == RK_ORDER2_STEP2) {
        Bx = cp[CellParams::PERBX]+cp[CellParams::BGBX];
        By = cp[CellParams::PERBY]+cp[CellParams::BGBY];
        hallRho =  (cp[CellParams::RHO] <= Parameters::hallMinimumRho ) ? Parameters::hallMinimumRho : cp[CellParams::RHO] ;
        EZHall = (By*((derivs[fieldsolver::dBGBzdy]+derivs[fieldsolver::dPERBzdy])/cp[CellParams::DY] -
                      (derivs[fieldsolver::dBGBydz]+derivs[fieldsolver::dPERBydz])/cp[CellParams::DZ]) -
                  Bx*((derivs[fieldsolver::dBGBxdz]+derivs[fieldsolver::dPERBxdz])/cp[CellParams::DZ] -
                      ((derivs[fieldsolver::dBGBzdx]+derivs[fieldsolver::dPERBzdx])/cp[CellParams::DX])))
          / (physicalconstants::MU_0*hallRho*physicalconstants::CHARGE);
     }
     if (RKCase == RK_ORDER2_STEP1) {
        Bx = cp[CellParams::PERBX_DT2]+cp[CellParams::BGBX];
        By = cp[CellParams::PERBY_DT2]+cp[CellParams::BGBY];
        hallRho =  (cp[CellParams::RHO_DT2] <= Parameters::hallMinimumRho ) ? Parameters::hallMinimumRho : cp[CellParams::RHO_DT2] ;
        EZHall = (By*((derivs[fieldsolver::dBGBzdy]+derivs[fieldsolver::dPERBzdy])/cp[CellParams::DY] -
                      (derivs[fieldsolver::dBGBydz]+derivs[fieldsolver::dPERBydz])/cp[CellParams::DZ]) -
                  Bx*((derivs[fieldsolver::dBGBxdz]+derivs[fieldsolver::dPERBxdz])/cp[CellParams::DZ] -
                      ((derivs[fieldsolver::dBGBzdx]+derivs[fieldsolver::dPERBzdx])/cp[CellParams::DX])))
          / (physicalconstants::MU_0*hallRho*physicalconstants::CHARGE);
     }

      cp[CellParams::EZHALL_000_001] =
      cp[CellParams::EZHALL_100_101] =
      cp[CellParams::EZHALL_110_111] =
      cp[CellParams::EZHALL_010_011] = EZHall;
     break;

   case 2:
      if (RKCase == RK_ORDER1 || RKCase == RK_ORDER2_STEP2) {
         hallRho =  (cp[CellParams::RHO] <= Parameters::hallMinimumRho ) ? Parameters::hallMinimumRho : cp[CellParams::RHO] ;
         cp[CellParams::EZHALL_000_001] = JXBZ_000_001(perturbedCoefficients, cp[CellParams::BGBX], cp[CellParams::BGBY], 
                                                       cp[CellParams::DX], cp[CellParams::DY], cp[CellParams::DZ]) 
           / (physicalconstants::MU_0*hallRho*physicalconstants::CHARGE);
         cp[CellParams::EZHALL_100_101] = JXBZ_100_101(perturbedCoefficients, cp[CellParams::BGBX], cp[CellParams::BGBY], 
                                                       cp[CellParams::DX], cp[CellParams::DY], cp[CellParams::DZ]) 
           / (physicalconstants::MU_0*hallRho*physicalconstants::CHARGE);
         cp[CellParams::EZHALL_010_011] = JXBZ_010_011(perturbedCoefficients, cp[CellParams::BGBX], cp[CellParams::BGBY], 
                                                       cp[CellParams::DX], cp[CellParams::DY], cp[CellParams::DZ]) 
           / (physicalconstants::MU_0*hallRho*physicalconstants::CHARGE);
         cp[CellParams::EZHALL_110_111] = JXBZ_110_111(perturbedCoefficients, cp[CellParams::BGBX], cp[CellParams::BGBY], 
                                                       cp[CellParams::DX], cp[CellParams::DY], cp[CellParams::DZ]) 
           / (physicalconstants::MU_0*hallRho*physicalconstants::CHARGE);
      }
      if (RKCase == RK_ORDER2_STEP1) {
         hallRho =  (cp[CellParams::RHO_DT2] <= Parameters::hallMinimumRho ) ? Parameters::hallMinimumRho : cp[CellParams::RHO_DT2] ;
         cp[CellParams::EZHALL_000_001] = JXBZ_000_001(perturbedCoefficients, cp[CellParams::BGBX], cp[CellParams::BGBY], 
                                                       cp[CellParams::DX], cp[CellParams::DY], cp[CellParams::DZ]) 
           / (physicalconstants::MU_0*hallRho*physicalconstants::CHARGE);
         cp[CellParams::EZHALL_100_101] = JXBZ_100_101(perturbedCoefficients, cp[CellParams::BGBX], cp[CellParams::BGBY], 
                                                       cp[CellParams::DX], cp[CellParams::DY], cp[CellParams::DZ]) 
           / (physicalconstants::MU_0*hallRho*physicalconstants::CHARGE);
         cp[CellParams::EZHALL_010_011] = JXBZ_010_011(perturbedCoefficients, cp[CellParams::BGBX], cp[CellParams::BGBY], 
                                                       cp[CellParams::DX], cp[CellParams::DY], cp[CellParams::DZ]) 
           / (physicalconstants::MU_0*hallRho*physicalconstants::CHARGE);
         cp[CellParams::EZHALL_110_111] = JXBZ_110_111(perturbedCoefficients, cp[CellParams::BGBX], cp[CellParams::BGBY], 
                                                       cp[CellParams::DX], cp[CellParams::DY], cp[CellParams::DZ]) 
           / (physicalconstants::MU_0*hallRho*physicalconstants::CHARGE);
      }
      break;
      
    default:
      cerr << __FILE__ << ":" << __LINE__ << "You are welcome to code higher-order Hall term correction terms." << endl;
      break;
   }
}

/** \brief Calculate the Hall term on all given cells.
 * \param sysBoundaries System boundary condition functions.
 * \param cache Cache for local cells.
 * \param cells Local IDs of calculated cells, one of the vectors in fs_cache::CacheContainer.
 * \param RKCase Element in the enum defining the Runge-Kutta method steps
 * 
 * \sa calculateHallTermSimple calculateEdgeHallTermXComponents calculateEdgeHallTermYComponents calculateEdgeHallTermZComponents
 */
void calculateHallTerm(
   SysBoundary& sysBoundaries,
   std::vector<fs_cache::CellCache>& cache,
   const std::vector<uint16_t>& cells,
   cint& RKCase
) {

   #pragma omp parallel for
   for (size_t c=0; c<cells.size(); ++c) { // DO_NOT_COMPUTE cells already removed
      const uint16_t localID = cells[c];

      #ifdef DEBUG_FSOLVER
      if (localID >= cache.size()) {
         cerr << "local index out of bounds in " << __FILE__ << ":" << __LINE__ << endl;
         exit(1);
      }
      if (cache[localID].cells[fs_cache::calculateNbrID(1,1,1)] == NULL) {
         cerr << "NULL pointer in " << __FILE__ << ":" << __LINE__ << endl;
         exit(1);
      }
      if (cache[localID].cells[fs_cache::calculateNbrID(1,1,1)]->parameters == NULL) {
         cerr << "NULL cell parameters in " << __FILE__ << ":" << __LINE__ << endl;
         exit(1);
      }
      if (cache[localID].cells[fs_cache::calculateNbrID(1,1,1)]->derivatives == NULL) {
         cerr << "NULL derivatives in " << __FILE__ << ":" << __LINE__ << endl;
         exit(1);
      }
      #endif

      cuint fieldSolverSysBoundaryFlag = cache[localID].existingCellsFlags;
      cuint cellSysBoundaryFlag        = cache[localID].sysBoundaryFlag;
      cuint cellSysBoundaryLayer       = cache[localID].cells[fs_cache::calculateNbrID(1,1,1)]->sysBoundaryLayer;

      Real perturbedCoefficients[Rec::N_REC_COEFFICIENTS];

      reconstructionCoefficients(cache[localID],
                                 perturbedCoefficients,
                                 3, // Reconstruction order of the fields after Balsara 2009, 2 used for general B, 3 used here for 2nd-order Hall term
                                 RKCase
                                );

      if ((fieldSolverSysBoundaryFlag & CALCULATE_EX) == CALCULATE_EX) {
         if ((cellSysBoundaryFlag != sysboundarytype::NOT_SYSBOUNDARY) &&
             (cellSysBoundaryLayer != 1)) {
            sysBoundaries.getSysBoundary(cellSysBoundaryFlag)->fieldSolverBoundaryCondHallElectricField(cache[localID],RKCase,0);
         } else {
            Real* cp     = cache[localID].cells[fs_cache::calculateNbrID(1,1,1)]->parameters;
            Real* derivs = cache[localID].cells[fs_cache::calculateNbrID(1,1,1)]->derivatives;
            calculateEdgeHallTermXComponents(cp,derivs,perturbedCoefficients,RKCase);
         }
      }
      if ((fieldSolverSysBoundaryFlag & CALCULATE_EY) == CALCULATE_EY) {
         if ((cellSysBoundaryFlag != sysboundarytype::NOT_SYSBOUNDARY) &&
             (cellSysBoundaryLayer != 1)) {
            sysBoundaries.getSysBoundary(cellSysBoundaryFlag)->fieldSolverBoundaryCondHallElectricField(cache[localID],RKCase,1);
         } else {
            Real* cp     = cache[localID].cells[fs_cache::calculateNbrID(1,1,1)]->parameters;
            Real* derivs = cache[localID].cells[fs_cache::calculateNbrID(1,1,1)]->derivatives;
            calculateEdgeHallTermYComponents(cp,derivs,perturbedCoefficients,RKCase);
         }
      }
      if ((fieldSolverSysBoundaryFlag & CALCULATE_EZ) == CALCULATE_EZ) {
         if ((cellSysBoundaryFlag != sysboundarytype::NOT_SYSBOUNDARY) &&
             (cellSysBoundaryLayer != 1)) {
            sysBoundaries.getSysBoundary(cellSysBoundaryFlag)->fieldSolverBoundaryCondHallElectricField(cache[localID],RKCase,2);
         } else {
            Real* cp     = cache[localID].cells[fs_cache::calculateNbrID(1,1,1)]->parameters;
            Real* derivs = cache[localID].cells[fs_cache::calculateNbrID(1,1,1)]->derivatives;
            calculateEdgeHallTermZComponents(cp,derivs,perturbedCoefficients,RKCase);
         }
      }
   }
}

/*! \brief High-level function computing the Hall term.
 * 
 * Performs the communication before and after the computation as well as the computation of all Hall term components.
 * 
 * \param mpiGrid Grid
 * \param sysBoundaries System boundary condition functions.
 * \param localCells Vector of local cells
 * \param RKCase Element in the enum defining the Runge-Kutta method steps
 * 
 * \sa calculateHallTerm
 */
void calculateHallTermSimple(
   dccrg::Dccrg<SpatialCell,dccrg::Cartesian_Geometry>& mpiGrid,
   SysBoundary& sysBoundaries,
   const vector<CellID>& localCells,
<<<<<<< HEAD
   cint& RKCase
=======
   cint& RKCase,
   const bool communicateDerivatives
>>>>>>> 95ae4ef8
) {

   namespace fs = fieldsolver;
   int timer;
   size_t N_cells;
   phiprof::start("Calculate Hall term");
   if(communicateDerivatives) {
      SpatialCell::set_mpi_transfer_type(Transfer::CELL_DERIVATIVES);

      fs_cache::CacheContainer& cacheContainer = fs_cache::getCache();

      timer=phiprof::initializeTimer("Start communication of derivatives","MPI");
      phiprof::start(timer);
      mpiGrid.start_remote_neighbor_copy_updates(FIELD_SOLVER_NEIGHBORHOOD_ID);
      phiprof::stop(timer);

      // Calculate Hall term on inner cells
      timer=phiprof::initializeTimer("Compute inner cells");
      phiprof::start(timer);
      calculateHallTerm(sysBoundaries,cacheContainer.localCellsCache,cacheContainer.cellsWithLocalNeighbours,RKCase);
      phiprof::stop(timer,cacheContainer.cellsWithLocalNeighbours.size(),"Spatial Cells");

      timer=phiprof::initializeTimer("Wait for receives","MPI","Wait");
      phiprof::start(timer);
      mpiGrid.wait_remote_neighbor_copy_update_receives(FIELD_SOLVER_NEIGHBORHOOD_ID);
      phiprof::stop(timer);
      
      // Calculate Hall term on boundary cells:
      timer=phiprof::initializeTimer("Compute boundary cells");
      phiprof::start(timer);
      calculateHallTerm(sysBoundaries,cacheContainer.localCellsCache,cacheContainer.cellsWithRemoteNeighbours,RKCase);
      phiprof::stop(timer,cacheContainer.cellsWithRemoteNeighbours.size(),"Spatial Cells");

      timer=phiprof::initializeTimer("Wait for sends","MPI","Wait");
      phiprof::start(timer);
      mpiGrid.wait_remote_neighbor_copy_update_sends();
      phiprof::stop(timer);

      N_cells = cacheContainer.cellsWithRemoteNeighbours.size()
      + cacheContainer.cellsWithLocalNeighbours.size();
   } else {
      fs_cache::CacheContainer& cacheContainer = fs_cache::getCache();
      calculateHallTerm(sysBoundaries,cacheContainer.localCellsCache,cacheContainer.local_NOT_DO_NOT_COMPUTE,RKCase);
      N_cells = cacheContainer.local_NOT_DO_NOT_COMPUTE.size();
   }

   phiprof::stop("Calculate Hall term",N_cells,"Spatial Cells");
}<|MERGE_RESOLUTION|>--- conflicted
+++ resolved
@@ -784,12 +784,8 @@
    dccrg::Dccrg<SpatialCell,dccrg::Cartesian_Geometry>& mpiGrid,
    SysBoundary& sysBoundaries,
    const vector<CellID>& localCells,
-<<<<<<< HEAD
-   cint& RKCase
-=======
    cint& RKCase,
    const bool communicateDerivatives
->>>>>>> 95ae4ef8
 ) {
 
    namespace fs = fieldsolver;
