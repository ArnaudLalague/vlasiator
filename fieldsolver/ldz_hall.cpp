/*
 * This file is part of Vlasiator.
 * Copyright 2010-2016 Finnish Meteorological Institute
 *
 * For details of usage, see the COPYING file and read the "Rules of the Road"
 * at http://www.physics.helsinki.fi/vlasiator/
 *
 * This program is free software; you can redistribute it and/or modify
 * it under the terms of the GNU General Public License as published by
 * the Free Software Foundation; either version 2 of the License, or
 * (at your option) any later version.
 *
 * This program is distributed in the hope that it will be useful,
 * but WITHOUT ANY WARRANTY; without even the implied warranty of
 * MERCHANTABILITY or FITNESS FOR A PARTICULAR PURPOSE.  See the
 * GNU General Public License for more details.
 *
 * You should have received a copy of the GNU General Public License along
 * with this program; if not, write to the Free Software Foundation, Inc.,
 * 51 Franklin Street, Fifth Floor, Boston, MA 02110-1301 USA.
 */

#include "fs_common.h"
#include "ldz_hall.hpp"

#ifndef NDEBUG
   #define DEBUG_FSOLVER
#endif

using namespace std;

/*! \brief Low-level Hall component computation
 *
 * Hall term computation following Balsara reconstruction, edge-averaged.
 *
 * \param pC Reconstruction coefficients
 * \param BGBY Background By
 * \param BGBZ Background Bz
 * \param dx Cell dx
 * \param dy Cell dy
 * \param dz Cell dz
 *
 * \sa calculateEdgeHallTermXComponents
 *
 */
template<typename REAL> inline
REAL JXBX_000_100(
   const std::array<REAL, Rec::N_REC_COEFFICIENTS> pC,
   creal BGBY,
   creal BGBZ,
   creal dx,
   creal dy,
   creal dz
) {
   using namespace Rec;
   return -(pC[a_zz]*BGBZ)/dz+(pC[a_z]*BGBZ)/dz-(pC[a_yz]*BGBZ)/(2*dz)-(pC[c_xzz]*BGBZ)/(6*dx)+(pC[c_xz]*BGBZ)/(2*dx)-(pC[c_xyz]*BGBZ)/(4*dx)+(pC[c_xy]*BGBZ)/(2*dx)-(pC[c_x]*BGBZ)/dx-(pC[a_yz]*BGBY)/(2*dy)-(pC[a_yy]*BGBY)/dy+(pC[a_y]*BGBY)/dy+(pC[b_xz]*BGBY)/(2*dx)-(pC[b_xyz]*BGBY)/(4*dx)-(pC[b_xyy]*BGBY)/(6*dx)+(pC[b_xy]*BGBY)/(2*dx)-(pC[b_x]*BGBY)/dx-(pC[a_zz]*pC[c_zz])/(6*dz)+(pC[a_z]*pC[c_zz])/(6*dz)-
     (pC[a_yz]*pC[c_zz])/(12*dz)+(pC[a_zz]*pC[c_z])/(2*dz)-(pC[a_z]*pC[c_z])/(2*dz)+(pC[a_yz]*pC[c_z])/(4*dz)-(pC[a_zz]*pC[c_yz])/(4*dz)+(pC[a_z]*pC[c_yz])/(4*dz)-(pC[a_yz]*pC[c_yz])/(8*dz)+(pC[a_zz]*pC[c_y])/(2*dz)-(pC[a_z]*pC[c_y])/(2*dz)+(pC[a_yz]*pC[c_y])/(4*dz)+(pC[a_xzz]*pC[c_xz])/(24*dz)-(pC[a_xz]*pC[c_xz])/(24*dz)+(pC[a_xyz]*pC[c_xz])/(48*dz)-(pC[a_xzz]*pC[c_x])/(12*dz)+(pC[a_xz]*pC[c_x])/(12*dz)-(pC[a_xyz]*pC[c_x])/(24*dz)-(pC[a_zz]*pC[c_0])/dz+(pC[a_z]*pC[c_0])/dz-(pC[a_yz]*pC[c_0])/(2*dz)+(pC[a_yz]*pC[b_z])/(4*dy)+
     (pC[a_yy]*pC[b_z])/(2*dy)-(pC[a_y]*pC[b_z])/(2*dy)-(pC[a_yz]*pC[b_yz])/(8*dy)-(pC[a_yy]*pC[b_yz])/(4*dy)+(pC[a_y]*pC[b_yz])/(4*dy)-(pC[a_yz]*pC[b_yy])/(12*dy)-(pC[a_yy]*pC[b_yy])/(6*dy)+(pC[a_y]*pC[b_yy])/(6*dy)+(pC[a_yz]*pC[b_y])/(4*dy)+(pC[a_yy]*pC[b_y])/(2*dy)-(pC[a_y]*pC[b_y])/(2*dy)+(pC[a_xyz]*pC[b_xy])/(48*dy)+(pC[a_xyy]*pC[b_xy])/(24*dy)-(pC[a_xy]*pC[b_xy])/(24*dy)-(pC[a_xyz]*pC[b_x])/(24*dy)-(pC[a_xyy]*pC[b_x])/(12*dy)+(pC[a_xy]*pC[b_x])/(12*dy)-(pC[a_yz]*pC[b_0])/(2*dy)-(pC[a_yy]*pC[b_0])/dy+(pC[a_y]*pC[b_0])/dy-
     (pC[c_xzz]*pC[c_zz])/(36*dx)+(pC[c_xz]*pC[c_zz])/(12*dx)-(pC[c_xyz]*pC[c_zz])/(24*dx)+(pC[c_xy]*pC[c_zz])/(12*dx)-(pC[c_x]*pC[c_zz])/(6*dx)+(pC[c_xzz]*pC[c_z])/(12*dx)-(pC[c_xz]*pC[c_z])/(4*dx)+(pC[c_xyz]*pC[c_z])/(8*dx)-(pC[c_xy]*pC[c_z])/(4*dx)+(pC[c_x]*pC[c_z])/(2*dx)-(pC[c_xzz]*pC[c_yz])/(24*dx)+(pC[c_xz]*pC[c_yz])/(8*dx)-(pC[c_xyz]*pC[c_yz])/(16*dx)+(pC[c_xy]*pC[c_yz])/(8*dx)-(pC[c_x]*pC[c_yz])/(4*dx)+(pC[c_xzz]*pC[c_y])/(12*dx)-(pC[c_xz]*pC[c_y])/(4*dx)+(pC[c_xyz]*pC[c_y])/(8*dx)-(pC[c_xy]*pC[c_y])/(4*dx)+(pC[c_x]*pC[c_y])/(2*dx)-
     (pC[c_0]*pC[c_xzz])/(6*dx)-(pC[c_xxz]*pC[c_xz])/(24*dx)+(pC[c_xx]*pC[c_xz])/(12*dx)+(pC[c_0]*pC[c_xz])/(2*dx)-(pC[c_0]*pC[c_xyz])/(4*dx)+(pC[c_0]*pC[c_xy])/(2*dx)+(pC[c_x]*pC[c_xxz])/(12*dx)-(pC[c_x]*pC[c_xx])/(6*dx)-(pC[c_0]*pC[c_x])/dx-(pC[b_xz]*pC[b_z])/(4*dx)+(pC[b_xyz]*pC[b_z])/(8*dx)+(pC[b_xyy]*pC[b_z])/(12*dx)-(pC[b_xy]*pC[b_z])/(4*dx)+(pC[b_x]*pC[b_z])/(2*dx)+(pC[b_xz]*pC[b_yz])/(8*dx)-(pC[b_xyz]*pC[b_yz])/(16*dx)-(pC[b_xyy]*pC[b_yz])/(24*dx)+(pC[b_xy]*pC[b_yz])/(8*dx)-(pC[b_x]*pC[b_yz])/(4*dx)+(pC[b_xz]*pC[b_yy])/(12*dx)-
     (pC[b_xyz]*pC[b_yy])/(24*dx)-(pC[b_xyy]*pC[b_yy])/(36*dx)+(pC[b_xy]*pC[b_yy])/(12*dx)-(pC[b_x]*pC[b_yy])/(6*dx)-(pC[b_xz]*pC[b_y])/(4*dx)+(pC[b_xyz]*pC[b_y])/(8*dx)+(pC[b_xyy]*pC[b_y])/(12*dx)-(pC[b_xy]*pC[b_y])/(4*dx)+(pC[b_x]*pC[b_y])/(2*dx)+(pC[b_0]*pC[b_xz])/(2*dx)-(pC[b_0]*pC[b_xyz])/(4*dx)-(pC[b_0]*pC[b_xyy])/(6*dx)-(pC[b_xxy]*pC[b_xy])/(24*dx)+(pC[b_xx]*pC[b_xy])/(12*dx)+(pC[b_0]*pC[b_xy])/(2*dx)+(pC[b_x]*pC[b_xxy])/(12*dx)-(pC[b_x]*pC[b_xx])/(6*dx)-(pC[b_0]*pC[b_x])/dx;
}

/*! \brief Low-level Hall component computation
 *
 * Hall term computation following Balsara reconstruction, edge-averaged.
 *
 * \param pC Reconstruction coefficients
 * \param BGBY Background By
 * \param BGBZ Background Bz
 * \param dx Cell dx
 * \param dy Cell dy
 * \param dz Cell dz
 *
 * \sa calculateEdgeHallTermXComponents
 *
 */
template<typename REAL> inline
REAL JXBX_010_110(
   const std::array<REAL, Rec::N_REC_COEFFICIENTS> & pC,
   creal BGBY,
   creal BGBZ,
   creal dx,
   creal dy,
   creal dz
) {
   using namespace Rec;
   return -(pC[a_zz]*BGBZ)/dz+(pC[a_z]*BGBZ)/dz+(pC[a_yz]*BGBZ)/(2*dz)-(pC[c_xzz]*BGBZ)/(6*dx)+(pC[c_xz]*BGBZ)/(2*dx)+(pC[c_xyz]*BGBZ)/(4*dx)-(pC[c_xy]*BGBZ)/(2*dx)-(pC[c_x]*BGBZ)/dx-(pC[a_yz]*BGBY)/(2*dy)+(pC[a_yy]*BGBY)/dy+(pC[a_y]*BGBY)/dy+(pC[b_xz]*BGBY)/(2*dx)+(pC[b_xyz]*BGBY)/(4*dx)-(pC[b_xyy]*BGBY)/(6*dx)-(pC[b_xy]*BGBY)/(2*dx)-(pC[b_x]*BGBY)/dx-(pC[a_zz]*pC[c_zz])/(6*dz)+(pC[a_z]*pC[c_zz])/(6*dz)+
   (pC[a_yz]*pC[c_zz])/(12*dz)+(pC[a_zz]*pC[c_z])/(2*dz)-(pC[a_z]*pC[c_z])/(2*dz)-(pC[a_yz]*pC[c_z])/(4*dz)+(pC[a_zz]*pC[c_yz])/(4*dz)-(pC[a_z]*pC[c_yz])/(4*dz)-(pC[a_yz]*pC[c_yz])/(8*dz)-(pC[a_zz]*pC[c_y])/(2*dz)+(pC[a_z]*pC[c_y])/(2*dz)+(pC[a_yz]*pC[c_y])/(4*dz)+(pC[a_xzz]*pC[c_xz])/(24*dz)-(pC[a_xz]*pC[c_xz])/(24*dz)-(pC[a_xyz]*pC[c_xz])/(48*dz)-(pC[a_xzz]*pC[c_x])/(12*dz)+(pC[a_xz]*pC[c_x])/(12*dz)+(pC[a_xyz]*pC[c_x])/(24*dz)-(pC[a_zz]*pC[c_0])/dz+(pC[a_z]*pC[c_0])/dz+(pC[a_yz]*pC[c_0])/(2*dz)+(pC[a_yz]*pC[b_z])/(4*dy)-
   (pC[a_yy]*pC[b_z])/(2*dy)-(pC[a_y]*pC[b_z])/(2*dy)+(pC[a_yz]*pC[b_yz])/(8*dy)-(pC[a_yy]*pC[b_yz])/(4*dy)-(pC[a_y]*pC[b_yz])/(4*dy)-(pC[a_yz]*pC[b_yy])/(12*dy)+(pC[a_yy]*pC[b_yy])/(6*dy)+(pC[a_y]*pC[b_yy])/(6*dy)-(pC[a_yz]*pC[b_y])/(4*dy)+(pC[a_yy]*pC[b_y])/(2*dy)+(pC[a_y]*pC[b_y])/(2*dy)-(pC[a_xyz]*pC[b_xy])/(48*dy)+(pC[a_xyy]*pC[b_xy])/(24*dy)+(pC[a_xy]*pC[b_xy])/(24*dy)-(pC[a_xyz]*pC[b_x])/(24*dy)+(pC[a_xyy]*pC[b_x])/(12*dy)+(pC[a_xy]*pC[b_x])/(12*dy)-(pC[a_yz]*pC[b_0])/(2*dy)+(pC[a_yy]*pC[b_0])/dy+(pC[a_y]*pC[b_0])/dy-
   (pC[c_xzz]*pC[c_zz])/(36*dx)+(pC[c_xz]*pC[c_zz])/(12*dx)+(pC[c_xyz]*pC[c_zz])/(24*dx)-(pC[c_xy]*pC[c_zz])/(12*dx)-(pC[c_x]*pC[c_zz])/(6*dx)+(pC[c_xzz]*pC[c_z])/(12*dx)-(pC[c_xz]*pC[c_z])/(4*dx)-(pC[c_xyz]*pC[c_z])/(8*dx)+(pC[c_xy]*pC[c_z])/(4*dx)+(pC[c_x]*pC[c_z])/(2*dx)+(pC[c_xzz]*pC[c_yz])/(24*dx)-(pC[c_xz]*pC[c_yz])/(8*dx)-(pC[c_xyz]*pC[c_yz])/(16*dx)+(pC[c_xy]*pC[c_yz])/(8*dx)+(pC[c_x]*pC[c_yz])/(4*dx)-(pC[c_xzz]*pC[c_y])/(12*dx)+(pC[c_xz]*pC[c_y])/(4*dx)+(pC[c_xyz]*pC[c_y])/(8*dx)-(pC[c_xy]*pC[c_y])/(4*dx)-(pC[c_x]*pC[c_y])/(2*dx)-
   (pC[c_0]*pC[c_xzz])/(6*dx)-(pC[c_xxz]*pC[c_xz])/(24*dx)+(pC[c_xx]*pC[c_xz])/(12*dx)+(pC[c_0]*pC[c_xz])/(2*dx)+(pC[c_0]*pC[c_xyz])/(4*dx)-(pC[c_0]*pC[c_xy])/(2*dx)+(pC[c_x]*pC[c_xxz])/(12*dx)-(pC[c_x]*pC[c_xx])/(6*dx)-(pC[c_0]*pC[c_x])/dx-(pC[b_xz]*pC[b_z])/(4*dx)-(pC[b_xyz]*pC[b_z])/(8*dx)+(pC[b_xyy]*pC[b_z])/(12*dx)+(pC[b_xy]*pC[b_z])/(4*dx)+(pC[b_x]*pC[b_z])/(2*dx)-(pC[b_xz]*pC[b_yz])/(8*dx)-(pC[b_xyz]*pC[b_yz])/(16*dx)+(pC[b_xyy]*pC[b_yz])/(24*dx)+(pC[b_xy]*pC[b_yz])/(8*dx)+(pC[b_x]*pC[b_yz])/(4*dx)+(pC[b_xz]*pC[b_yy])/(12*dx)+
   (pC[b_xyz]*pC[b_yy])/(24*dx)-(pC[b_xyy]*pC[b_yy])/(36*dx)-(pC[b_xy]*pC[b_yy])/(12*dx)-(pC[b_x]*pC[b_yy])/(6*dx)+(pC[b_xz]*pC[b_y])/(4*dx)+(pC[b_xyz]*pC[b_y])/(8*dx)-(pC[b_xyy]*pC[b_y])/(12*dx)-(pC[b_xy]*pC[b_y])/(4*dx)-(pC[b_x]*pC[b_y])/(2*dx)+(pC[b_0]*pC[b_xz])/(2*dx)+(pC[b_0]*pC[b_xyz])/(4*dx)-(pC[b_0]*pC[b_xyy])/(6*dx)-(pC[b_xxy]*pC[b_xy])/(24*dx)-(pC[b_xx]*pC[b_xy])/(12*dx)-(pC[b_0]*pC[b_xy])/(2*dx)-(pC[b_x]*pC[b_xxy])/(12*dx)-(pC[b_x]*pC[b_xx])/(6*dx)-(pC[b_0]*pC[b_x])/dx;
}

/*! \brief Low-level Hall component computation
 *
 * Hall term computation following Balsara reconstruction, edge-averaged.
 *
 * \param pC Reconstruction coefficients
 * \param BGBY Background By
 * \param BGBZ Background Bz
 * \param dx Cell dx
 * \param dy Cell dy
 * \param dz Cell dz
 *
 * \sa calculateEdgeHallTermXComponents
 *
 */
template<typename REAL> inline
REAL JXBX_001_101(
   const std::array<REAL, Rec::N_REC_COEFFICIENTS> & pC,
   creal BGBY,
   creal BGBZ,
   creal dx,
   creal dy,
   creal dz
) {
   using namespace Rec;
   return(pC[a_zz]*BGBZ)/dz+(pC[a_z]*BGBZ)/dz-(pC[a_yz]*BGBZ)/(2*dz)-(pC[c_xzz]*BGBZ)/(6*dx)-(pC[c_xz]*BGBZ)/(2*dx)+(pC[c_xyz]*BGBZ)/(4*dx)+(pC[c_xy]*BGBZ)/(2*dx)-(pC[c_x]*BGBZ)/dx+(pC[a_yz]*BGBY)/(2*dy)-(pC[a_yy]*BGBY)/dy+(pC[a_y]*BGBY)/dy-(pC[b_xz]*BGBY)/(2*dx)+(pC[b_xyz]*BGBY)/(4*dx)-(pC[b_xyy]*BGBY)/(6*dx)+(pC[b_xy]*BGBY)/(2*dx)-(pC[b_x]*BGBY)/dx+(pC[a_zz]*pC[c_zz])/(6*dz)+(pC[a_z]*pC[c_zz])/(6*dz)-
   (pC[a_yz]*pC[c_zz])/(12*dz)+(pC[a_zz]*pC[c_z])/(2*dz)+(pC[a_z]*pC[c_z])/(2*dz)-(pC[a_yz]*pC[c_z])/(4*dz)-(pC[a_zz]*pC[c_yz])/(4*dz)-(pC[a_z]*pC[c_yz])/(4*dz)+(pC[a_yz]*pC[c_yz])/(8*dz)-(pC[a_zz]*pC[c_y])/(2*dz)-(pC[a_z]*pC[c_y])/(2*dz)+(pC[a_yz]*pC[c_y])/(4*dz)+(pC[a_xzz]*pC[c_xz])/(24*dz)+(pC[a_xz]*pC[c_xz])/(24*dz)-(pC[a_xyz]*pC[c_xz])/(48*dz)+(pC[a_xzz]*pC[c_x])/(12*dz)+(pC[a_xz]*pC[c_x])/(12*dz)-(pC[a_xyz]*pC[c_x])/(24*dz)+(pC[a_zz]*pC[c_0])/dz+(pC[a_z]*pC[c_0])/dz-(pC[a_yz]*pC[c_0])/(2*dz)+(pC[a_yz]*pC[b_z])/(4*dy)-
   (pC[a_yy]*pC[b_z])/(2*dy)+(pC[a_y]*pC[b_z])/(2*dy)-(pC[a_yz]*pC[b_yz])/(8*dy)+(pC[a_yy]*pC[b_yz])/(4*dy)-(pC[a_y]*pC[b_yz])/(4*dy)+(pC[a_yz]*pC[b_yy])/(12*dy)-(pC[a_yy]*pC[b_yy])/(6*dy)+(pC[a_y]*pC[b_yy])/(6*dy)-(pC[a_yz]*pC[b_y])/(4*dy)+(pC[a_yy]*pC[b_y])/(2*dy)-(pC[a_y]*pC[b_y])/(2*dy)-(pC[a_xyz]*pC[b_xy])/(48*dy)+(pC[a_xyy]*pC[b_xy])/(24*dy)-(pC[a_xy]*pC[b_xy])/(24*dy)+(pC[a_xyz]*pC[b_x])/(24*dy)-(pC[a_xyy]*pC[b_x])/(12*dy)+(pC[a_xy]*pC[b_x])/(12*dy)+(pC[a_yz]*pC[b_0])/(2*dy)-(pC[a_yy]*pC[b_0])/dy+(pC[a_y]*pC[b_0])/dy-
   (pC[c_xzz]*pC[c_zz])/(36*dx)-(pC[c_xz]*pC[c_zz])/(12*dx)+(pC[c_xyz]*pC[c_zz])/(24*dx)+(pC[c_xy]*pC[c_zz])/(12*dx)-(pC[c_x]*pC[c_zz])/(6*dx)-(pC[c_xzz]*pC[c_z])/(12*dx)-(pC[c_xz]*pC[c_z])/(4*dx)+(pC[c_xyz]*pC[c_z])/(8*dx)+(pC[c_xy]*pC[c_z])/(4*dx)-(pC[c_x]*pC[c_z])/(2*dx)+(pC[c_xzz]*pC[c_yz])/(24*dx)+(pC[c_xz]*pC[c_yz])/(8*dx)-(pC[c_xyz]*pC[c_yz])/(16*dx)-(pC[c_xy]*pC[c_yz])/(8*dx)+(pC[c_x]*pC[c_yz])/(4*dx)+(pC[c_xzz]*pC[c_y])/(12*dx)+(pC[c_xz]*pC[c_y])/(4*dx)-(pC[c_xyz]*pC[c_y])/(8*dx)-(pC[c_xy]*pC[c_y])/(4*dx)+(pC[c_x]*pC[c_y])/(2*dx)-
   (pC[c_0]*pC[c_xzz])/(6*dx)-(pC[c_xxz]*pC[c_xz])/(24*dx)-(pC[c_xx]*pC[c_xz])/(12*dx)-(pC[c_0]*pC[c_xz])/(2*dx)+(pC[c_0]*pC[c_xyz])/(4*dx)+(pC[c_0]*pC[c_xy])/(2*dx)-(pC[c_x]*pC[c_xxz])/(12*dx)-(pC[c_x]*pC[c_xx])/(6*dx)-(pC[c_0]*pC[c_x])/dx-(pC[b_xz]*pC[b_z])/(4*dx)+(pC[b_xyz]*pC[b_z])/(8*dx)-(pC[b_xyy]*pC[b_z])/(12*dx)+(pC[b_xy]*pC[b_z])/(4*dx)-(pC[b_x]*pC[b_z])/(2*dx)+(pC[b_xz]*pC[b_yz])/(8*dx)-(pC[b_xyz]*pC[b_yz])/(16*dx)+(pC[b_xyy]*pC[b_yz])/(24*dx)-(pC[b_xy]*pC[b_yz])/(8*dx)+(pC[b_x]*pC[b_yz])/(4*dx)-(pC[b_xz]*pC[b_yy])/(12*dx)+
   (pC[b_xyz]*pC[b_yy])/(24*dx)-(pC[b_xyy]*pC[b_yy])/(36*dx)+(pC[b_xy]*pC[b_yy])/(12*dx)-(pC[b_x]*pC[b_yy])/(6*dx)+(pC[b_xz]*pC[b_y])/(4*dx)-(pC[b_xyz]*pC[b_y])/(8*dx)+(pC[b_xyy]*pC[b_y])/(12*dx)-(pC[b_xy]*pC[b_y])/(4*dx)+(pC[b_x]*pC[b_y])/(2*dx)-(pC[b_0]*pC[b_xz])/(2*dx)+(pC[b_0]*pC[b_xyz])/(4*dx)-(pC[b_0]*pC[b_xyy])/(6*dx)-(pC[b_xxy]*pC[b_xy])/(24*dx)+(pC[b_xx]*pC[b_xy])/(12*dx)+(pC[b_0]*pC[b_xy])/(2*dx)+(pC[b_x]*pC[b_xxy])/(12*dx)-(pC[b_x]*pC[b_xx])/(6*dx)-(pC[b_0]*pC[b_x])/dx ;
}

/*! \brief Low-level Hall component computation
 *
 * Hall term computation following Balsara reconstruction, edge-averaged.
 *
 * \param pC Reconstruction coefficients
 * \param BGBY Background By
 * \param BGBZ Background Bz
 * \param dx Cell dx
 * \param dy Cell dy
 * \param dz Cell dz
 *
 * \sa calculateEdgeHallTermXComponents
 *
 */
template<typename REAL> inline
REAL JXBX_011_111(
   const std::array<REAL, Rec::N_REC_COEFFICIENTS> & pC,
   creal BGBY,
   creal BGBZ,
   creal dx,
   creal dy,
   creal dz
) {
   using namespace Rec;
   return (pC[a_zz]*BGBZ)/dz+(pC[a_z]*BGBZ)/dz+(pC[a_yz]*BGBZ)/(2*dz)-(pC[c_xzz]*BGBZ)/(6*dx)-(pC[c_xz]*BGBZ)/(2*dx)-(pC[c_xyz]*BGBZ)/(4*dx)-(pC[c_xy]*BGBZ)/(2*dx)-(pC[c_x]*BGBZ)/dx+(pC[a_yz]*BGBY)/(2*dy)+(pC[a_yy]*BGBY)/dy+(pC[a_y]*BGBY)/dy-(pC[b_xz]*BGBY)/(2*dx)-(pC[b_xyz]*BGBY)/(4*dx)-(pC[b_xyy]*BGBY)/(6*dx)-(pC[b_xy]*BGBY)/(2*dx)-(pC[b_x]*BGBY)/dx+(pC[a_zz]*pC[c_zz])/(6*dz)+(pC[a_z]*pC[c_zz])/(6*dz)+
   (pC[a_yz]*pC[c_zz])/(12*dz)+(pC[a_zz]*pC[c_z])/(2*dz)+(pC[a_z]*pC[c_z])/(2*dz)+(pC[a_yz]*pC[c_z])/(4*dz)+(pC[a_zz]*pC[c_yz])/(4*dz)+(pC[a_z]*pC[c_yz])/(4*dz)+(pC[a_yz]*pC[c_yz])/(8*dz)+(pC[a_zz]*pC[c_y])/(2*dz)+(pC[a_z]*pC[c_y])/(2*dz)+(pC[a_yz]*pC[c_y])/(4*dz)+(pC[a_xzz]*pC[c_xz])/(24*dz)+(pC[a_xz]*pC[c_xz])/(24*dz)+(pC[a_xyz]*pC[c_xz])/(48*dz)+(pC[a_xzz]*pC[c_x])/(12*dz)+(pC[a_xz]*pC[c_x])/(12*dz)+(pC[a_xyz]*pC[c_x])/(24*dz)+(pC[a_zz]*pC[c_0])/dz+(pC[a_z]*pC[c_0])/dz+(pC[a_yz]*pC[c_0])/(2*dz)+(pC[a_yz]*pC[b_z])/(4*dy)+
   (pC[a_yy]*pC[b_z])/(2*dy)+(pC[a_y]*pC[b_z])/(2*dy)+(pC[a_yz]*pC[b_yz])/(8*dy)+(pC[a_yy]*pC[b_yz])/(4*dy)+(pC[a_y]*pC[b_yz])/(4*dy)+(pC[a_yz]*pC[b_yy])/(12*dy)+(pC[a_yy]*pC[b_yy])/(6*dy)+(pC[a_y]*pC[b_yy])/(6*dy)+(pC[a_yz]*pC[b_y])/(4*dy)+(pC[a_yy]*pC[b_y])/(2*dy)+(pC[a_y]*pC[b_y])/(2*dy)+(pC[a_xyz]*pC[b_xy])/(48*dy)+(pC[a_xyy]*pC[b_xy])/(24*dy)+(pC[a_xy]*pC[b_xy])/(24*dy)+(pC[a_xyz]*pC[b_x])/(24*dy)+(pC[a_xyy]*pC[b_x])/(12*dy)+(pC[a_xy]*pC[b_x])/(12*dy)+(pC[a_yz]*pC[b_0])/(2*dy)+(pC[a_yy]*pC[b_0])/dy+(pC[a_y]*pC[b_0])/dy-
   (pC[c_xzz]*pC[c_zz])/(36*dx)-(pC[c_xz]*pC[c_zz])/(12*dx)-(pC[c_xyz]*pC[c_zz])/(24*dx)-(pC[c_xy]*pC[c_zz])/(12*dx)-(pC[c_x]*pC[c_zz])/(6*dx)-(pC[c_xzz]*pC[c_z])/(12*dx)-(pC[c_xz]*pC[c_z])/(4*dx)-(pC[c_xyz]*pC[c_z])/(8*dx)-(pC[c_xy]*pC[c_z])/(4*dx)-(pC[c_x]*pC[c_z])/(2*dx)-(pC[c_xzz]*pC[c_yz])/(24*dx)-(pC[c_xz]*pC[c_yz])/(8*dx)-(pC[c_xyz]*pC[c_yz])/(16*dx)-(pC[c_xy]*pC[c_yz])/(8*dx)-(pC[c_x]*pC[c_yz])/(4*dx)-(pC[c_xzz]*pC[c_y])/(12*dx)-(pC[c_xz]*pC[c_y])/(4*dx)-(pC[c_xyz]*pC[c_y])/(8*dx)-(pC[c_xy]*pC[c_y])/(4*dx)-(pC[c_x]*pC[c_y])/(2*dx)-
   (pC[c_0]*pC[c_xzz])/(6*dx)-(pC[c_xxz]*pC[c_xz])/(24*dx)-(pC[c_xx]*pC[c_xz])/(12*dx)-(pC[c_0]*pC[c_xz])/(2*dx)-(pC[c_0]*pC[c_xyz])/(4*dx)-(pC[c_0]*pC[c_xy])/(2*dx)-(pC[c_x]*pC[c_xxz])/(12*dx)-(pC[c_x]*pC[c_xx])/(6*dx)-(pC[c_0]*pC[c_x])/dx-(pC[b_xz]*pC[b_z])/(4*dx)-(pC[b_xyz]*pC[b_z])/(8*dx)-(pC[b_xyy]*pC[b_z])/(12*dx)-(pC[b_xy]*pC[b_z])/(4*dx)-(pC[b_x]*pC[b_z])/(2*dx)-(pC[b_xz]*pC[b_yz])/(8*dx)-(pC[b_xyz]*pC[b_yz])/(16*dx)-(pC[b_xyy]*pC[b_yz])/(24*dx)-(pC[b_xy]*pC[b_yz])/(8*dx)-(pC[b_x]*pC[b_yz])/(4*dx)-(pC[b_xz]*pC[b_yy])/(12*dx)-
   (pC[b_xyz]*pC[b_yy])/(24*dx)-(pC[b_xyy]*pC[b_yy])/(36*dx)-(pC[b_xy]*pC[b_yy])/(12*dx)-(pC[b_x]*pC[b_yy])/(6*dx)-(pC[b_xz]*pC[b_y])/(4*dx)-(pC[b_xyz]*pC[b_y])/(8*dx)-(pC[b_xyy]*pC[b_y])/(12*dx)-(pC[b_xy]*pC[b_y])/(4*dx)-(pC[b_x]*pC[b_y])/(2*dx)-(pC[b_0]*pC[b_xz])/(2*dx)-(pC[b_0]*pC[b_xyz])/(4*dx)-(pC[b_0]*pC[b_xyy])/(6*dx)-(pC[b_xxy]*pC[b_xy])/(24*dx)-(pC[b_xx]*pC[b_xy])/(12*dx)-(pC[b_0]*pC[b_xy])/(2*dx)-(pC[b_x]*pC[b_xxy])/(12*dx)-(pC[b_x]*pC[b_xx])/(6*dx)-(pC[b_0]*pC[b_x])/dx;
}

// Y
/*! \brief Low-level Hall component computation
 *
 * Hall term computation following Balsara reconstruction, edge-averaged.
 *
 * \param pC Reconstruction coefficients
 * \param BGBX Background Bx
 * \param BGBZ Background Bz
 * \param dx Cell dx
 * \param dy Cell dy
 * \param dz Cell dz
 *
 * \sa calculateEdgeHallTermYComponents
 *
 */
template<typename REAL> inline
REAL JXBY_000_010(
   const std::array<REAL, Rec::N_REC_COEFFICIENTS> & pC,
   creal BGBX,
   creal BGBZ,
   creal dx,
   creal dy,
   creal dz
) {
   using namespace Rec;
   return -(pC[b_zz]*BGBZ)/dz+(pC[b_z]*BGBZ)/dz-(pC[b_xz]*BGBZ)/(2*dz)-(pC[c_yzz]*BGBZ)/(6*dy)+(pC[c_yz]*BGBZ)/(2*dy)-(pC[c_y]*BGBZ)/dy-(pC[c_xyz]*BGBZ)/(4*dy)+(pC[c_xy]*BGBZ)/(2*dy)+(pC[a_yz]*BGBX)/(2*dy)-(pC[a_y]*BGBX)/dy-(pC[a_xyz]*BGBX)/(4*dy)+(pC[a_xy]*BGBX)/(2*dy)-(pC[a_xxy]*BGBX)/(6*dy)-(pC[b_xz]*BGBX)/(2*dx)-(pC[b_xx]*BGBX)/dx+(pC[b_x]*BGBX)/dx-(pC[b_zz]*pC[c_zz])/(6*dz)+(pC[b_z]*pC[c_zz])/(6*dz)-
     (pC[b_xz]*pC[c_zz])/(12*dz)+(pC[b_zz]*pC[c_z])/(2*dz)-(pC[b_z]*pC[c_z])/(2*dz)+(pC[b_xz]*pC[c_z])/(4*dz)+(pC[b_yzz]*pC[c_yz])/(24*dz)-(pC[b_yz]*pC[c_yz])/(24*dz)+(pC[b_xyz]*pC[c_yz])/(48*dz)-(pC[b_yzz]*pC[c_y])/(12*dz)+(pC[b_yz]*pC[c_y])/(12*dz)-(pC[b_xyz]*pC[c_y])/(24*dz)-(pC[b_zz]*pC[c_xz])/(4*dz)+(pC[b_z]*pC[c_xz])/(4*dz)-(pC[b_xz]*pC[c_xz])/(8*dz)+(pC[b_zz]*pC[c_x])/(2*dz)-(pC[b_z]*pC[c_x])/(2*dz)+(pC[b_xz]*pC[c_x])/(4*dz)-(pC[b_zz]*pC[c_0])/dz+(pC[b_z]*pC[c_0])/dz-(pC[b_xz]*pC[c_0])/(2*dz)-(pC[c_yzz]*pC[c_zz])/(36*dy)+
     (pC[c_yz]*pC[c_zz])/(12*dy)-(pC[c_y]*pC[c_zz])/(6*dy)-(pC[c_xyz]*pC[c_zz])/(24*dy)+(pC[c_xy]*pC[c_zz])/(12*dy)+(pC[c_yzz]*pC[c_z])/(12*dy)-(pC[c_yz]*pC[c_z])/(4*dy)+(pC[c_y]*pC[c_z])/(2*dy)+(pC[c_xyz]*pC[c_z])/(8*dy)-(pC[c_xy]*pC[c_z])/(4*dy)-(pC[c_xz]*pC[c_yzz])/(24*dy)+(pC[c_x]*pC[c_yzz])/(12*dy)-(pC[c_0]*pC[c_yzz])/(6*dy)-(pC[c_yyz]*pC[c_yz])/(24*dy)+(pC[c_yy]*pC[c_yz])/(12*dy)+(pC[c_xz]*pC[c_yz])/(8*dy)-(pC[c_x]*pC[c_yz])/(4*dy)+(pC[c_0]*pC[c_yz])/(2*dy)+(pC[c_y]*pC[c_yyz])/(12*dy)-(pC[c_y]*pC[c_yy])/(6*dy)-(pC[c_xz]*pC[c_y])/(4*dy)+
     (pC[c_x]*pC[c_y])/(2*dy)-(pC[c_0]*pC[c_y])/dy-(pC[c_xyz]*pC[c_xz])/(16*dy)+(pC[c_xy]*pC[c_xz])/(8*dy)+(pC[c_x]*pC[c_xyz])/(8*dy)-(pC[c_0]*pC[c_xyz])/(4*dy)-(pC[c_x]*pC[c_xy])/(4*dy)+(pC[c_0]*pC[c_xy])/(2*dy)-(pC[a_yz]*pC[a_z])/(4*dy)+(pC[a_y]*pC[a_z])/(2*dy)+(pC[a_xyz]*pC[a_z])/(8*dy)-(pC[a_xy]*pC[a_z])/(4*dy)+(pC[a_xxy]*pC[a_z])/(12*dy)+(pC[a_xz]*pC[a_yz])/(8*dy)+(pC[a_xx]*pC[a_yz])/(12*dy)-(pC[a_x]*pC[a_yz])/(4*dy)+(pC[a_0]*pC[a_yz])/(2*dy)-(pC[a_y]*pC[a_yy])/(6*dy)+(pC[a_xy]*pC[a_yy])/(12*dy)-(pC[a_xz]*pC[a_y])/(4*dy)+
     (pC[a_xyy]*pC[a_y])/(12*dy)-(pC[a_xx]*pC[a_y])/(6*dy)+(pC[a_x]*pC[a_y])/(2*dy)-(pC[a_0]*pC[a_y])/dy-(pC[a_xyz]*pC[a_xz])/(16*dy)+(pC[a_xy]*pC[a_xz])/(8*dy)-(pC[a_xxy]*pC[a_xz])/(24*dy)-(pC[a_xx]*pC[a_xyz])/(24*dy)+(pC[a_x]*pC[a_xyz])/(8*dy)-(pC[a_0]*pC[a_xyz])/(4*dy)-(pC[a_xy]*pC[a_xyy])/(24*dy)+(pC[a_xx]*pC[a_xy])/(12*dy)-(pC[a_x]*pC[a_xy])/(4*dy)+(pC[a_0]*pC[a_xy])/(2*dy)-(pC[a_xx]*pC[a_xxy])/(36*dy)+(pC[a_x]*pC[a_xxy])/(12*dy)-(pC[a_0]*pC[a_xxy])/(6*dy)+(pC[a_z]*pC[b_xz])/(4*dx)-(pC[a_xz]*pC[b_xz])/(8*dx)-
     (pC[a_xx]*pC[b_xz])/(12*dx)+(pC[a_x]*pC[b_xz])/(4*dx)-(pC[a_0]*pC[b_xz])/(2*dx)-(pC[a_y]*pC[b_xyz])/(24*dx)+(pC[a_xy]*pC[b_xyz])/(48*dx)+(pC[a_y]*pC[b_xy])/(12*dx)-(pC[a_xy]*pC[b_xy])/(24*dx)-(pC[a_y]*pC[b_xxy])/(12*dx)+(pC[a_xy]*pC[b_xxy])/(24*dx)+(pC[a_z]*pC[b_xx])/(2*dx)-(pC[a_xz]*pC[b_xx])/(4*dx)-(pC[a_xx]*pC[b_xx])/(6*dx)+(pC[a_x]*pC[b_xx])/(2*dx)-(pC[a_0]*pC[b_xx])/dx-(pC[a_z]*pC[b_x])/(2*dx)+(pC[a_xz]*pC[b_x])/(4*dx)+(pC[a_xx]*pC[b_x])/(6*dx)-(pC[a_x]*pC[b_x])/(2*dx)+(pC[a_0]*pC[b_x])/dx;
}

/*! \brief Low-level Hall component computation
 *
 * Hall term computation following Balsara reconstruction, edge-averaged.
 *
 * \param pC Reconstruction coefficients
 * \param BGBX Background Bx
 * \param BGBZ Background Bz
 * \param dx Cell dx
 * \param dy Cell dy
 * \param dz Cell dz
 *
 * \sa calculateEdgeHallTermYComponents
 *
 */
template<typename REAL> inline
REAL JXBY_100_110(
   const std::array<REAL, Rec::N_REC_COEFFICIENTS> & pC,
   creal BGBX,
   creal BGBZ,
   creal dx,
   creal dy,
   creal dz
) {
   using namespace Rec;
   return -(pC[b_zz]*BGBZ)/dz+(pC[b_z]*BGBZ)/dz+(pC[b_xz]*BGBZ)/(2*dz)-(pC[c_yzz]*BGBZ)/(6*dy)+(pC[c_yz]*BGBZ)/(2*dy)-(pC[c_y]*BGBZ)/dy+(pC[c_xyz]*BGBZ)/(4*dy)-(pC[c_xy]*BGBZ)/(2*dy)+(pC[a_yz]*BGBX)/(2*dy)-(pC[a_y]*BGBX)/dy+(pC[a_xyz]*BGBX)/(4*dy)-(pC[a_xy]*BGBX)/(2*dy)-(pC[a_xxy]*BGBX)/(6*dy)-(pC[b_xz]*BGBX)/(2*dx)+(pC[b_xx]*BGBX)/dx+(pC[b_x]*BGBX)/dx-(pC[b_zz]*pC[c_zz])/(6*dz)+(pC[b_z]*pC[c_zz])/(6*dz)+
     (pC[b_xz]*pC[c_zz])/(12*dz)+(pC[b_zz]*pC[c_z])/(2*dz)-(pC[b_z]*pC[c_z])/(2*dz)-(pC[b_xz]*pC[c_z])/(4*dz)+(pC[b_yzz]*pC[c_yz])/(24*dz)-(pC[b_yz]*pC[c_yz])/(24*dz)-(pC[b_xyz]*pC[c_yz])/(48*dz)-(pC[b_yzz]*pC[c_y])/(12*dz)+(pC[b_yz]*pC[c_y])/(12*dz)+(pC[b_xyz]*pC[c_y])/(24*dz)+(pC[b_zz]*pC[c_xz])/(4*dz)-(pC[b_z]*pC[c_xz])/(4*dz)-(pC[b_xz]*pC[c_xz])/(8*dz)-(pC[b_zz]*pC[c_x])/(2*dz)+(pC[b_z]*pC[c_x])/(2*dz)+(pC[b_xz]*pC[c_x])/(4*dz)-(pC[b_zz]*pC[c_0])/dz+(pC[b_z]*pC[c_0])/dz+(pC[b_xz]*pC[c_0])/(2*dz)-(pC[c_yzz]*pC[c_zz])/(36*dy)+
     (pC[c_yz]*pC[c_zz])/(12*dy)-(pC[c_y]*pC[c_zz])/(6*dy)+(pC[c_xyz]*pC[c_zz])/(24*dy)-(pC[c_xy]*pC[c_zz])/(12*dy)+(pC[c_yzz]*pC[c_z])/(12*dy)-(pC[c_yz]*pC[c_z])/(4*dy)+(pC[c_y]*pC[c_z])/(2*dy)-(pC[c_xyz]*pC[c_z])/(8*dy)+(pC[c_xy]*pC[c_z])/(4*dy)+(pC[c_xz]*pC[c_yzz])/(24*dy)-(pC[c_x]*pC[c_yzz])/(12*dy)-(pC[c_0]*pC[c_yzz])/(6*dy)-(pC[c_yyz]*pC[c_yz])/(24*dy)+(pC[c_yy]*pC[c_yz])/(12*dy)-(pC[c_xz]*pC[c_yz])/(8*dy)+(pC[c_x]*pC[c_yz])/(4*dy)+(pC[c_0]*pC[c_yz])/(2*dy)+(pC[c_y]*pC[c_yyz])/(12*dy)-(pC[c_y]*pC[c_yy])/(6*dy)+(pC[c_xz]*pC[c_y])/(4*dy)-
     (pC[c_x]*pC[c_y])/(2*dy)-(pC[c_0]*pC[c_y])/dy-(pC[c_xyz]*pC[c_xz])/(16*dy)+(pC[c_xy]*pC[c_xz])/(8*dy)+(pC[c_x]*pC[c_xyz])/(8*dy)+(pC[c_0]*pC[c_xyz])/(4*dy)-(pC[c_x]*pC[c_xy])/(4*dy)-(pC[c_0]*pC[c_xy])/(2*dy)-(pC[a_yz]*pC[a_z])/(4*dy)+(pC[a_y]*pC[a_z])/(2*dy)-(pC[a_xyz]*pC[a_z])/(8*dy)+(pC[a_xy]*pC[a_z])/(4*dy)+(pC[a_xxy]*pC[a_z])/(12*dy)-(pC[a_xz]*pC[a_yz])/(8*dy)+(pC[a_xx]*pC[a_yz])/(12*dy)+(pC[a_x]*pC[a_yz])/(4*dy)+(pC[a_0]*pC[a_yz])/(2*dy)-(pC[a_y]*pC[a_yy])/(6*dy)-(pC[a_xy]*pC[a_yy])/(12*dy)+(pC[a_xz]*pC[a_y])/(4*dy)-
     (pC[a_xyy]*pC[a_y])/(12*dy)-(pC[a_xx]*pC[a_y])/(6*dy)-(pC[a_x]*pC[a_y])/(2*dy)-(pC[a_0]*pC[a_y])/dy-(pC[a_xyz]*pC[a_xz])/(16*dy)+(pC[a_xy]*pC[a_xz])/(8*dy)+(pC[a_xxy]*pC[a_xz])/(24*dy)+(pC[a_xx]*pC[a_xyz])/(24*dy)+(pC[a_x]*pC[a_xyz])/(8*dy)+(pC[a_0]*pC[a_xyz])/(4*dy)-(pC[a_xy]*pC[a_xyy])/(24*dy)-(pC[a_xx]*pC[a_xy])/(12*dy)-(pC[a_x]*pC[a_xy])/(4*dy)-(pC[a_0]*pC[a_xy])/(2*dy)-(pC[a_xx]*pC[a_xxy])/(36*dy)-(pC[a_x]*pC[a_xxy])/(12*dy)-(pC[a_0]*pC[a_xxy])/(6*dy)+(pC[a_z]*pC[b_xz])/(4*dx)+(pC[a_xz]*pC[b_xz])/(8*dx)-
     (pC[a_xx]*pC[b_xz])/(12*dx)-(pC[a_x]*pC[b_xz])/(4*dx)-(pC[a_0]*pC[b_xz])/(2*dx)-(pC[a_y]*pC[b_xyz])/(24*dx)-(pC[a_xy]*pC[b_xyz])/(48*dx)+(pC[a_y]*pC[b_xy])/(12*dx)+(pC[a_xy]*pC[b_xy])/(24*dx)+(pC[a_y]*pC[b_xxy])/(12*dx)+(pC[a_xy]*pC[b_xxy])/(24*dx)-(pC[a_z]*pC[b_xx])/(2*dx)-(pC[a_xz]*pC[b_xx])/(4*dx)+(pC[a_xx]*pC[b_xx])/(6*dx)+(pC[a_x]*pC[b_xx])/(2*dx)+(pC[a_0]*pC[b_xx])/dx-(pC[a_z]*pC[b_x])/(2*dx)-(pC[a_xz]*pC[b_x])/(4*dx)+(pC[a_xx]*pC[b_x])/(6*dx)+(pC[a_x]*pC[b_x])/(2*dx)+(pC[a_0]*pC[b_x])/dx;
}

/*! \brief Low-level Hall component computation
 *
 * Hall term computation following Balsara reconstruction, edge-averaged.
 *
 * \param pC Reconstruction coefficients
 * \param BGBX Background Bx
 * \param BGBZ Background Bz
 * \param dx Cell dx
 * \param dy Cell dy
 * \param dz Cell dz
 *
 * \sa calculateEdgeHallTermYComponents
 *
 */
template<typename REAL> inline
REAL JXBY_001_011(
   const std::array<REAL, Rec::N_REC_COEFFICIENTS> & pC,
   creal BGBX,
   creal BGBZ,
   creal dx,
   creal dy,
   creal dz
) {
   using namespace Rec;
   return (pC[b_zz]*BGBZ)/dz+(pC[b_z]*BGBZ)/dz-(pC[b_xz]*BGBZ)/(2*dz)-(pC[c_yzz]*BGBZ)/(6*dy)-(pC[c_yz]*BGBZ)/(2*dy)-(pC[c_y]*BGBZ)/dy+(pC[c_xyz]*BGBZ)/(4*dy)+(pC[c_xy]*BGBZ)/(2*dy)-(pC[a_yz]*BGBX)/(2*dy)-(pC[a_y]*BGBX)/dy+(pC[a_xyz]*BGBX)/(4*dy)+(pC[a_xy]*BGBX)/(2*dy)-(pC[a_xxy]*BGBX)/(6*dy)+(pC[b_xz]*BGBX)/(2*dx)-(pC[b_xx]*BGBX)/dx+(pC[b_x]*BGBX)/dx+(pC[b_zz]*pC[c_zz])/(6*dz)+(pC[b_z]*pC[c_zz])/(6*dz)-
     (pC[b_xz]*pC[c_zz])/(12*dz)+(pC[b_zz]*pC[c_z])/(2*dz)+(pC[b_z]*pC[c_z])/(2*dz)-(pC[b_xz]*pC[c_z])/(4*dz)+(pC[b_yzz]*pC[c_yz])/(24*dz)+(pC[b_yz]*pC[c_yz])/(24*dz)-(pC[b_xyz]*pC[c_yz])/(48*dz)+(pC[b_yzz]*pC[c_y])/(12*dz)+(pC[b_yz]*pC[c_y])/(12*dz)-(pC[b_xyz]*pC[c_y])/(24*dz)-(pC[b_zz]*pC[c_xz])/(4*dz)-(pC[b_z]*pC[c_xz])/(4*dz)+(pC[b_xz]*pC[c_xz])/(8*dz)-(pC[b_zz]*pC[c_x])/(2*dz)-(pC[b_z]*pC[c_x])/(2*dz)+(pC[b_xz]*pC[c_x])/(4*dz)+(pC[b_zz]*pC[c_0])/dz+(pC[b_z]*pC[c_0])/dz-(pC[b_xz]*pC[c_0])/(2*dz)-(pC[c_yzz]*pC[c_zz])/(36*dy)-
     (pC[c_yz]*pC[c_zz])/(12*dy)-(pC[c_y]*pC[c_zz])/(6*dy)+(pC[c_xyz]*pC[c_zz])/(24*dy)+(pC[c_xy]*pC[c_zz])/(12*dy)-(pC[c_yzz]*pC[c_z])/(12*dy)-(pC[c_yz]*pC[c_z])/(4*dy)-(pC[c_y]*pC[c_z])/(2*dy)+(pC[c_xyz]*pC[c_z])/(8*dy)+(pC[c_xy]*pC[c_z])/(4*dy)+(pC[c_xz]*pC[c_yzz])/(24*dy)+(pC[c_x]*pC[c_yzz])/(12*dy)-(pC[c_0]*pC[c_yzz])/(6*dy)-(pC[c_yyz]*pC[c_yz])/(24*dy)-(pC[c_yy]*pC[c_yz])/(12*dy)+(pC[c_xz]*pC[c_yz])/(8*dy)+(pC[c_x]*pC[c_yz])/(4*dy)-(pC[c_0]*pC[c_yz])/(2*dy)-(pC[c_y]*pC[c_yyz])/(12*dy)-(pC[c_y]*pC[c_yy])/(6*dy)+(pC[c_xz]*pC[c_y])/(4*dy)+
     (pC[c_x]*pC[c_y])/(2*dy)-(pC[c_0]*pC[c_y])/dy-(pC[c_xyz]*pC[c_xz])/(16*dy)-(pC[c_xy]*pC[c_xz])/(8*dy)-(pC[c_x]*pC[c_xyz])/(8*dy)+(pC[c_0]*pC[c_xyz])/(4*dy)-(pC[c_x]*pC[c_xy])/(4*dy)+(pC[c_0]*pC[c_xy])/(2*dy)-(pC[a_yz]*pC[a_z])/(4*dy)-(pC[a_y]*pC[a_z])/(2*dy)+(pC[a_xyz]*pC[a_z])/(8*dy)+(pC[a_xy]*pC[a_z])/(4*dy)-(pC[a_xxy]*pC[a_z])/(12*dy)+(pC[a_xz]*pC[a_yz])/(8*dy)-(pC[a_xx]*pC[a_yz])/(12*dy)+(pC[a_x]*pC[a_yz])/(4*dy)-(pC[a_0]*pC[a_yz])/(2*dy)-(pC[a_y]*pC[a_yy])/(6*dy)+(pC[a_xy]*pC[a_yy])/(12*dy)+(pC[a_xz]*pC[a_y])/(4*dy)+
     (pC[a_xyy]*pC[a_y])/(12*dy)-(pC[a_xx]*pC[a_y])/(6*dy)+(pC[a_x]*pC[a_y])/(2*dy)-(pC[a_0]*pC[a_y])/dy-(pC[a_xyz]*pC[a_xz])/(16*dy)-(pC[a_xy]*pC[a_xz])/(8*dy)+(pC[a_xxy]*pC[a_xz])/(24*dy)+(pC[a_xx]*pC[a_xyz])/(24*dy)-(pC[a_x]*pC[a_xyz])/(8*dy)+(pC[a_0]*pC[a_xyz])/(4*dy)-(pC[a_xy]*pC[a_xyy])/(24*dy)+(pC[a_xx]*pC[a_xy])/(12*dy)-(pC[a_x]*pC[a_xy])/(4*dy)+(pC[a_0]*pC[a_xy])/(2*dy)-(pC[a_xx]*pC[a_xxy])/(36*dy)+(pC[a_x]*pC[a_xxy])/(12*dy)-(pC[a_0]*pC[a_xxy])/(6*dy)+(pC[a_z]*pC[b_xz])/(4*dx)-(pC[a_xz]*pC[b_xz])/(8*dx)+
     (pC[a_xx]*pC[b_xz])/(12*dx)-(pC[a_x]*pC[b_xz])/(4*dx)+(pC[a_0]*pC[b_xz])/(2*dx)+(pC[a_y]*pC[b_xyz])/(24*dx)-(pC[a_xy]*pC[b_xyz])/(48*dx)+(pC[a_y]*pC[b_xy])/(12*dx)-(pC[a_xy]*pC[b_xy])/(24*dx)-(pC[a_y]*pC[b_xxy])/(12*dx)+(pC[a_xy]*pC[b_xxy])/(24*dx)-(pC[a_z]*pC[b_xx])/(2*dx)+(pC[a_xz]*pC[b_xx])/(4*dx)-(pC[a_xx]*pC[b_xx])/(6*dx)+(pC[a_x]*pC[b_xx])/(2*dx)-(pC[a_0]*pC[b_xx])/dx+(pC[a_z]*pC[b_x])/(2*dx)-(pC[a_xz]*pC[b_x])/(4*dx)+(pC[a_xx]*pC[b_x])/(6*dx)-(pC[a_x]*pC[b_x])/(2*dx)+(pC[a_0]*pC[b_x])/dx;
}

/*! \brief Low-level Hall component computation
 *
 * Hall term computation following Balsara reconstruction, edge-averaged.
 *
 * \param pC Reconstruction coefficients
 * \param BGBX Background Bx
 * \param BGBZ Background Bz
 * \param dx Cell dx
 * \param dy Cell dy
 * \param dz Cell dz
 *
 * \sa calculateEdgeHallTermYComponents
 *
 */
template<typename REAL> inline
REAL JXBY_101_111(
   const std::array<REAL, Rec::N_REC_COEFFICIENTS> & pC,
   creal BGBX,
   creal BGBZ,
   creal dx,
   creal dy,
   creal dz
) {
   using namespace Rec;
   return (pC[b_zz]*BGBZ)/dz+(pC[b_z]*BGBZ)/dz+(pC[b_xz]*BGBZ)/(2*dz)-(pC[c_yzz]*BGBZ)/(6*dy)-(pC[c_yz]*BGBZ)/(2*dy)-(pC[c_y]*BGBZ)/dy-(pC[c_xyz]*BGBZ)/(4*dy)-(pC[c_xy]*BGBZ)/(2*dy)-(pC[a_yz]*BGBX)/(2*dy)-(pC[a_y]*BGBX)/dy-(pC[a_xyz]*BGBX)/(4*dy)-(pC[a_xy]*BGBX)/(2*dy)-(pC[a_xxy]*BGBX)/(6*dy)+(pC[b_xz]*BGBX)/(2*dx)+(pC[b_xx]*BGBX)/dx+(pC[b_x]*BGBX)/dx+(pC[b_zz]*pC[c_zz])/(6*dz)+(pC[b_z]*pC[c_zz])/(6*dz)+
     (pC[b_xz]*pC[c_zz])/(12*dz)+(pC[b_zz]*pC[c_z])/(2*dz)+(pC[b_z]*pC[c_z])/(2*dz)+(pC[b_xz]*pC[c_z])/(4*dz)+(pC[b_yzz]*pC[c_yz])/(24*dz)+(pC[b_yz]*pC[c_yz])/(24*dz)+(pC[b_xyz]*pC[c_yz])/(48*dz)+(pC[b_yzz]*pC[c_y])/(12*dz)+(pC[b_yz]*pC[c_y])/(12*dz)+(pC[b_xyz]*pC[c_y])/(24*dz)+(pC[b_zz]*pC[c_xz])/(4*dz)+(pC[b_z]*pC[c_xz])/(4*dz)+(pC[b_xz]*pC[c_xz])/(8*dz)+(pC[b_zz]*pC[c_x])/(2*dz)+(pC[b_z]*pC[c_x])/(2*dz)+(pC[b_xz]*pC[c_x])/(4*dz)+(pC[b_zz]*pC[c_0])/dz+(pC[b_z]*pC[c_0])/dz+(pC[b_xz]*pC[c_0])/(2*dz)-(pC[c_yzz]*pC[c_zz])/(36*dy)-
     (pC[c_yz]*pC[c_zz])/(12*dy)-(pC[c_y]*pC[c_zz])/(6*dy)-(pC[c_xyz]*pC[c_zz])/(24*dy)-(pC[c_xy]*pC[c_zz])/(12*dy)-(pC[c_yzz]*pC[c_z])/(12*dy)-(pC[c_yz]*pC[c_z])/(4*dy)-(pC[c_y]*pC[c_z])/(2*dy)-(pC[c_xyz]*pC[c_z])/(8*dy)-(pC[c_xy]*pC[c_z])/(4*dy)-(pC[c_xz]*pC[c_yzz])/(24*dy)-(pC[c_x]*pC[c_yzz])/(12*dy)-(pC[c_0]*pC[c_yzz])/(6*dy)-(pC[c_yyz]*pC[c_yz])/(24*dy)-(pC[c_yy]*pC[c_yz])/(12*dy)-(pC[c_xz]*pC[c_yz])/(8*dy)-(pC[c_x]*pC[c_yz])/(4*dy)-(pC[c_0]*pC[c_yz])/(2*dy)-(pC[c_y]*pC[c_yyz])/(12*dy)-(pC[c_y]*pC[c_yy])/(6*dy)-(pC[c_xz]*pC[c_y])/(4*dy)-
     (pC[c_x]*pC[c_y])/(2*dy)-(pC[c_0]*pC[c_y])/dy-(pC[c_xyz]*pC[c_xz])/(16*dy)-(pC[c_xy]*pC[c_xz])/(8*dy)-(pC[c_x]*pC[c_xyz])/(8*dy)-(pC[c_0]*pC[c_xyz])/(4*dy)-(pC[c_x]*pC[c_xy])/(4*dy)-(pC[c_0]*pC[c_xy])/(2*dy)-(pC[a_yz]*pC[a_z])/(4*dy)-(pC[a_y]*pC[a_z])/(2*dy)-(pC[a_xyz]*pC[a_z])/(8*dy)-(pC[a_xy]*pC[a_z])/(4*dy)-(pC[a_xxy]*pC[a_z])/(12*dy)-(pC[a_xz]*pC[a_yz])/(8*dy)-(pC[a_xx]*pC[a_yz])/(12*dy)-(pC[a_x]*pC[a_yz])/(4*dy)-(pC[a_0]*pC[a_yz])/(2*dy)-(pC[a_y]*pC[a_yy])/(6*dy)-(pC[a_xy]*pC[a_yy])/(12*dy)-(pC[a_xz]*pC[a_y])/(4*dy)-(pC[a_xyy]*pC[a_y])/(12*dy)-
     (pC[a_xx]*pC[a_y])/(6*dy)-(pC[a_x]*pC[a_y])/(2*dy)-(pC[a_0]*pC[a_y])/dy-(pC[a_xyz]*pC[a_xz])/(16*dy)-(pC[a_xy]*pC[a_xz])/(8*dy)-(pC[a_xxy]*pC[a_xz])/(24*dy)-(pC[a_xx]*pC[a_xyz])/(24*dy)-(pC[a_x]*pC[a_xyz])/(8*dy)-(pC[a_0]*pC[a_xyz])/(4*dy)-(pC[a_xy]*pC[a_xyy])/(24*dy)-(pC[a_xx]*pC[a_xy])/(12*dy)-(pC[a_x]*pC[a_xy])/(4*dy)-(pC[a_0]*pC[a_xy])/(2*dy)-(pC[a_xx]*pC[a_xxy])/(36*dy)-(pC[a_x]*pC[a_xxy])/(12*dy)-(pC[a_0]*pC[a_xxy])/(6*dy)+(pC[a_z]*pC[b_xz])/(4*dx)+(pC[a_xz]*pC[b_xz])/(8*dx)+(pC[a_xx]*pC[b_xz])/(12*dx)+(pC[a_x]*pC[b_xz])/(4*dx)+
     (pC[a_0]*pC[b_xz])/(2*dx)+(pC[a_y]*pC[b_xyz])/(24*dx)+(pC[a_xy]*pC[b_xyz])/(48*dx)+(pC[a_y]*pC[b_xy])/(12*dx)+(pC[a_xy]*pC[b_xy])/(24*dx)+(pC[a_y]*pC[b_xxy])/(12*dx)+(pC[a_xy]*pC[b_xxy])/(24*dx)+(pC[a_z]*pC[b_xx])/(2*dx)+(pC[a_xz]*pC[b_xx])/(4*dx)+(pC[a_xx]*pC[b_xx])/(6*dx)+(pC[a_x]*pC[b_xx])/(2*dx)+(pC[a_0]*pC[b_xx])/dx+(pC[a_z]*pC[b_x])/(2*dx)+(pC[a_xz]*pC[b_x])/(4*dx)+(pC[a_xx]*pC[b_x])/(6*dx)+(pC[a_x]*pC[b_x])/(2*dx)+(pC[a_0]*pC[b_x])/dx;
}

// Z
/*! \brief Low-level Hall component computation
 *
 * Hall term computation following Balsara reconstruction, edge-averaged.
 *
 * \param pC Reconstruction coefficients
 * \param BGBX Background Bx
 * \param BGBY Background By
 * \param dx Cell dx
 * \param dy Cell dy
 * \param dz Cell dz
 *
 * \sa calculateEdgeHallTermZComponents
 *
 */
template<typename REAL> inline
REAL JXBZ_000_001(
   const std::array<REAL, Rec::N_REC_COEFFICIENTS> & pC,
   creal BGBX,
   creal BGBY,
   creal dx,
   creal dy,
   creal dz
) {
   using namespace Rec;
   return -(pC[b_z]*BGBY)/dz+(pC[b_yz]*BGBY)/(2*dz)-(pC[b_yyz]*BGBY)/(6*dz)+(pC[b_xz]*BGBY)/(2*dz)-(pC[b_xyz]*BGBY)/(4*dz)-(pC[c_yy]*BGBY)/dy+(pC[c_y]*BGBY)/dy-(pC[c_xy]*BGBY)/(2*dy)-(pC[a_z]*BGBX)/dz+(pC[a_yz]*BGBX)/(2*dz)+(pC[a_xz]*BGBX)/(2*dz)-(pC[a_xyz]*BGBX)/(4*dz)-(pC[a_xxz]*BGBX)/(6*dz)-(pC[c_xy]*BGBX)/(2*dx)-(pC[c_xx]*BGBX)/dx+(pC[c_x]*BGBX)/dx-(pC[b_z]*pC[b_zz])/(6*dz)+(pC[b_yz]*pC[b_zz])/(12*dz)+
     (pC[b_yzz]*pC[b_z])/(12*dz)-(pC[b_yy]*pC[b_z])/(6*dz)+(pC[b_y]*pC[b_z])/(2*dz)-(pC[b_xy]*pC[b_z])/(4*dz)+(pC[b_x]*pC[b_z])/(2*dz)-(pC[b_0]*pC[b_z])/dz-(pC[b_yz]*pC[b_yzz])/(24*dz)+(pC[b_yy]*pC[b_yz])/(12*dz)-(pC[b_y]*pC[b_yz])/(4*dz)+(pC[b_xy]*pC[b_yz])/(8*dz)-(pC[b_x]*pC[b_yz])/(4*dz)+(pC[b_0]*pC[b_yz])/(2*dz)-(pC[b_yy]*pC[b_yyz])/(36*dz)+(pC[b_y]*pC[b_yyz])/(12*dz)-(pC[b_xy]*pC[b_yyz])/(24*dz)+(pC[b_x]*pC[b_yyz])/(12*dz)-(pC[b_0]*pC[b_yyz])/(6*dz)+(pC[b_xz]*pC[b_yy])/(12*dz)-(pC[b_xyz]*pC[b_yy])/(24*dz)-(pC[b_xz]*pC[b_y])/(4*dz)+
     (pC[b_xyz]*pC[b_y])/(8*dz)+(pC[b_xy]*pC[b_xz])/(8*dz)-(pC[b_x]*pC[b_xz])/(4*dz)+(pC[b_0]*pC[b_xz])/(2*dz)-(pC[b_xy]*pC[b_xyz])/(16*dz)+(pC[b_x]*pC[b_xyz])/(8*dz)-(pC[b_0]*pC[b_xyz])/(4*dz)-(pC[a_z]*pC[a_zz])/(6*dz)+(pC[a_xz]*pC[a_zz])/(12*dz)+(pC[a_y]*pC[a_z])/(2*dz)+(pC[a_xzz]*pC[a_z])/(12*dz)-(pC[a_xy]*pC[a_z])/(4*dz)-(pC[a_xx]*pC[a_z])/(6*dz)+(pC[a_x]*pC[a_z])/(2*dz)-(pC[a_0]*pC[a_z])/dz-(pC[a_y]*pC[a_yz])/(4*dz)+(pC[a_xy]*pC[a_yz])/(8*dz)+(pC[a_xx]*pC[a_yz])/(12*dz)-(pC[a_x]*pC[a_yz])/(4*dz)+(pC[a_0]*pC[a_yz])/(2*dz)-
     (pC[a_xz]*pC[a_y])/(4*dz)+(pC[a_xyz]*pC[a_y])/(8*dz)+(pC[a_xxz]*pC[a_y])/(12*dz)-(pC[a_xz]*pC[a_xzz])/(24*dz)+(pC[a_xy]*pC[a_xz])/(8*dz)+(pC[a_xx]*pC[a_xz])/(12*dz)-(pC[a_x]*pC[a_xz])/(4*dz)+(pC[a_0]*pC[a_xz])/(2*dz)-(pC[a_xy]*pC[a_xyz])/(16*dz)-(pC[a_xx]*pC[a_xyz])/(24*dz)+(pC[a_x]*pC[a_xyz])/(8*dz)-(pC[a_0]*pC[a_xyz])/(4*dz)-(pC[a_xxz]*pC[a_xy])/(24*dz)-(pC[a_xx]*pC[a_xxz])/(36*dz)+(pC[a_x]*pC[a_xxz])/(12*dz)-(pC[a_0]*pC[a_xxz])/(6*dz)+(pC[b_z]*pC[c_yz])/(12*dy)-(pC[b_yz]*pC[c_yz])/(24*dy)-(pC[b_z]*pC[c_yyz])/(12*dy)+
     (pC[b_yz]*pC[c_yyz])/(24*dy)-(pC[b_yy]*pC[c_yy])/(6*dy)+(pC[b_y]*pC[c_yy])/(2*dy)-(pC[b_xy]*pC[c_yy])/(4*dy)+(pC[b_x]*pC[c_yy])/(2*dy)-(pC[b_0]*pC[c_yy])/dy+(pC[b_yy]*pC[c_y])/(6*dy)-(pC[b_y]*pC[c_y])/(2*dy)+(pC[b_xy]*pC[c_y])/(4*dy)-(pC[b_x]*pC[c_y])/(2*dy)+(pC[b_0]*pC[c_y])/dy-(pC[b_z]*pC[c_xyz])/(24*dy)+(pC[b_yz]*pC[c_xyz])/(48*dy)-(pC[b_yy]*pC[c_xy])/(12*dy)+(pC[b_y]*pC[c_xy])/(4*dy)-(pC[b_xy]*pC[c_xy])/(8*dy)+(pC[b_x]*pC[c_xy])/(4*dy)-(pC[b_0]*pC[c_xy])/(2*dy)+(pC[a_z]*pC[c_xz])/(12*dx)-(pC[a_xz]*pC[c_xz])/(24*dx)-
     (pC[a_z]*pC[c_xyz])/(24*dx)+(pC[a_xz]*pC[c_xyz])/(48*dx)+(pC[a_y]*pC[c_xy])/(4*dx)-(pC[a_xy]*pC[c_xy])/(8*dx)-(pC[a_xx]*pC[c_xy])/(12*dx)+(pC[a_x]*pC[c_xy])/(4*dx)-(pC[a_0]*pC[c_xy])/(2*dx)-(pC[a_z]*pC[c_xxz])/(12*dx)+(pC[a_xz]*pC[c_xxz])/(24*dx)+(pC[a_y]*pC[c_xx])/(2*dx)-(pC[a_xy]*pC[c_xx])/(4*dx)-(pC[a_xx]*pC[c_xx])/(6*dx)+(pC[a_x]*pC[c_xx])/(2*dx)-(pC[a_0]*pC[c_xx])/dx-(pC[a_y]*pC[c_x])/(2*dx)+(pC[a_xy]*pC[c_x])/(4*dx)+(pC[a_xx]*pC[c_x])/(6*dx)-(pC[a_x]*pC[c_x])/(2*dx)+(pC[a_0]*pC[c_x])/dx;
}

/*! \brief Low-level Hall component computation
 *
 * Hall term computation following Balsara reconstruction, edge-averaged.
 *
 * \param pC Reconstruction coefficients
 * \param BGBX Background Bx
 * \param BGBY Background By
 * \param dx Cell dx
 * \param dy Cell dy
 * \param dz Cell dz
 *
 * \sa calculateEdgeHallTermZComponents
 *
 */
template<typename REAL> inline
REAL JXBZ_100_101(
   const std::array<REAL, Rec::N_REC_COEFFICIENTS> & pC,
   creal BGBX,
   creal BGBY,
   creal dx,
   creal dy,
   creal dz
) {
   using namespace Rec;
   return -(pC[b_z]*BGBY)/dz+(pC[b_yz]*BGBY)/(2*dz)-(pC[b_yyz]*BGBY)/(6*dz)-(pC[b_xz]*BGBY)/(2*dz)+(pC[b_xyz]*BGBY)/(4*dz)-(pC[c_yy]*BGBY)/dy+(pC[c_y]*BGBY)/dy+(pC[c_xy]*BGBY)/(2*dy)-(pC[a_z]*BGBX)/dz+(pC[a_yz]*BGBX)/(2*dz)-(pC[a_xz]*BGBX)/(2*dz)+(pC[a_xyz]*BGBX)/(4*dz)-(pC[a_xxz]*BGBX)/(6*dz)-(pC[c_xy]*BGBX)/(2*dx)+(pC[c_xx]*BGBX)/dx+(pC[c_x]*BGBX)/dx-(pC[b_z]*pC[b_zz])/(6*dz)+(pC[b_yz]*pC[b_zz])/(12*dz)+
     (pC[b_yzz]*pC[b_z])/(12*dz)-(pC[b_yy]*pC[b_z])/(6*dz)+(pC[b_y]*pC[b_z])/(2*dz)+(pC[b_xy]*pC[b_z])/(4*dz)-(pC[b_x]*pC[b_z])/(2*dz)-(pC[b_0]*pC[b_z])/dz-(pC[b_yz]*pC[b_yzz])/(24*dz)+(pC[b_yy]*pC[b_yz])/(12*dz)-(pC[b_y]*pC[b_yz])/(4*dz)-(pC[b_xy]*pC[b_yz])/(8*dz)+(pC[b_x]*pC[b_yz])/(4*dz)+(pC[b_0]*pC[b_yz])/(2*dz)-(pC[b_yy]*pC[b_yyz])/(36*dz)+(pC[b_y]*pC[b_yyz])/(12*dz)+(pC[b_xy]*pC[b_yyz])/(24*dz)-(pC[b_x]*pC[b_yyz])/(12*dz)-(pC[b_0]*pC[b_yyz])/(6*dz)-(pC[b_xz]*pC[b_yy])/(12*dz)+(pC[b_xyz]*pC[b_yy])/(24*dz)+(pC[b_xz]*pC[b_y])/(4*dz)-
     (pC[b_xyz]*pC[b_y])/(8*dz)+(pC[b_xy]*pC[b_xz])/(8*dz)-(pC[b_x]*pC[b_xz])/(4*dz)-(pC[b_0]*pC[b_xz])/(2*dz)-(pC[b_xy]*pC[b_xyz])/(16*dz)+(pC[b_x]*pC[b_xyz])/(8*dz)+(pC[b_0]*pC[b_xyz])/(4*dz)-(pC[a_z]*pC[a_zz])/(6*dz)-(pC[a_xz]*pC[a_zz])/(12*dz)+(pC[a_y]*pC[a_z])/(2*dz)-(pC[a_xzz]*pC[a_z])/(12*dz)+(pC[a_xy]*pC[a_z])/(4*dz)-(pC[a_xx]*pC[a_z])/(6*dz)-(pC[a_x]*pC[a_z])/(2*dz)-(pC[a_0]*pC[a_z])/dz-(pC[a_y]*pC[a_yz])/(4*dz)-(pC[a_xy]*pC[a_yz])/(8*dz)+(pC[a_xx]*pC[a_yz])/(12*dz)+(pC[a_x]*pC[a_yz])/(4*dz)+(pC[a_0]*pC[a_yz])/(2*dz)+(pC[a_xz]*pC[a_y])/(4*dz)
       -(pC[a_xyz]*pC[a_y])/(8*dz)+(pC[a_xxz]*pC[a_y])/(12*dz)-(pC[a_xz]*pC[a_xzz])/(24*dz)+(pC[a_xy]*pC[a_xz])/(8*dz)-(pC[a_xx]*pC[a_xz])/(12*dz)-(pC[a_x]*pC[a_xz])/(4*dz)-(pC[a_0]*pC[a_xz])/(2*dz)-(pC[a_xy]*pC[a_xyz])/(16*dz)+(pC[a_xx]*pC[a_xyz])/(24*dz)+(pC[a_x]*pC[a_xyz])/(8*dz)+(pC[a_0]*pC[a_xyz])/(4*dz)+(pC[a_xxz]*pC[a_xy])/(24*dz)-(pC[a_xx]*pC[a_xxz])/(36*dz)-(pC[a_x]*pC[a_xxz])/(12*dz)-(pC[a_0]*pC[a_xxz])/(6*dz)+(pC[b_z]*pC[c_yz])/(12*dy)-(pC[b_yz]*pC[c_yz])/(24*dy)-(pC[b_z]*pC[c_yyz])/(12*dy)+(pC[b_yz]*pC[c_yyz])/(24*dy)-
     (pC[b_yy]*pC[c_yy])/(6*dy)+(pC[b_y]*pC[c_yy])/(2*dy)+(pC[b_xy]*pC[c_yy])/(4*dy)-(pC[b_x]*pC[c_yy])/(2*dy)-(pC[b_0]*pC[c_yy])/dy+(pC[b_yy]*pC[c_y])/(6*dy)-(pC[b_y]*pC[c_y])/(2*dy)-(pC[b_xy]*pC[c_y])/(4*dy)+(pC[b_x]*pC[c_y])/(2*dy)+(pC[b_0]*pC[c_y])/dy+(pC[b_z]*pC[c_xyz])/(24*dy)-(pC[b_yz]*pC[c_xyz])/(48*dy)+(pC[b_yy]*pC[c_xy])/(12*dy)-(pC[b_y]*pC[c_xy])/(4*dy)-(pC[b_xy]*pC[c_xy])/(8*dy)+(pC[b_x]*pC[c_xy])/(4*dy)+(pC[b_0]*pC[c_xy])/(2*dy)+(pC[a_z]*pC[c_xz])/(12*dx)+(pC[a_xz]*pC[c_xz])/(24*dx)-(pC[a_z]*pC[c_xyz])/(24*dx)-
     (pC[a_xz]*pC[c_xyz])/(48*dx)+(pC[a_y]*pC[c_xy])/(4*dx)+(pC[a_xy]*pC[c_xy])/(8*dx)-(pC[a_xx]*pC[c_xy])/(12*dx)-(pC[a_x]*pC[c_xy])/(4*dx)-(pC[a_0]*pC[c_xy])/(2*dx)+(pC[a_z]*pC[c_xxz])/(12*dx)+(pC[a_xz]*pC[c_xxz])/(24*dx)-(pC[a_y]*pC[c_xx])/(2*dx)-(pC[a_xy]*pC[c_xx])/(4*dx)+(pC[a_xx]*pC[c_xx])/(6*dx)+(pC[a_x]*pC[c_xx])/(2*dx)+(pC[a_0]*pC[c_xx])/dx-(pC[a_y]*pC[c_x])/(2*dx)-(pC[a_xy]*pC[c_x])/(4*dx)+(pC[a_xx]*pC[c_x])/(6*dx)+(pC[a_x]*pC[c_x])/(2*dx)+(pC[a_0]*pC[c_x])/dx;
}

/*! \brief Low-level Hall component computation
 *
 * Hall term computation following Balsara reconstruction, edge-averaged.
 *
 * \param pC Reconstruction coefficients
 * \param BGBX Background Bx
 * \param BGBY Background By
 * \param dx Cell dx
 * \param dy Cell dy
 * \param dz Cell dz
 *
 * \sa calculateEdgeHallTermZComponents
 *
 */
template<typename REAL> inline
REAL JXBZ_010_011(
   const std::array<REAL, Rec::N_REC_COEFFICIENTS> & pC,
   creal BGBX,
   creal BGBY,
   creal dx,
   creal dy,
   creal dz
) {
   using namespace Rec;
   return -(pC[b_z]*BGBY)/dz-(pC[b_yz]*BGBY)/(2*dz)-(pC[b_yyz]*BGBY)/(6*dz)+(pC[b_xz]*BGBY)/(2*dz)+(pC[b_xyz]*BGBY)/(4*dz)+(pC[c_yy]*BGBY)/dy+(pC[c_y]*BGBY)/dy-(pC[c_xy]*BGBY)/(2*dy)-(pC[a_z]*BGBX)/dz-(pC[a_yz]*BGBX)/(2*dz)+(pC[a_xz]*BGBX)/(2*dz)+(pC[a_xyz]*BGBX)/(4*dz)-(pC[a_xxz]*BGBX)/(6*dz)+(pC[c_xy]*BGBX)/(2*dx)-(pC[c_xx]*BGBX)/dx+(pC[c_x]*BGBX)/dx-(pC[b_z]*pC[b_zz])/(6*dz)-(pC[b_yz]*pC[b_zz])/(12*dz)-
     (pC[b_yzz]*pC[b_z])/(12*dz)-(pC[b_yy]*pC[b_z])/(6*dz)-(pC[b_y]*pC[b_z])/(2*dz)+(pC[b_xy]*pC[b_z])/(4*dz)+(pC[b_x]*pC[b_z])/(2*dz)-(pC[b_0]*pC[b_z])/dz-(pC[b_yz]*pC[b_yzz])/(24*dz)-(pC[b_yy]*pC[b_yz])/(12*dz)-(pC[b_y]*pC[b_yz])/(4*dz)+(pC[b_xy]*pC[b_yz])/(8*dz)+(pC[b_x]*pC[b_yz])/(4*dz)-(pC[b_0]*pC[b_yz])/(2*dz)-(pC[b_yy]*pC[b_yyz])/(36*dz)-(pC[b_y]*pC[b_yyz])/(12*dz)+(pC[b_xy]*pC[b_yyz])/(24*dz)+(pC[b_x]*pC[b_yyz])/(12*dz)-(pC[b_0]*pC[b_yyz])/(6*dz)+(pC[b_xz]*pC[b_yy])/(12*dz)+(pC[b_xyz]*pC[b_yy])/(24*dz)+(pC[b_xz]*pC[b_y])/(4*dz)+
     (pC[b_xyz]*pC[b_y])/(8*dz)-(pC[b_xy]*pC[b_xz])/(8*dz)-(pC[b_x]*pC[b_xz])/(4*dz)+(pC[b_0]*pC[b_xz])/(2*dz)-(pC[b_xy]*pC[b_xyz])/(16*dz)-(pC[b_x]*pC[b_xyz])/(8*dz)+(pC[b_0]*pC[b_xyz])/(4*dz)-(pC[a_z]*pC[a_zz])/(6*dz)+(pC[a_xz]*pC[a_zz])/(12*dz)-(pC[a_y]*pC[a_z])/(2*dz)+(pC[a_xzz]*pC[a_z])/(12*dz)+(pC[a_xy]*pC[a_z])/(4*dz)-(pC[a_xx]*pC[a_z])/(6*dz)+(pC[a_x]*pC[a_z])/(2*dz)-(pC[a_0]*pC[a_z])/dz-(pC[a_y]*pC[a_yz])/(4*dz)+(pC[a_xy]*pC[a_yz])/(8*dz)-(pC[a_xx]*pC[a_yz])/(12*dz)+(pC[a_x]*pC[a_yz])/(4*dz)-(pC[a_0]*pC[a_yz])/(2*dz)+(pC[a_xz]*pC[a_y])/(4*dz)
       +(pC[a_xyz]*pC[a_y])/(8*dz)-(pC[a_xxz]*pC[a_y])/(12*dz)-(pC[a_xz]*pC[a_xzz])/(24*dz)-(pC[a_xy]*pC[a_xz])/(8*dz)+(pC[a_xx]*pC[a_xz])/(12*dz)-(pC[a_x]*pC[a_xz])/(4*dz)+(pC[a_0]*pC[a_xz])/(2*dz)-(pC[a_xy]*pC[a_xyz])/(16*dz)+(pC[a_xx]*pC[a_xyz])/(24*dz)-(pC[a_x]*pC[a_xyz])/(8*dz)+(pC[a_0]*pC[a_xyz])/(4*dz)+(pC[a_xxz]*pC[a_xy])/(24*dz)-(pC[a_xx]*pC[a_xxz])/(36*dz)+(pC[a_x]*pC[a_xxz])/(12*dz)-(pC[a_0]*pC[a_xxz])/(6*dz)+(pC[b_z]*pC[c_yz])/(12*dy)+(pC[b_yz]*pC[c_yz])/(24*dy)+(pC[b_z]*pC[c_yyz])/(12*dy)+(pC[b_yz]*pC[c_yyz])/(24*dy)
         +(pC[b_yy]*pC[c_yy])/(6*dy)+(pC[b_y]*pC[c_yy])/(2*dy)-(pC[b_xy]*pC[c_yy])/(4*dy)-(pC[b_x]*pC[c_yy])/(2*dy)+(pC[b_0]*pC[c_yy])/dy+(pC[b_yy]*pC[c_y])/(6*dy)+(pC[b_y]*pC[c_y])/(2*dy)-(pC[b_xy]*pC[c_y])/(4*dy)-(pC[b_x]*pC[c_y])/(2*dy)+(pC[b_0]*pC[c_y])/dy-(pC[b_z]*pC[c_xyz])/(24*dy)-(pC[b_yz]*pC[c_xyz])/(48*dy)-(pC[b_yy]*pC[c_xy])/(12*dy)-(pC[b_y]*pC[c_xy])/(4*dy)+(pC[b_xy]*pC[c_xy])/(8*dy)+(pC[b_x]*pC[c_xy])/(4*dy)-(pC[b_0]*pC[c_xy])/(2*dy)+(pC[a_z]*pC[c_xz])/(12*dx)-(pC[a_xz]*pC[c_xz])/(24*dx)+(pC[a_z]*pC[c_xyz])/(24*dx)-
     (pC[a_xz]*pC[c_xyz])/(48*dx)+(pC[a_y]*pC[c_xy])/(4*dx)-(pC[a_xy]*pC[c_xy])/(8*dx)+(pC[a_xx]*pC[c_xy])/(12*dx)-(pC[a_x]*pC[c_xy])/(4*dx)+(pC[a_0]*pC[c_xy])/(2*dx)-(pC[a_z]*pC[c_xxz])/(12*dx)+(pC[a_xz]*pC[c_xxz])/(24*dx)-(pC[a_y]*pC[c_xx])/(2*dx)+(pC[a_xy]*pC[c_xx])/(4*dx)-(pC[a_xx]*pC[c_xx])/(6*dx)+(pC[a_x]*pC[c_xx])/(2*dx)-(pC[a_0]*pC[c_xx])/dx+(pC[a_y]*pC[c_x])/(2*dx)-(pC[a_xy]*pC[c_x])/(4*dx)+(pC[a_xx]*pC[c_x])/(6*dx)-(pC[a_x]*pC[c_x])/(2*dx)+(pC[a_0]*pC[c_x])/dx;
}

/*! \brief Low-level Hall component computation
 *
 * Hall term computation following Balsara reconstruction, edge-averaged.
 *
 * \param pC Reconstruction coefficients
 * \param BGBX Background Bx
 * \param BGBY Background By
 * \param dx Cell dx
 * \param dy Cell dy
 * \param dz Cell dz
 *
 * \sa calculateEdgeHallTermZComponents
 *
 */
template<typename REAL> inline
REAL JXBZ_110_111(
   const std::array<REAL, Rec::N_REC_COEFFICIENTS> & pC,
   creal BGBX,
   creal BGBY,
   creal dx,
   creal dy,
   creal dz
) {
   using namespace Rec;
   return -(pC[b_z]*BGBY)/dz-(pC[b_yz]*BGBY)/(2*dz)-(pC[b_yyz]*BGBY)/(6*dz)-(pC[b_xz]*BGBY)/(2*dz)-(pC[b_xyz]*BGBY)/(4*dz)+(pC[c_yy]*BGBY)/dy+(pC[c_y]*BGBY)/dy+(pC[c_xy]*BGBY)/(2*dy)-(pC[a_z]*BGBX)/dz-(pC[a_yz]*BGBX)/(2*dz)-(pC[a_xz]*BGBX)/(2*dz)-(pC[a_xyz]*BGBX)/(4*dz)-(pC[a_xxz]*BGBX)/(6*dz)+(pC[c_xy]*BGBX)/(2*dx)+(pC[c_xx]*BGBX)/dx+(pC[c_x]*BGBX)/dx-(pC[b_z]*pC[b_zz])/(6*dz)-(pC[b_yz]*pC[b_zz])/(12*dz)-
     (pC[b_yzz]*pC[b_z])/(12*dz)-(pC[b_yy]*pC[b_z])/(6*dz)-(pC[b_y]*pC[b_z])/(2*dz)-(pC[b_xy]*pC[b_z])/(4*dz)-(pC[b_x]*pC[b_z])/(2*dz)-(pC[b_0]*pC[b_z])/dz-(pC[b_yz]*pC[b_yzz])/(24*dz)-(pC[b_yy]*pC[b_yz])/(12*dz)-(pC[b_y]*pC[b_yz])/(4*dz)-(pC[b_xy]*pC[b_yz])/(8*dz)-(pC[b_x]*pC[b_yz])/(4*dz)-(pC[b_0]*pC[b_yz])/(2*dz)-(pC[b_yy]*pC[b_yyz])/(36*dz)-(pC[b_y]*pC[b_yyz])/(12*dz)-(pC[b_xy]*pC[b_yyz])/(24*dz)-(pC[b_x]*pC[b_yyz])/(12*dz)-(pC[b_0]*pC[b_yyz])/(6*dz)-(pC[b_xz]*pC[b_yy])/(12*dz)-(pC[b_xyz]*pC[b_yy])/(24*dz)-(pC[b_xz]*pC[b_y])/(4*dz)-
     (pC[b_xyz]*pC[b_y])/(8*dz)-(pC[b_xy]*pC[b_xz])/(8*dz)-(pC[b_x]*pC[b_xz])/(4*dz)-(pC[b_0]*pC[b_xz])/(2*dz)-(pC[b_xy]*pC[b_xyz])/(16*dz)-(pC[b_x]*pC[b_xyz])/(8*dz)-(pC[b_0]*pC[b_xyz])/(4*dz)-(pC[a_z]*pC[a_zz])/(6*dz)-(pC[a_xz]*pC[a_zz])/(12*dz)-(pC[a_y]*pC[a_z])/(2*dz)-(pC[a_xzz]*pC[a_z])/(12*dz)-(pC[a_xy]*pC[a_z])/(4*dz)-(pC[a_xx]*pC[a_z])/(6*dz)-(pC[a_x]*pC[a_z])/(2*dz)-(pC[a_0]*pC[a_z])/dz-(pC[a_y]*pC[a_yz])/(4*dz)-(pC[a_xy]*pC[a_yz])/(8*dz)-(pC[a_xx]*pC[a_yz])/(12*dz)-(pC[a_x]*pC[a_yz])/(4*dz)-(pC[a_0]*pC[a_yz])/(2*dz)-(pC[a_xz]*pC[a_y])/(4*dz)-
     (pC[a_xyz]*pC[a_y])/(8*dz)-(pC[a_xxz]*pC[a_y])/(12*dz)-(pC[a_xz]*pC[a_xzz])/(24*dz)-(pC[a_xy]*pC[a_xz])/(8*dz)-(pC[a_xx]*pC[a_xz])/(12*dz)-(pC[a_x]*pC[a_xz])/(4*dz)-(pC[a_0]*pC[a_xz])/(2*dz)-(pC[a_xy]*pC[a_xyz])/(16*dz)-(pC[a_xx]*pC[a_xyz])/(24*dz)-(pC[a_x]*pC[a_xyz])/(8*dz)-(pC[a_0]*pC[a_xyz])/(4*dz)-(pC[a_xxz]*pC[a_xy])/(24*dz)-(pC[a_xx]*pC[a_xxz])/(36*dz)-(pC[a_x]*pC[a_xxz])/(12*dz)-(pC[a_0]*pC[a_xxz])/(6*dz)+(pC[b_z]*pC[c_yz])/(12*dy)+(pC[b_yz]*pC[c_yz])/(24*dy)+(pC[b_z]*pC[c_yyz])/(12*dy)+(pC[b_yz]*pC[c_yyz])/(24*dy)+
     (pC[b_yy]*pC[c_yy])/(6*dy)+(pC[b_y]*pC[c_yy])/(2*dy)+(pC[b_xy]*pC[c_yy])/(4*dy)+(pC[b_x]*pC[c_yy])/(2*dy)+(pC[b_0]*pC[c_yy])/dy+(pC[b_yy]*pC[c_y])/(6*dy)+(pC[b_y]*pC[c_y])/(2*dy)+(pC[b_xy]*pC[c_y])/(4*dy)+(pC[b_x]*pC[c_y])/(2*dy)+(pC[b_0]*pC[c_y])/dy+(pC[b_z]*pC[c_xyz])/(24*dy)+(pC[b_yz]*pC[c_xyz])/(48*dy)+(pC[b_yy]*pC[c_xy])/(12*dy)+(pC[b_y]*pC[c_xy])/(4*dy)+(pC[b_xy]*pC[c_xy])/(8*dy)+(pC[b_x]*pC[c_xy])/(4*dy)+(pC[b_0]*pC[c_xy])/(2*dy)+(pC[a_z]*pC[c_xz])/(12*dx)+(pC[a_xz]*pC[c_xz])/(24*dx)+(pC[a_z]*pC[c_xyz])/(24*dx)+
     (pC[a_xz]*pC[c_xyz])/(48*dx)+(pC[a_y]*pC[c_xy])/(4*dx)+(pC[a_xy]*pC[c_xy])/(8*dx)+(pC[a_xx]*pC[c_xy])/(12*dx)+(pC[a_x]*pC[c_xy])/(4*dx)+(pC[a_0]*pC[c_xy])/(2*dx)+(pC[a_z]*pC[c_xxz])/(12*dx)+(pC[a_xz]*pC[c_xxz])/(24*dx)+(pC[a_y]*pC[c_xx])/(2*dx)+(pC[a_xy]*pC[c_xx])/(4*dx)+(pC[a_xx]*pC[c_xx])/(6*dx)+(pC[a_x]*pC[c_xx])/(2*dx)+(pC[a_0]*pC[c_xx])/dx+(pC[a_y]*pC[c_x])/(2*dx)+(pC[a_xy]*pC[c_x])/(4*dx)+(pC[a_xx]*pC[c_x])/(6*dx)+(pC[a_x]*pC[c_x])/(2*dx)+(pC[a_0]*pC[c_x])/dx;
}

/*! \brief Low-level function computing the Hall term numerator x components.
 *
 * Calls the lower-level inline templates and scales the components properly.
 *
 * \param perBGrid fsGrid holding the perturbed B quantities
 * \param EHallGrid fsGrid holding the Hall contributions to the electric field
 * \param momentsGrid fsGrid holding the moment quantities
 * \param dPerBGrid fsGrid holding the derivatives of perturbed B
 * \param dMomentsGrid fsGrid holding the derviatives of moments
 * \param BgBGrid fsGrid holding the background B quantities
 * \param technicalGrid fsGrid holding technical information (such as boundary types)
 * \param perturbedCoefficients Reconstruction coefficients
 * \param i,j,k fsGrid cell coordinates for the current cell
 *
 * \sa calculateHallTerm JXBX_000_100 JXBX_001_101 JXBX_010_110 JXBX_011_111
 *
 */
void calculateEdgeHallTermXComponents(
   FsGrid< std::array<Real, fsgrids::bfield::N_BFIELD>, FS_STENCIL_WIDTH> & perBGrid,
   FsGrid< std::array<Real, fsgrids::ehall::N_EHALL>, FS_STENCIL_WIDTH> & EHallGrid,
   FsGrid< std::array<Real, fsgrids::moments::N_MOMENTS>, FS_STENCIL_WIDTH> & momentsGrid,
   FsGrid< std::array<Real, fsgrids::dperb::N_DPERB>, FS_STENCIL_WIDTH> & dPerBGrid,
   FsGrid< std::array<Real, fsgrids::dmoments::N_DMOMENTS>, FS_STENCIL_WIDTH> & dMomentsGrid,
   FsGrid< std::array<Real, fsgrids::bgbfield::N_BGB>, FS_STENCIL_WIDTH> & BgBGrid,
   FsGrid< fsgrids::technical, FS_STENCIL_WIDTH> & technicalGrid,
   const std::array<Real, Rec::N_REC_COEFFICIENTS> & perturbedCoefficients,
   cint i,
   cint j,
   cint k
) {
   Real By = 0.0;
   Real Bz = 0.0;
   Real hallRhoq = 0.0;
   Real EXHall = 0.0;

   switch (Parameters::ohmHallTerm) {
    case 0:
      cerr << __FILE__ << __LINE__ << "You shouldn't be in a Hall term function if Parameters::ohmHallTerm == 0." << endl;
      break;

    case 1:
      By = perBGrid.get(i,j,k)->at(fsgrids::bfield::PERBY)+BgBGrid.get(i,j,k)->at(fsgrids::bgbfield::BGBY);
      Bz = perBGrid.get(i,j,k)->at(fsgrids::bfield::PERBZ)+BgBGrid.get(i,j,k)->at(fsgrids::bgbfield::BGBZ);

      hallRhoq =  (momentsGrid.get(i,j,k)->at(fsgrids::moments::RHOQ) <= Parameters::hallMinimumRhoq ) ? Parameters::hallMinimumRhoq : momentsGrid.get(i,j,k)->at(fsgrids::moments::RHOQ) ;
      EXHall = Bz*((BgBGrid.get(i,j,k)->at(fsgrids::bgbfield::dBGBxdz)+dPerBGrid.get(i,j,k)->at(fsgrids::dperb::dPERBxdz)) / technicalGrid.DZ -
                  (BgBGrid.get(i,j,k)->at(fsgrids::bgbfield::dBGBzdx)+dPerBGrid.get(i,j,k)->at(fsgrids::dperb::dPERBzdx)) / technicalGrid.DX) -
               By*((BgBGrid.get(i,j,k)->at(fsgrids::bgbfield::dBGBydx)+dPerBGrid.get(i,j,k)->at(fsgrids::dperb::dPERBydx)) / technicalGrid.DX -
                  (BgBGrid.get(i,j,k)->at(fsgrids::bgbfield::dBGBxdy)+dPerBGrid.get(i,j,k)->at(fsgrids::dperb::dPERBxdy)) / technicalGrid.DY);
      EXHall /= physicalconstants::MU_0 * hallRhoq;

      EHallGrid.get(i,j,k)->at(fsgrids::ehall::EXHALL_000_100) =
      EHallGrid.get(i,j,k)->at(fsgrids::ehall::EXHALL_010_110) =
      EHallGrid.get(i,j,k)->at(fsgrids::ehall::EXHALL_001_101) =
      EHallGrid.get(i,j,k)->at(fsgrids::ehall::EXHALL_011_111) = EXHall;

      break;
    case 2:
      hallRhoq = FOURTH * (
         momentsGrid.get(i  ,j  ,k  )->at(fsgrids::moments::RHOQ) +
         momentsGrid.get(i  ,j-1,k  )->at(fsgrids::moments::RHOQ) +
         momentsGrid.get(i  ,j  ,k-1)->at(fsgrids::moments::RHOQ) +
         momentsGrid.get(i  ,j-1,k-1)->at(fsgrids::moments::RHOQ)
      );
      hallRhoq =  (hallRhoq <= Parameters::hallMinimumRhoq ) ? Parameters::hallMinimumRhoq : hallRhoq ;
      EHallGrid.get(i,j,k)->at(fsgrids::ehall::EXHALL_000_100) = JXBX_000_100(perturbedCoefficients, BgBGrid.get(i,j,k)->at(fsgrids::bgbfield::BGBY), BgBGrid.get(i,j,k)->at(fsgrids::bgbfield::BGBZ), technicalGrid.DX, technicalGrid.DY, technicalGrid.DZ) / (physicalconstants::MU_0 * hallRhoq);
      hallRhoq = FOURTH * (
         momentsGrid.get(i  ,j  ,k  )->at(fsgrids::moments::RHOQ) +
         momentsGrid.get(i  ,j+1,k  )->at(fsgrids::moments::RHOQ) +
         momentsGrid.get(i  ,j  ,k-1)->at(fsgrids::moments::RHOQ) +
         momentsGrid.get(i  ,j+1,k-1)->at(fsgrids::moments::RHOQ)
      );
      hallRhoq =  (hallRhoq <= Parameters::hallMinimumRhoq ) ? Parameters::hallMinimumRhoq : hallRhoq ;
      EHallGrid.get(i,j,k)->at(fsgrids::ehall::EXHALL_010_110) = JXBX_010_110(perturbedCoefficients, BgBGrid.get(i,j,k)->at(fsgrids::bgbfield::BGBY), BgBGrid.get(i,j,k)->at(fsgrids::bgbfield::BGBZ), technicalGrid.DX, technicalGrid.DY, technicalGrid.DZ) / (physicalconstants::MU_0 * hallRhoq);
      hallRhoq = FOURTH * (
         momentsGrid.get(i  ,j  ,k  )->at(fsgrids::moments::RHOQ) +
         momentsGrid.get(i  ,j-1,k  )->at(fsgrids::moments::RHOQ) +
         momentsGrid.get(i  ,j  ,k+1)->at(fsgrids::moments::RHOQ) +
         momentsGrid.get(i  ,j-1,k+1)->at(fsgrids::moments::RHOQ)
      );
      hallRhoq =  (hallRhoq <= Parameters::hallMinimumRhoq ) ? Parameters::hallMinimumRhoq : hallRhoq ;
      EHallGrid.get(i,j,k)->at(fsgrids::ehall::EXHALL_001_101) = JXBX_001_101(perturbedCoefficients, BgBGrid.get(i,j,k)->at(fsgrids::bgbfield::BGBY), BgBGrid.get(i,j,k)->at(fsgrids::bgbfield::BGBZ), technicalGrid.DX, technicalGrid.DY, technicalGrid.DZ) / (physicalconstants::MU_0 * hallRhoq);
      hallRhoq = FOURTH * (
         momentsGrid.get(i  ,j  ,k  )->at(fsgrids::moments::RHOQ) +
         momentsGrid.get(i  ,j+1,k  )->at(fsgrids::moments::RHOQ) +
         momentsGrid.get(i  ,j  ,k+1)->at(fsgrids::moments::RHOQ) +
         momentsGrid.get(i  ,j+1,k+1)->at(fsgrids::moments::RHOQ)
      );
      hallRhoq =  (hallRhoq <= Parameters::hallMinimumRhoq ) ? Parameters::hallMinimumRhoq : hallRhoq ;
      EHallGrid.get(i,j,k)->at(fsgrids::ehall::EXHALL_011_111) = JXBX_011_111(perturbedCoefficients, BgBGrid.get(i,j,k)->at(fsgrids::bgbfield::BGBY), BgBGrid.get(i,j,k)->at(fsgrids::bgbfield::BGBZ), technicalGrid.DX, technicalGrid.DY, technicalGrid.DZ) / (physicalconstants::MU_0 * hallRhoq);
      break;

    default:
      cerr << __FILE__ << ":" << __LINE__ << "You are welcome to code higher-order Hall term correction terms." << endl;
      break;
   }
}

/*! \brief Low-level function computing the Hall term numerator y components.
 *
 * Calls the lower-level inline templates and scales the components properly.
 *
 * \param perBGrid fsGrid holding the perturbed B quantities
 * \param EHallGrid fsGrid holding the Hall contributions to the electric field
 * \param momentsGrid fsGrid holding the moment quantities
 * \param dPerBGrid fsGrid holding the derivatives of perturbed B
 * \param dMomentsGrid fsGrid holding the derviatives of moments
 * \param BgBGrid fsGrid holding the background B quantities
 * \param technicalGrid fsGrid holding technical information (such as boundary types)
 * \param perturbedCoefficients Reconstruction coefficients
 * \param i,j,k fsGrid cell coordinates for the current cell
 *
 * \sa calculateHallTerm JXBY_000_010 JXBY_001_011 JXBY_100_110 JXBY_101_111
 *
 */
void calculateEdgeHallTermYComponents(
   FsGrid< std::array<Real, fsgrids::bfield::N_BFIELD>, FS_STENCIL_WIDTH> & perBGrid,
   FsGrid< std::array<Real, fsgrids::ehall::N_EHALL>, FS_STENCIL_WIDTH> & EHallGrid,
   FsGrid< std::array<Real, fsgrids::moments::N_MOMENTS>, FS_STENCIL_WIDTH> & momentsGrid,
   FsGrid< std::array<Real, fsgrids::dperb::N_DPERB>, FS_STENCIL_WIDTH> & dPerBGrid,
   FsGrid< std::array<Real, fsgrids::dmoments::N_DMOMENTS>, FS_STENCIL_WIDTH> & dMomentsGrid,
   FsGrid< std::array<Real, fsgrids::bgbfield::N_BGB>, FS_STENCIL_WIDTH> & BgBGrid,
   FsGrid< fsgrids::technical, FS_STENCIL_WIDTH> & technicalGrid,
   const std::array<Real, Rec::N_REC_COEFFICIENTS> & perturbedCoefficients,
   cint i,
   cint j,
   cint k
) {
   Real Bx = 0.0;
   Real Bz = 0.0;
   Real hallRhoq = 0.0;
   Real EYHall = 0.0;

   switch (Parameters::ohmHallTerm) {
    case 0:
      cerr << __FILE__ << __LINE__ << "You shouldn't be in a Hall term function if Parameters::ohmHallTerm == 0." << endl;
      break;

    case 1:
      Bx = perBGrid.get(i,j,k)->at(fsgrids::bfield::PERBX)+BgBGrid.get(i,j,k)->at(fsgrids::bgbfield::BGBX);
      Bz = perBGrid.get(i,j,k)->at(fsgrids::bfield::PERBZ)+BgBGrid.get(i,j,k)->at(fsgrids::bgbfield::BGBZ);

      hallRhoq =  (momentsGrid.get(i,j,k)->at(fsgrids::moments::RHOQ) <= Parameters::hallMinimumRhoq ) ? Parameters::hallMinimumRhoq : momentsGrid.get(i,j,k)->at(fsgrids::moments::RHOQ) ;
      EYHall = Bx*((BgBGrid.get(i,j,k)->at(fsgrids::bgbfield::dBGBydx)+dPerBGrid.get(i,j,k)->at(fsgrids::dperb::dPERBydx)) / technicalGrid.DX -
                  (BgBGrid.get(i,j,k)->at(fsgrids::bgbfield::dBGBxdy)+dPerBGrid.get(i,j,k)->at(fsgrids::dperb::dPERBxdy)) / technicalGrid.DY) -
               Bz*((BgBGrid.get(i,j,k)->at(fsgrids::bgbfield::dBGBzdy)+dPerBGrid.get(i,j,k)->at(fsgrids::dperb::dPERBzdy)) / technicalGrid.DY -
                  (BgBGrid.get(i,j,k)->at(fsgrids::bgbfield::dBGBydz)+dPerBGrid.get(i,j,k)->at(fsgrids::dperb::dPERBydz)) / technicalGrid.DZ);
      EYHall /= physicalconstants::MU_0 * hallRhoq;

      EHallGrid.get(i,j,k)->at(fsgrids::ehall::EYHALL_000_010) =
      EHallGrid.get(i,j,k)->at(fsgrids::ehall::EYHALL_100_110) =
      EHallGrid.get(i,j,k)->at(fsgrids::ehall::EYHALL_101_111) =
      EHallGrid.get(i,j,k)->at(fsgrids::ehall::EYHALL_001_011) = EYHall;
      break;

    case 2:
      hallRhoq = FOURTH * (
         momentsGrid.get(i  ,j  ,k  )->at(fsgrids::moments::RHOQ) +
         momentsGrid.get(i-1,j  ,k  )->at(fsgrids::moments::RHOQ) +
         momentsGrid.get(i  ,j  ,k-1)->at(fsgrids::moments::RHOQ) +
         momentsGrid.get(i-1,j  ,k-1)->at(fsgrids::moments::RHOQ)
      );
      hallRhoq =  (hallRhoq <= Parameters::hallMinimumRhoq ) ? Parameters::hallMinimumRhoq : hallRhoq ;
      EHallGrid.get(i,j,k)->at(fsgrids::ehall::EYHALL_000_010) = JXBY_000_010(perturbedCoefficients, BgBGrid.get(i,j,k)->at(fsgrids::bgbfield::BGBX), BgBGrid.get(i,j,k)->at(fsgrids::bgbfield::BGBZ), technicalGrid.DX, technicalGrid.DY, technicalGrid.DZ) / (physicalconstants::MU_0 * hallRhoq);
      hallRhoq = FOURTH * (
         momentsGrid.get(i  ,j  ,k  )->at(fsgrids::moments::RHOQ) +
         momentsGrid.get(i+1,j  ,k  )->at(fsgrids::moments::RHOQ) +
         momentsGrid.get(i  ,j  ,k-1)->at(fsgrids::moments::RHOQ) +
         momentsGrid.get(i+1,j  ,k-1)->at(fsgrids::moments::RHOQ)
      );
      hallRhoq =  (hallRhoq <= Parameters::hallMinimumRhoq ) ? Parameters::hallMinimumRhoq : hallRhoq ;
      EHallGrid.get(i,j,k)->at(fsgrids::ehall::EYHALL_100_110) = JXBY_100_110(perturbedCoefficients, BgBGrid.get(i,j,k)->at(fsgrids::bgbfield::BGBX), BgBGrid.get(i,j,k)->at(fsgrids::bgbfield::BGBZ), technicalGrid.DX, technicalGrid.DY, technicalGrid.DZ) / (physicalconstants::MU_0 * hallRhoq);
      hallRhoq = FOURTH * (
         momentsGrid.get(i  ,j  ,k  )->at(fsgrids::moments::RHOQ) +
         momentsGrid.get(i-1,j  ,k  )->at(fsgrids::moments::RHOQ) +
         momentsGrid.get(i  ,j  ,k+1)->at(fsgrids::moments::RHOQ) +
         momentsGrid.get(i-1,j  ,k+1)->at(fsgrids::moments::RHOQ)
      );
      hallRhoq =  (hallRhoq <= Parameters::hallMinimumRhoq ) ? Parameters::hallMinimumRhoq : hallRhoq ;
      EHallGrid.get(i,j,k)->at(fsgrids::ehall::EYHALL_001_011) = JXBY_001_011(perturbedCoefficients, BgBGrid.get(i,j,k)->at(fsgrids::bgbfield::BGBX), BgBGrid.get(i,j,k)->at(fsgrids::bgbfield::BGBZ), technicalGrid.DX, technicalGrid.DY, technicalGrid.DZ) / (physicalconstants::MU_0 * hallRhoq);
      hallRhoq = FOURTH * (
         momentsGrid.get(i  ,j  ,k  )->at(fsgrids::moments::RHOQ) +
         momentsGrid.get(i+1,j  ,k  )->at(fsgrids::moments::RHOQ) +
         momentsGrid.get(i  ,j  ,k+1)->at(fsgrids::moments::RHOQ) +
         momentsGrid.get(i+1,j  ,k+1)->at(fsgrids::moments::RHOQ)
      );
      hallRhoq =  (hallRhoq <= Parameters::hallMinimumRhoq ) ? Parameters::hallMinimumRhoq : hallRhoq ;
      EHallGrid.get(i,j,k)->at(fsgrids::ehall::EYHALL_101_111) = JXBY_101_111(perturbedCoefficients, BgBGrid.get(i,j,k)->at(fsgrids::bgbfield::BGBX), BgBGrid.get(i,j,k)->at(fsgrids::bgbfield::BGBZ), technicalGrid.DX, technicalGrid.DY, technicalGrid.DZ) / (physicalconstants::MU_0 * hallRhoq);
      break;

    default:
      cerr << __FILE__ << ":" << __LINE__ << "You are welcome to code higher-order Hall term correction terms." << endl;
      break;
   }
}

/*! \brief Low-level function computing the Hall term numerator z components.
 *
 * Calls the lower-level inline templates and scales the components properly.
 *
 * \param perBGrid fsGrid holding the perturbed B quantities
 * \param EHallGrid fsGrid holding the Hall contributions to the electric field
 * \param momentsGrid fsGrid holding the moment quantities
 * \param dPerBGrid fsGrid holding the derivatives of perturbed B
 * \param dMomentsGrid fsGrid holding the derviatives of moments
 * \param BgBGrid fsGrid holding the background B quantities
 * \param technicalGrid fsGrid holding technical information (such as boundary types)
 * \param perturbedCoefficients Reconstruction coefficients
 * \param i,j,k fsGrid cell coordinates for the current cell
 *
 * \sa calculateHallTerm JXBZ_000_001 JXBZ_010_011 JXBZ_100_101 JXBZ_110_111
 *
 */
void calculateEdgeHallTermZComponents(
   FsGrid< std::array<Real, fsgrids::bfield::N_BFIELD>, FS_STENCIL_WIDTH> & perBGrid,
   FsGrid< std::array<Real, fsgrids::ehall::N_EHALL>, FS_STENCIL_WIDTH> & EHallGrid,
   FsGrid< std::array<Real, fsgrids::moments::N_MOMENTS>, FS_STENCIL_WIDTH> & momentsGrid,
   FsGrid< std::array<Real, fsgrids::dperb::N_DPERB>, FS_STENCIL_WIDTH> & dPerBGrid,
   FsGrid< std::array<Real, fsgrids::dmoments::N_DMOMENTS>, FS_STENCIL_WIDTH> & dMomentsGrid,
   FsGrid< std::array<Real, fsgrids::bgbfield::N_BGB>, FS_STENCIL_WIDTH> & BgBGrid,
   FsGrid< fsgrids::technical, FS_STENCIL_WIDTH> & technicalGrid,
   const std::array<Real, Rec::N_REC_COEFFICIENTS> & perturbedCoefficients,
   cint i,
   cint j,
   cint k
) {
   Real Bx = 0.0;
   Real By = 0.0;
   Real hallRhoq = 0.0;
   Real EZHall = 0.0;

   switch (Parameters::ohmHallTerm) {
   case 0:
     cerr << __FILE__ << __LINE__ << "You shouldn't be in a Hall term function if Parameters::ohmHallTerm == 0." << endl;
     break;

   case 1:
     Bx = perBGrid.get(i,j,k)->at(fsgrids::bfield::PERBX)+BgBGrid.get(i,j,k)->at(fsgrids::bgbfield::BGBX);
     By = perBGrid.get(i,j,k)->at(fsgrids::bfield::PERBY)+BgBGrid.get(i,j,k)->at(fsgrids::bgbfield::BGBY);

     hallRhoq =  (momentsGrid.get(i,j,k)->at(fsgrids::moments::RHOQ) <= Parameters::hallMinimumRhoq ) ? Parameters::hallMinimumRhoq : momentsGrid.get(i,j,k)->at(fsgrids::moments::RHOQ) ;
     EZHall = By*((BgBGrid.get(i,j,k)->at(fsgrids::bgbfield::dBGBzdy)+dPerBGrid.get(i,j,k)->at(fsgrids::dperb::dPERBzdy)) / technicalGrid.DY -
                 (BgBGrid.get(i,j,k)->at(fsgrids::bgbfield::dBGBydz)+dPerBGrid.get(i,j,k)->at(fsgrids::dperb::dPERBydz)) / technicalGrid.DZ) -
              Bx*((BgBGrid.get(i,j,k)->at(fsgrids::bgbfield::dBGBxdz)+dPerBGrid.get(i,j,k)->at(fsgrids::dperb::dPERBxdz)) / technicalGrid.DZ -
                 (BgBGrid.get(i,j,k)->at(fsgrids::bgbfield::dBGBzdx)+dPerBGrid.get(i,j,k)->at(fsgrids::dperb::dPERBzdx)) / technicalGrid.DX);
     EZHall /= physicalconstants::MU_0 * hallRhoq;

     EHallGrid.get(i,j,k)->at(fsgrids::ehall::EZHALL_000_001) =
     EHallGrid.get(i,j,k)->at(fsgrids::ehall::EZHALL_100_101) =
     EHallGrid.get(i,j,k)->at(fsgrids::ehall::EZHALL_110_111) =
     EHallGrid.get(i,j,k)->at(fsgrids::ehall::EZHALL_010_011) = EZHall;
     break;

   case 2:
      hallRhoq = FOURTH * (
         momentsGrid.get(i  ,j  ,k  )->at(fsgrids::moments::RHOQ) +
         momentsGrid.get(i-1,j  ,k  )->at(fsgrids::moments::RHOQ) +
         momentsGrid.get(i  ,j-1,k  )->at(fsgrids::moments::RHOQ) +
         momentsGrid.get(i-1,j-1,k  )->at(fsgrids::moments::RHOQ)
      );
      hallRhoq =  (hallRhoq <= Parameters::hallMinimumRhoq ) ? Parameters::hallMinimumRhoq : hallRhoq ;
      EHallGrid.get(i,j,k)->at(fsgrids::ehall::EZHALL_000_001) = JXBZ_000_001(perturbedCoefficients, BgBGrid.get(i,j,k)->at(fsgrids::bgbfield::BGBX), BgBGrid.get(i,j,k)->at(fsgrids::bgbfield::BGBY), technicalGrid.DX, technicalGrid.DY, technicalGrid.DZ) / (physicalconstants::MU_0 * hallRhoq);
      hallRhoq = FOURTH * (
         momentsGrid.get(i  ,j  ,k  )->at(fsgrids::moments::RHOQ) +
         momentsGrid.get(i+1,j  ,k  )->at(fsgrids::moments::RHOQ) +
         momentsGrid.get(i  ,j-1,k  )->at(fsgrids::moments::RHOQ) +
         momentsGrid.get(i+1,j-1,k  )->at(fsgrids::moments::RHOQ)
      );
      hallRhoq =  (hallRhoq <= Parameters::hallMinimumRhoq ) ? Parameters::hallMinimumRhoq : hallRhoq ;
      EHallGrid.get(i,j,k)->at(fsgrids::ehall::EZHALL_100_101) = JXBZ_100_101(perturbedCoefficients, BgBGrid.get(i,j,k)->at(fsgrids::bgbfield::BGBX), BgBGrid.get(i,j,k)->at(fsgrids::bgbfield::BGBY), technicalGrid.DX, technicalGrid.DY, technicalGrid.DZ) / (physicalconstants::MU_0 * hallRhoq);
      hallRhoq = FOURTH * (
         momentsGrid.get(i  ,j  ,k  )->at(fsgrids::moments::RHOQ) +
         momentsGrid.get(i-1,j  ,k  )->at(fsgrids::moments::RHOQ) +
         momentsGrid.get(i  ,j+1,k  )->at(fsgrids::moments::RHOQ) +
         momentsGrid.get(i-1,j+1,k  )->at(fsgrids::moments::RHOQ)
      );
      hallRhoq =  (hallRhoq <= Parameters::hallMinimumRhoq ) ? Parameters::hallMinimumRhoq : hallRhoq ;
      EHallGrid.get(i,j,k)->at(fsgrids::ehall::EZHALL_010_011) = JXBZ_010_011(perturbedCoefficients, BgBGrid.get(i,j,k)->at(fsgrids::bgbfield::BGBX), BgBGrid.get(i,j,k)->at(fsgrids::bgbfield::BGBY), technicalGrid.DX, technicalGrid.DY, technicalGrid.DZ) / (physicalconstants::MU_0 * hallRhoq);
      hallRhoq = FOURTH * (
         momentsGrid.get(i  ,j  ,k  )->at(fsgrids::moments::RHOQ) +
         momentsGrid.get(i+1,j  ,k  )->at(fsgrids::moments::RHOQ) +
         momentsGrid.get(i  ,j+1,k  )->at(fsgrids::moments::RHOQ) +
         momentsGrid.get(i+1,j+1,k  )->at(fsgrids::moments::RHOQ)
      );
      hallRhoq =  (hallRhoq <= Parameters::hallMinimumRhoq ) ? Parameters::hallMinimumRhoq : hallRhoq ;
      EHallGrid.get(i,j,k)->at(fsgrids::ehall::EZHALL_110_111) = JXBZ_110_111(perturbedCoefficients, BgBGrid.get(i,j,k)->at(fsgrids::bgbfield::BGBX), BgBGrid.get(i,j,k)->at(fsgrids::bgbfield::BGBY), technicalGrid.DX, technicalGrid.DY, technicalGrid.DZ) / (physicalconstants::MU_0 * hallRhoq);
      break;

    default:
      cerr << __FILE__ << ":" << __LINE__ << "You are welcome to code higher-order Hall term correction terms." << endl;
      break;
   }
}

/** \brief Calculate the numerator of the Hall term on all given cells.
 *
 * \param perBGrid fsGrid holding the perturbed B quantities
 * \param EHallGrid fsGrid holding the Hall contributions to the electric field
 * \param momentsGrid fsGrid holding the moment quantities
 * \param dPerBGrid fsGrid holding the derivatives of perturbed B
 * \param dMomentsGrid fsGrid holding the derviatives of moments
 * \param BgBGrid fsGrid holding the background B quantities
 * \param technicalGrid fsGrid holding technical information (such as boundary types)
 * \param sysBoundaries System boundary condition functions.
 * \param i,j,k fsGrid cell coordinates for the current cell
 *
 * \sa calculateHallTermSimple calculateEdgeHallTermXComponents calculateEdgeHallTermYComponents calculateEdgeHallTermZComponents
 */
void calculateHallTerm(
   FsGrid< std::array<Real, fsgrids::bfield::N_BFIELD>, FS_STENCIL_WIDTH> & perBGrid,
   FsGrid< std::array<Real, fsgrids::ehall::N_EHALL>, FS_STENCIL_WIDTH> & EHallGrid,
   FsGrid< std::array<Real, fsgrids::moments::N_MOMENTS>, FS_STENCIL_WIDTH> & momentsGrid,
   FsGrid< std::array<Real, fsgrids::dperb::N_DPERB>, FS_STENCIL_WIDTH> & dPerBGrid,
   FsGrid< std::array<Real, fsgrids::dmoments::N_DMOMENTS>, FS_STENCIL_WIDTH> & dMomentsGrid,
   FsGrid< std::array<Real, fsgrids::bgbfield::N_BGB>, FS_STENCIL_WIDTH> & BgBGrid,
   FsGrid< fsgrids::technical, FS_STENCIL_WIDTH> & technicalGrid,
   SysBoundary& sysBoundaries,
   cint i,
   cint j,
   cint k
) {

   #ifdef DEBUG_FSOLVER
   if (technicalGrid.get(i,j,k) == NULL) {
      cerr << "NULL pointer in " << __FILE__ << ":" << __LINE__ << endl;
      exit(1);
   }
   #endif

   cuint cellSysBoundaryFlag = technicalGrid.get(i,j,k)->sysBoundaryFlag;
<<<<<<< HEAD
   
   if (cellSysBoundaryFlag == sysboundarytype::DO_NOT_COMPUTE || cellSysBoundaryFlag == sysboundarytype::OUTER_BOUNDARY_PADDING) return;
   
=======

   if (cellSysBoundaryFlag == sysboundarytype::DO_NOT_COMPUTE) return;

>>>>>>> 6bf18b89
   cuint cellSysBoundaryLayer = technicalGrid.get(i,j,k)->sysBoundaryLayer;

   std::array<Real, Rec::N_REC_COEFFICIENTS> perturbedCoefficients;

   reconstructionCoefficients(
      perBGrid,
      dPerBGrid,
      perturbedCoefficients,
      i,
      j,
      k,
      3 // Reconstruction order of the fields after Balsara 2009, 2 used for general B, 3 used here for 2nd-order Hall term
   );

   if ((cellSysBoundaryFlag != sysboundarytype::NOT_SYSBOUNDARY) && (cellSysBoundaryLayer != 1)) {
      sysBoundaries.getSysBoundary(cellSysBoundaryFlag)->fieldSolverBoundaryCondHallElectricField(EHallGrid, i, j, k, 0);
      sysBoundaries.getSysBoundary(cellSysBoundaryFlag)->fieldSolverBoundaryCondHallElectricField(EHallGrid, i, j, k, 1);
      sysBoundaries.getSysBoundary(cellSysBoundaryFlag)->fieldSolverBoundaryCondHallElectricField(EHallGrid, i, j, k, 2);
   } else {
      calculateEdgeHallTermXComponents(perBGrid, EHallGrid, momentsGrid, dPerBGrid, dMomentsGrid, BgBGrid, technicalGrid, perturbedCoefficients, i, j, k);
      calculateEdgeHallTermYComponents(perBGrid, EHallGrid, momentsGrid, dPerBGrid, dMomentsGrid, BgBGrid, technicalGrid, perturbedCoefficients, i, j, k);
      calculateEdgeHallTermZComponents(perBGrid, EHallGrid, momentsGrid, dPerBGrid, dMomentsGrid, BgBGrid, technicalGrid, perturbedCoefficients, i, j, k);
   }

}

/*! \brief High-level function computing the Hall term.
 *
 * Performs the communication before and after the computation as well as the computation of all Hall term numerator components.
 *
 * \param perBGrid fsGrid holding the perturbed B quantities
 * \param perBDt2Grid fsGrid holding the perturbed B quantities at runge-kutta half step
 * \param EHallGrid fsGrid holding the Hall contributions to the electric field
 * \param momentsGrid fsGrid holding the moment quantities
 * \param momentsDt2Grid fsGrid holding the moment quantities at runge-kutta half step
 * \param dPerBGrid fsGrid holding the derivatives of perturbed B
 * \param dMomentsGrid fsGrid holding the derviatives of moments
 * \param BgBGrid fsGrid holding the background B quantities
 * \param technicalGrid fsGrid holding technical information (such as boundary types)
 * \param sysBoundaries System boundary condition functions.
 * \param RKCase Element in the enum defining the Runge-Kutta method steps
 * \param communicateMomentsDerivatives whether to communicate derivatves with the neighbour CPUs
 *
 * \sa calculateHallTerm
 */
void calculateHallTermSimple(
   FsGrid< std::array<Real, fsgrids::bfield::N_BFIELD>, FS_STENCIL_WIDTH> & perBGrid,
   FsGrid< std::array<Real, fsgrids::bfield::N_BFIELD>, FS_STENCIL_WIDTH> & perBDt2Grid,
   FsGrid< std::array<Real, fsgrids::ehall::N_EHALL>, FS_STENCIL_WIDTH> & EHallGrid,
   FsGrid< std::array<Real, fsgrids::moments::N_MOMENTS>, FS_STENCIL_WIDTH> & momentsGrid,
   FsGrid< std::array<Real, fsgrids::moments::N_MOMENTS>, FS_STENCIL_WIDTH> & momentsDt2Grid,
   FsGrid< std::array<Real, fsgrids::dperb::N_DPERB>, FS_STENCIL_WIDTH> & dPerBGrid,
   FsGrid< std::array<Real, fsgrids::dmoments::N_DMOMENTS>, FS_STENCIL_WIDTH> & dMomentsGrid,
   FsGrid< std::array<Real, fsgrids::bgbfield::N_BGB>, FS_STENCIL_WIDTH> & BgBGrid,
   FsGrid< fsgrids::technical, FS_STENCIL_WIDTH> & technicalGrid,
   SysBoundary& sysBoundaries,
   cint& RKCase
) {
   //const std::array<int, 3> gridDims = technicalGrid.getLocalSize();
   const int* gridDims = &technicalGrid.getLocalSize()[0];
   const size_t N_cells = gridDims[0]*gridDims[1]*gridDims[2];

   phiprof::Timer hallTimer {"Calculate Hall term"};
   phiprof::Timer mpiTimer {"EHall ghost updates MPI", {"MPI"}};
   int computeTimerId {phiprof::initializeTimer("EHall compute cells")};
   dPerBGrid.updateGhostCells();
   if(P::ohmGradPeTerm == 0) {
      dMomentsGrid.updateGhostCells();
   }
   mpiTimer.stop();

   #pragma omp parallel
   {
      phiprof::Timer computeTimer {computeTimerId};
      #pragma omp for collapse(2)
      for (int k=0; k<gridDims[2]; k++) {
	 for (int j=0; j<gridDims[1]; j++) {
	    for (int i=0; i<gridDims[0]; i++) {
	       if (RKCase == RK_ORDER1 || RKCase == RK_ORDER2_STEP2) {
		  calculateHallTerm(perBGrid, EHallGrid, momentsGrid, dPerBGrid, dMomentsGrid, BgBGrid, technicalGrid,sysBoundaries, i, j, k);
	       } else {
		  calculateHallTerm(perBDt2Grid, EHallGrid, momentsDt2Grid, dPerBGrid, dMomentsGrid, BgBGrid, technicalGrid,sysBoundaries, i, j, k);
	       }
	    }
	 }
      }
      computeTimer.stop(N_cells,"Spatial Cells");
   }

   hallTimer.stop(N_cells, "Spatial Cells");
}<|MERGE_RESOLUTION|>--- conflicted
+++ resolved
@@ -745,15 +745,9 @@
    #endif
 
    cuint cellSysBoundaryFlag = technicalGrid.get(i,j,k)->sysBoundaryFlag;
-<<<<<<< HEAD
    
    if (cellSysBoundaryFlag == sysboundarytype::DO_NOT_COMPUTE || cellSysBoundaryFlag == sysboundarytype::OUTER_BOUNDARY_PADDING) return;
    
-=======
-
-   if (cellSysBoundaryFlag == sysboundarytype::DO_NOT_COMPUTE) return;
-
->>>>>>> 6bf18b89
    cuint cellSysBoundaryLayer = technicalGrid.get(i,j,k)->sysBoundaryLayer;
 
    std::array<Real, Rec::N_REC_COEFFICIENTS> perturbedCoefficients;
