/*
This file is part of Vlasiator.

Copyright 2015 Finnish Meteorological Institute

*/

#include <cstdlib>

#include "fs_common.h"
#include "derivatives.hpp"
#include "fs_limiters.h"
#include "fs_cache.h"

extern map<CellID,uint> existingCellsFlags; /**< Defined in fs_common.cpp */

/*! \brief Low-level spatial derivatives calculation.
 * 
 * For the cell with ID cellID calculate the spatial derivatives or apply the derivative boundary conditions defined in project.h. Uses RHO, RHOV[XYZ] and B[XYZ] in the first-order time accuracy method and in the second step of the second-order method, and RHO_DT2, RHOV[XYZ]1 and B[XYZ]1 in the first step of the second-order method.
 * \param mpiGrid Grid
 * \param cellCache Field solver cell cache
 * \param sysBoundaries System boundary conditions existing
 * \param RKCase Element in the enum defining the Runge-Kutta method steps
 * \param doMoments If true, the derivatives of moments (rho, V, P) are computed.
 * 
 * \sa calculateDerivativesSimple calculateBVOLDerivativesSimple calculateBVOLDerivatives
 */
void calculateDerivatives(
<<<<<<< HEAD
                          dccrg::Dccrg<spatial_cell::SpatialCell,dccrg::Cartesian_Geometry>& mpiGrid,
                          fs_cache::CellCache& cellCache,
                          SysBoundary& sysBoundaries,
                          cint& RKCase,
                          const bool& doMoments
=======
   dccrg::Dccrg<SpatialCell,dccrg::Cartesian_Geometry>& mpiGrid,
   fs_cache::CellCache& cellCache,
   SysBoundary& sysBoundaries,
   cint& RKCase,
   const bool& doMoments
>>>>>>> ffe85469
) {

   namespace cp = CellParams;
   namespace fs = fieldsolver;
   const CellID cellID = cellCache.cellID;
   
   #ifdef DEBUG_FSOLVER
   bool ok = true;
   if (cellCache.cells[fs_cache::calculateNbrID(1,1,1)] == NULL) ok = false;
   if (cellCache.cells[fs_cache::calculateNbrID(1,1,1)]->derivatives == NULL) ok = false;
   if (ok == false) {
      cerr << "ERROR, NULL pointer detected in " << __FILE__ << ":" << __LINE__ << endl;
      exit(1);
   }
   #endif
   
   Real* const array = cellCache.cells[fs_cache::calculateNbrID(1,1,1)]->derivatives;

   // Get boundary flag for the cell:
   cuint existingCells    = cellCache.existingCellsFlags;
   cuint nonExistingCells = (existingCells ^ numeric_limits<uint>::max());
   cuint sysBoundaryFlag  = cellCache.cells[fs_cache::calculateNbrID(1,1,1)]->sysBoundaryFlag;
   cuint sysBoundaryLayer = cellCache.cells[fs_cache::calculateNbrID(1,1,1)]->sysBoundaryLayer;
   
   CellID leftNbrID,rghtNbrID;
   creal* left = NULL;
   creal* cent = cellCache.cells[fs_cache::calculateNbrID(1,1,1)]->parameters;
   #ifdef DEBUG_SOLVERS
   if (cent[cp::RHO] <= 0) {
      std::cerr << __FILE__ << ":" << __LINE__
         << (cent[cp::RHO] < 0 ? " Negative" : " Zero") << " density in spatial cell " << cellID
         << std::endl;
      abort();
   }
   #endif
   creal* rght = NULL;
   CellID botLeftNbrID, botRghtNbrID, topLeftNbrID, topRghtNbrID;
   creal* botLeft = NULL;
   creal* botRght = NULL;
   creal* topLeft = NULL;
   creal* topRght = NULL;
   
   // Calculate x-derivatives (is not TVD for AMR mesh):
   if (((existingCells & CALCULATE_DX) == CALCULATE_DX) &&
       ((sysBoundaryFlag == sysboundarytype::NOT_SYSBOUNDARY) || (sysBoundaryLayer == 1))) {
      left = cellCache.cells[fs_cache::calculateNbrID(1-1,1  ,1  )]->parameters;
      #ifdef DEBUG_SOLVERS
      if (left[cp::RHO] <= 0) {
         std::cerr << __FILE__ << ":" << __LINE__
            << (left[cp::RHO] < 0 ? " Negative" : " Zero") << " density in spatial cell " << leftNbrID
            << std::endl;
         abort();
      }
      #endif
      rght = cellCache.cells[fs_cache::calculateNbrID(1+1,1  ,1  )]->parameters;
      #ifdef DEBUG_SOLVERS
      if (rght[cp::RHO] <= 0) {
         std::cerr << __FILE__ << ":" << __LINE__
            << (rght[cp::RHO] < 0 ? " Negative" : " Zero") << " density in spatial cell " << rghtNbrID
            << std::endl;
         abort();
      }
      #endif
      
      if (RKCase == RK_ORDER1 || RKCase == RK_ORDER2_STEP2) {
         if (doMoments) {
            array[fs::drhodx] = limiter(left[cp::RHO],cent[cp::RHO],rght[cp::RHO]);
            array[fs::dp11dx] = limiter(left[cp::P_11],cent[cp::P_11],rght[cp::P_11]);
            array[fs::dp22dx] = limiter(left[cp::P_22],cent[cp::P_22],rght[cp::P_22]);
            array[fs::dp33dx] = limiter(left[cp::P_33],cent[cp::P_33],rght[cp::P_33]);

            array[fs::dVxdx]  = limiter(left[cp::RHOVX], left[cp::RHO],
                                        cent[cp::RHOVX], cent[cp::RHO],
                                        rght[cp::RHOVX], rght[cp::RHO]);
            array[fs::dVydx]  = limiter(left[cp::RHOVY], left[cp::RHO],
                                        cent[cp::RHOVY], cent[cp::RHO],
                                        rght[cp::RHOVY], rght[cp::RHO]);            
            array[fs::dVzdx]  = limiter(left[cp::RHOVZ], left[cp::RHO],
                                        cent[cp::RHOVZ], cent[cp::RHO],
                                        rght[cp::RHOVZ], rght[cp::RHO]);
         }
         array[fs::dPERBydx]  = limiter(left[cp::PERBY],cent[cp::PERBY],rght[cp::PERBY]);
         array[fs::dPERBzdx]  = limiter(left[cp::PERBZ],cent[cp::PERBZ],rght[cp::PERBZ]);
         if(Parameters::ohmHallTerm < 2) {
            array[fs::dPERBydxx] = 0.0;
            array[fs::dPERBzdxx] = 0.0;
         } else {
            array[fs::dPERBydxx] = left[cp::PERBY] + rght[cp::PERBY] - 2.0*cent[cp::PERBY];
            array[fs::dPERBzdxx] = left[cp::PERBZ] + rght[cp::PERBZ] - 2.0*cent[cp::PERBZ];
         }
      }
      if (RKCase == RK_ORDER2_STEP1) {
         if (doMoments) {
            array[fs::drhodx] = limiter(left[cp::RHO_DT2],cent[cp::RHO_DT2],rght[cp::RHO_DT2]);
            array[fs::dp11dx] = limiter(left[cp::P_11_DT2],cent[cp::P_11_DT2],rght[cp::P_11_DT2]);
            array[fs::dp22dx] = limiter(left[cp::P_22_DT2],cent[cp::P_22_DT2],rght[cp::P_22_DT2]);
            array[fs::dp33dx] = limiter(left[cp::P_33_DT2],cent[cp::P_33_DT2],rght[cp::P_33_DT2]);
            array[fs::dVxdx]  = limiter(left[cp::RHOVX_DT2], left[cp::RHO_DT2],
                                        cent[cp::RHOVX_DT2], cent[cp::RHO_DT2],
                                        rght[cp::RHOVX_DT2], rght[cp::RHO_DT2]);
            array[fs::dVydx]  = limiter(left[cp::RHOVY_DT2], left[cp::RHO_DT2],
                                        cent[cp::RHOVY_DT2], cent[cp::RHO_DT2],
                                        rght[cp::RHOVY_DT2], rght[cp::RHO_DT2]);
            array[fs::dVzdx]  = limiter(left[cp::RHOVZ_DT2], left[cp::RHO_DT2],
                                        cent[cp::RHOVZ_DT2], cent[cp::RHO_DT2],
                                        rght[cp::RHOVZ_DT2], rght[cp::RHO_DT2]);
         }
         array[fs::dPERBydx]  = limiter(left[cp::PERBY_DT2],cent[cp::PERBY_DT2],rght[cp::PERBY_DT2]);
         array[fs::dPERBzdx]  = limiter(left[cp::PERBZ_DT2],cent[cp::PERBZ_DT2],rght[cp::PERBZ_DT2]);
         if(Parameters::ohmHallTerm < 2) {
            array[fs::dPERBydxx] = 0.0;
            array[fs::dPERBzdxx] = 0.0;
         } else {
            array[fs::dPERBydxx] = left[cp::PERBY_DT2] + rght[cp::PERBY_DT2] - 2.0*cent[cp::PERBY_DT2];
            array[fs::dPERBzdxx] = left[cp::PERBZ_DT2] + rght[cp::PERBZ_DT2] - 2.0*cent[cp::PERBZ_DT2];
         }
      }
   } else {
      if (sysBoundaryFlag == sysboundarytype::NOT_SYSBOUNDARY) {
         SBC::SysBoundaryCondition::setCellDerivativesToZero(mpiGrid, cellID, 0);
      } else {
         sysBoundaries.getSysBoundary(sysBoundaryFlag)
            ->fieldSolverBoundaryCondDerivatives(mpiGrid, cellID, RKCase, 0);
      }
   }

   // Calculate y-derivatives (is not TVD for AMR mesh):
   if (((existingCells & CALCULATE_DY) == CALCULATE_DY) &&
       ((sysBoundaryFlag == sysboundarytype::NOT_SYSBOUNDARY) || (sysBoundaryLayer == 1))) {
      left = cellCache.cells[fs_cache::calculateNbrID(1  ,1-1,1  )]->parameters;
      rght = cellCache.cells[fs_cache::calculateNbrID(1  ,1+1,1  )]->parameters;

      if (RKCase == RK_ORDER1 || RKCase == RK_ORDER2_STEP2) {
         if (doMoments) {
            array[fs::drhody] = limiter(left[cp::RHO],cent[cp::RHO],rght[cp::RHO]);
            array[fs::dp11dy] = limiter(left[cp::P_11],cent[cp::P_11],rght[cp::P_11]);
            array[fs::dp22dy] = limiter(left[cp::P_22],cent[cp::P_22],rght[cp::P_22]);
            array[fs::dp33dy] = limiter(left[cp::P_33],cent[cp::P_33],rght[cp::P_33]);
            array[fs::dVxdy]  = limiter(left[cp::RHOVX], left[cp::RHO],
                                        cent[cp::RHOVX], cent[cp::RHO],
                                        rght[cp::RHOVX], rght[cp::RHO]);
            array[fs::dVydy]  = limiter(left[cp::RHOVY], left[cp::RHO],
                                        cent[cp::RHOVY], cent[cp::RHO],
                                        rght[cp::RHOVY], rght[cp::RHO]);
            array[fs::dVzdy]  = limiter(left[cp::RHOVZ], left[cp::RHO],
                                        cent[cp::RHOVZ], cent[cp::RHO],
                                        rght[cp::RHOVZ], rght[cp::RHO]);
         }
         array[fs::dPERBxdy]  = limiter(left[cp::PERBX],cent[cp::PERBX],rght[cp::PERBX]);
         array[fs::dPERBzdy]  = limiter(left[cp::PERBZ],cent[cp::PERBZ],rght[cp::PERBZ]);

         if(Parameters::ohmHallTerm < 2) {
            array[fs::dPERBxdyy] = 0.0;
            array[fs::dPERBzdyy] = 0.0;
         } else {
            array[fs::dPERBxdyy] = left[cp::PERBX] + rght[cp::PERBX] - 2.0*cent[cp::PERBX];
            array[fs::dPERBzdyy] = left[cp::PERBZ] + rght[cp::PERBZ] - 2.0*cent[cp::PERBZ];
         }
      }
      if (RKCase == RK_ORDER2_STEP1) {
         if (doMoments) {
            array[fs::drhody] = limiter(left[cp::RHO_DT2],cent[cp::RHO_DT2],rght[cp::RHO_DT2]);
            array[fs::dp11dy] = limiter(left[cp::P_11_DT2],cent[cp::P_11_DT2],rght[cp::P_11_DT2]);
            array[fs::dp22dy] = limiter(left[cp::P_22_DT2],cent[cp::P_22_DT2],rght[cp::P_22_DT2]);
            array[fs::dp33dy] = limiter(left[cp::P_33_DT2],cent[cp::P_33_DT2],rght[cp::P_33_DT2]);
            array[fs::dVxdy]  = limiter(left[cp::RHOVX_DT2], left[cp::RHO_DT2],
                                        cent[cp::RHOVX_DT2], cent[cp::RHO_DT2],
                                        rght[cp::RHOVX_DT2], rght[cp::RHO_DT2]);
            array[fs::dVydy]  = limiter(left[cp::RHOVY_DT2], left[cp::RHO_DT2],
                                        cent[cp::RHOVY_DT2], cent[cp::RHO_DT2],
                                        rght[cp::RHOVY_DT2], rght[cp::RHO_DT2]);
            array[fs::dVzdy]  = limiter(left[cp::RHOVZ_DT2], left[cp::RHO_DT2],
                                        cent[cp::RHOVZ_DT2], cent[cp::RHO_DT2],
                                        rght[cp::RHOVZ_DT2], rght[cp::RHO_DT2]);
         }
         array[fs::dPERBxdy]  = limiter(left[cp::PERBX_DT2],cent[cp::PERBX_DT2],rght[cp::PERBX_DT2]);
         array[fs::dPERBzdy]  = limiter(left[cp::PERBZ_DT2],cent[cp::PERBZ_DT2],rght[cp::PERBZ_DT2]);
         if(Parameters::ohmHallTerm < 2) {
            array[fs::dPERBxdyy] = 0.0;
            array[fs::dPERBzdyy] = 0.0;
         } else {
            array[fs::dPERBxdyy] = left[cp::PERBX_DT2] + rght[cp::PERBX_DT2] - 2.0*cent[cp::PERBX_DT2];
            array[fs::dPERBzdyy] = left[cp::PERBZ_DT2] + rght[cp::PERBZ_DT2] - 2.0*cent[cp::PERBZ_DT2];
         }
      }
   } else {
      if (sysBoundaryFlag == sysboundarytype::NOT_SYSBOUNDARY) {
         SBC::SysBoundaryCondition::setCellDerivativesToZero(mpiGrid, cellID, 1);
      } else {
         sysBoundaries.getSysBoundary(sysBoundaryFlag)->fieldSolverBoundaryCondDerivatives(mpiGrid, cellID, RKCase, 1);
      }
   }
   
   // Calculate z-derivatives (is not TVD for AMR mesh):
   if (((existingCells & CALCULATE_DZ) == CALCULATE_DZ) &&
       ((sysBoundaryFlag == sysboundarytype::NOT_SYSBOUNDARY) || (sysBoundaryLayer == 1))) {

      left = cellCache.cells[fs_cache::calculateNbrID(1  ,1  ,1-1)]->parameters;
      rght = cellCache.cells[fs_cache::calculateNbrID(1  ,1  ,1+1)]->parameters;

      if (RKCase == RK_ORDER1 || RKCase == RK_ORDER2_STEP2) {
         if (doMoments) {
            array[fs::drhodz] = limiter(left[cp::RHO],cent[cp::RHO],rght[cp::RHO]);
            array[fs::dp11dz] = limiter(left[cp::P_11],cent[cp::P_11],rght[cp::P_11]);
            array[fs::dp22dz] = limiter(left[cp::P_22],cent[cp::P_22],rght[cp::P_22]);
            array[fs::dp33dz] = limiter(left[cp::P_33],cent[cp::P_33],rght[cp::P_33]);
            array[fs::dVxdz]  = limiter(left[cp::RHOVX], left[cp::RHO],
                                        cent[cp::RHOVX], cent[cp::RHO],
                                        rght[cp::RHOVX], rght[cp::RHO]);
            array[fs::dVydz]  = limiter(left[cp::RHOVY], left[cp::RHO],
                                        cent[cp::RHOVY], cent[cp::RHO],
                                        rght[cp::RHOVY], rght[cp::RHO]);
            array[fs::dVzdz]  = limiter(left[cp::RHOVZ], left[cp::RHO],
                                        cent[cp::RHOVZ], cent[cp::RHO],
                                        rght[cp::RHOVZ], rght[cp::RHO]);
         }
         array[fs::dPERBxdz]  = limiter(left[cp::PERBX],cent[cp::PERBX],rght[cp::PERBX]);
         array[fs::dPERBydz]  = limiter(left[cp::PERBY],cent[cp::PERBY],rght[cp::PERBY]);
         if(Parameters::ohmHallTerm < 2) {
            array[fs::dPERBxdzz] = 0.0;
            array[fs::dPERBydzz] = 0.0;
         } else {
            array[fs::dPERBxdzz] = left[cp::PERBX] + rght[cp::PERBX] - 2.0*cent[cp::PERBX];
            array[fs::dPERBydzz] = left[cp::PERBY] + rght[cp::PERBY] - 2.0*cent[cp::PERBY];
         }
      }
      if (RKCase == RK_ORDER2_STEP1) {
         if (doMoments) {
            array[fs::drhodz] = limiter(left[cp::RHO_DT2],cent[cp::RHO_DT2],rght[cp::RHO_DT2]);
            array[fs::dp11dz] = limiter(left[cp::P_11_DT2],cent[cp::P_11_DT2],rght[cp::P_11_DT2]);
            array[fs::dp22dz] = limiter(left[cp::P_22_DT2],cent[cp::P_22_DT2],rght[cp::P_22_DT2]);
            array[fs::dp33dz] = limiter(left[cp::P_33_DT2],cent[cp::P_33_DT2],rght[cp::P_33_DT2]);
            array[fs::dVxdz]  = limiter(left[cp::RHOVX_DT2], left[cp::RHO_DT2],
                                        cent[cp::RHOVX_DT2], cent[cp::RHO_DT2],
                                        rght[cp::RHOVX_DT2], rght[cp::RHO_DT2]);
            array[fs::dVydz]  = limiter(left[cp::RHOVY_DT2], left[cp::RHO_DT2],
                                        cent[cp::RHOVY_DT2], cent[cp::RHO_DT2],
                                        rght[cp::RHOVY_DT2], rght[cp::RHO_DT2]);
            array[fs::dVzdz]  = limiter(left[cp::RHOVZ_DT2], left[cp::RHO_DT2],
                                        cent[cp::RHOVZ_DT2], cent[cp::RHO_DT2],
                                        rght[cp::RHOVZ_DT2], rght[cp::RHO_DT2]);
         }
         array[fs::dPERBxdz]  = limiter(left[cp::PERBX_DT2],cent[cp::PERBX_DT2],rght[cp::PERBX_DT2]);
         array[fs::dPERBydz]  = limiter(left[cp::PERBY_DT2],cent[cp::PERBY_DT2],rght[cp::PERBY_DT2]);
         if(Parameters::ohmHallTerm < 2) {
            array[fs::dPERBxdzz] = 0.0;
            array[fs::dPERBydzz] = 0.0;
         } else {
            array[fs::dPERBxdzz] = left[cp::PERBX_DT2] + rght[cp::PERBX_DT2] - 2.0*cent[cp::PERBX_DT2];
            array[fs::dPERBydzz] = left[cp::PERBY_DT2] + rght[cp::PERBY_DT2] - 2.0*cent[cp::PERBY_DT2];
         }
      }
   } else {
      if (sysBoundaryFlag == sysboundarytype::NOT_SYSBOUNDARY) {
         SBC::SysBoundaryCondition::setCellDerivativesToZero(mpiGrid, cellID, 2);
      } else {
         sysBoundaries.getSysBoundary(sysBoundaryFlag)->fieldSolverBoundaryCondDerivatives(mpiGrid, cellID, RKCase, 2);
      }
   }
   
   if (Parameters::ohmHallTerm < 2) {
      array[fs::dPERBxdyz] = 0.0;
      array[fs::dPERBydxz] = 0.0;
      array[fs::dPERBzdxy] = 0.0;
   } else {
      // Calculate xy mixed derivatives:
      if (((existingCells & CALCULATE_DXY) == CALCULATE_DXY) &&
          ((sysBoundaryFlag == sysboundarytype::NOT_SYSBOUNDARY) || (sysBoundaryLayer == 1))) {
         botLeft = cellCache.cells[fs_cache::calculateNbrID(1-1,1-1,1  )]->parameters;
         botRght = cellCache.cells[fs_cache::calculateNbrID(1+1,1-1,1  )]->parameters;
         topLeft = cellCache.cells[fs_cache::calculateNbrID(1-1,1+1,1  )]->parameters;
         topRght = cellCache.cells[fs_cache::calculateNbrID(1+1,1+1,1  )]->parameters;

         if(RKCase == RK_ORDER1 || RKCase == RK_ORDER2_STEP2) {
            array[fs::dPERBzdxy] = FOURTH * (botLeft[cp::PERBZ] + topRght[cp::PERBZ] - botRght[cp::PERBZ] - topLeft[cp::PERBZ]);
         }
         if (RKCase == RK_ORDER2_STEP1) {
            array[fs::dPERBzdxy] = FOURTH * (botLeft[cp::PERBZ_DT2] + topRght[cp::PERBZ_DT2] - botRght[cp::PERBZ_DT2] - topLeft[cp::PERBZ_DT2]);
         }
      } else {
         if (sysBoundaryFlag == sysboundarytype::NOT_SYSBOUNDARY) {
            SBC::SysBoundaryCondition::setCellDerivativesToZero(mpiGrid, cellID, 3);
         } else {
            sysBoundaries.getSysBoundary(sysBoundaryFlag)->fieldSolverBoundaryCondDerivatives(mpiGrid, cellID, RKCase, 3);
         }
      }
      
      // Calculate xz mixed derivatives:
      if (((existingCells & CALCULATE_DXZ) == CALCULATE_DXZ) &&
          ((sysBoundaryFlag == sysboundarytype::NOT_SYSBOUNDARY) || (sysBoundaryLayer == 1))) {

         botLeft = cellCache.cells[fs_cache::calculateNbrID(1-1,1  ,1-1)]->parameters;
         botRght = cellCache.cells[fs_cache::calculateNbrID(1+1,1  ,1-1)]->parameters;
         topLeft = cellCache.cells[fs_cache::calculateNbrID(1-1,1  ,1+1)]->parameters;
         topRght = cellCache.cells[fs_cache::calculateNbrID(1+1,1  ,1+1)]->parameters;

         if(RKCase == RK_ORDER1 || RKCase == RK_ORDER2_STEP2) {
            array[fs::dPERBydxz] = FOURTH * (botLeft[cp::PERBY] + topRght[cp::PERBY] - botRght[cp::PERBY] - topLeft[cp::PERBY]);
         }
         if (RKCase == RK_ORDER2_STEP1) {
            array[fs::dPERBydxz] = FOURTH * (botLeft[cp::PERBY_DT2] + topRght[cp::PERBY_DT2] - botRght[cp::PERBY_DT2] - topLeft[cp::PERBY_DT2]);
         }
      } else {
         if (sysBoundaryFlag == sysboundarytype::NOT_SYSBOUNDARY) {
            SBC::SysBoundaryCondition::setCellDerivativesToZero(mpiGrid, cellID, 4);
         } else {
            sysBoundaries.getSysBoundary(sysBoundaryFlag)->fieldSolverBoundaryCondDerivatives(mpiGrid, cellID, RKCase, 4);
         }
      }
      
      // Calculate yz mixed derivatives:
      if (((existingCells & CALCULATE_DYZ) == CALCULATE_DYZ) &&
          ((sysBoundaryFlag == sysboundarytype::NOT_SYSBOUNDARY) || (sysBoundaryLayer == 1))) {

         botLeft = cellCache.cells[fs_cache::calculateNbrID(1  ,1-1,1-1)]->parameters;
         botRght = cellCache.cells[fs_cache::calculateNbrID(1  ,1+1,1-1)]->parameters;
         topLeft = cellCache.cells[fs_cache::calculateNbrID(1  ,1-1,1+1)]->parameters;
         topRght = cellCache.cells[fs_cache::calculateNbrID(1  ,1+1,1+1)]->parameters;

         if(RKCase == RK_ORDER1 || RKCase == RK_ORDER2_STEP2) {
            array[fs::dPERBxdyz] = FOURTH * (botLeft[cp::PERBX] + topRght[cp::PERBX] - botRght[cp::PERBX] - topLeft[cp::PERBX]);
         }
         if (RKCase == RK_ORDER2_STEP1) {
            array[fs::dPERBxdyz] = FOURTH * (botLeft[cp::PERBX_DT2] + topRght[cp::PERBX_DT2] - botRght[cp::PERBX_DT2] - topLeft[cp::PERBX_DT2]);
         }
      } else {
         if (sysBoundaryFlag == sysboundarytype::NOT_SYSBOUNDARY) {
            SBC::SysBoundaryCondition::setCellDerivativesToZero(mpiGrid, cellID, 5);
         } else {
            sysBoundaries.getSysBoundary(sysBoundaryFlag)->fieldSolverBoundaryCondDerivatives(mpiGrid, cellID, RKCase, 5);
         }
      }
   }
}


/*! \brief High-level derivative calculation wrapper function.
 * 

 * B has to be updated because after the system boundary update in propagateMagneticFieldSimple there is no consistent state of B yet everywhere.
 * 
 * Then the derivatives are calculated.
 * 
 * \param mpiGrid Grid
 * \param sysBoundaries System boundary conditions existing
 * \param localCells Vector of local cells to process
 * \param RKCase Element in the enum defining the Runge-Kutta method steps
 * \param doMoments If true, the derivatives of moments (rho, V, P) are computed.
 
 * \sa calculateDerivatives calculateBVOLDerivativesSimple calculateBVOLDerivatives
 */
void calculateDerivativesSimple(
<<<<<<< HEAD
       dccrg::Dccrg<spatial_cell::SpatialCell,dccrg::Cartesian_Geometry>& mpiGrid,
       SysBoundary& sysBoundaries,
       const vector<CellID>& localCells,
       cint& RKCase,
       const bool& doMoments
=======
   dccrg::Dccrg<SpatialCell,dccrg::Cartesian_Geometry>& mpiGrid,
   SysBoundary& sysBoundaries,
   const vector<CellID>& localCells,
   cint& RKCase,
   const bool& doMoments
>>>>>>> ffe85469
) {
   int timer;
   namespace fs = fieldsolver;

   #warning IMPROVE ME this function is not multithreaded
   
   phiprof::start("Calculate face derivatives");

   switch (RKCase) {
    case RK_ORDER1:
      // Means initialising the solver as well as RK_ORDER1
      // standard case Exchange PERB* with neighbours
      // The update of PERB[XYZ] is needed after the system
      // boundary update of propagateMagneticFieldSimple.
      spatial_cell::SpatialCell::set_mpi_transfer_type(Transfer::CELL_PERB | Transfer::CELL_RHO_RHOV | Transfer::CELL_P);
      break;
    case RK_ORDER2_STEP1:
      // Exchange PERB*_DT2,RHO_DT2,RHOV*_DT2 with neighbours The
      // update of PERB[XYZ]_DT2 is needed after the system
      // boundary update of propagateMagneticFieldSimple.
      spatial_cell::SpatialCell::set_mpi_transfer_type(Transfer::CELL_PERBDT2 | Transfer::CELL_RHODT2_RHOVDT2 | Transfer::CELL_PDT2);
      break;
    case RK_ORDER2_STEP2:
      // Exchange PERB*,RHO,RHOV* with neighbours The update of B
      // is needed after the system boundary update of
      // propagateMagneticFieldSimple.
      spatial_cell::SpatialCell::set_mpi_transfer_type(Transfer::CELL_PERB | Transfer::CELL_RHO_RHOV | Transfer::CELL_P);
      break;
    default:
      cerr << __FILE__ << ":" << __LINE__ << " Went through switch, this should not happen." << endl;
      abort();
   }

   timer=phiprof::initializeTimer("Start comm","MPI");
   phiprof::start(timer);
   mpiGrid.start_remote_neighbor_copy_updates(FIELD_SOLVER_NEIGHBORHOOD_ID);
   phiprof::stop(timer);

   timer=phiprof::initializeTimer("Compute process inner cells");
   phiprof::start(timer);

   // Calculate derivatives on process inner cells
   for (size_t c=0; c<fs_cache::getCache().cellsWithLocalNeighbours.size(); ++c) {
      const uint16_t localID = fs_cache::getCache().cellsWithLocalNeighbours[c];
      fs_cache::CellCache cache = fs_cache::getCache().localCellsCache[localID];

      if (cache.sysBoundaryFlag == sysboundarytype::DO_NOT_COMPUTE) continue;
      calculateDerivatives(mpiGrid,cache,sysBoundaries, RKCase, doMoments);
   }
   phiprof::stop(timer,fs_cache::getCache().cellsWithLocalNeighbours.size(),"Spatial Cells");

   timer=phiprof::initializeTimer("Wait for sends","MPI","Wait");
   phiprof::start(timer);
   mpiGrid.wait_remote_neighbor_copy_update_receives(FIELD_SOLVER_NEIGHBORHOOD_ID);
   phiprof::stop(timer);
   
   // Calculate derivatives on process boundary cells
   timer=phiprof::initializeTimer("Compute process boundary cells");
   phiprof::start(timer);
   for (size_t c=0; c<fs_cache::getCache().cellsWithRemoteNeighbours.size(); ++c) {
      const uint16_t localID = fs_cache::getCache().cellsWithRemoteNeighbours[c];
      fs_cache::CellCache cache = fs_cache::getCache().localCellsCache[localID];

      if (cache.sysBoundaryFlag == sysboundarytype::DO_NOT_COMPUTE) continue;
      calculateDerivatives(mpiGrid,cache,sysBoundaries, RKCase, doMoments);
   }
   phiprof::stop(timer,fs_cache::getCache().cellsWithRemoteNeighbours.size(),"Spatial Cells");

   timer=phiprof::initializeTimer("Wait for sends","MPI","Wait");
   phiprof::start(timer);
   mpiGrid.wait_remote_neighbor_copy_update_sends();
   phiprof::stop(timer);

   const size_t N_cells = fs_cache::getCache().cellsWithLocalNeighbours.size()
     + fs_cache::getCache().cellsWithRemoteNeighbours.size();
   phiprof::stop("Calculate face derivatives",N_cells,"Spatial Cells");   
}

/*! \brief Low-level spatial derivatives calculation.
 * 
 * For the cell with ID cellID calculate the spatial derivatives of BVOL or apply the derivative boundary conditions defined in project.h.
 * \param mpiGrid Grid
 * \param cache Field solver cell cache
 * \param cells Vector of local cells to process
 * 
 * \sa calculateDerivatives calculateBVOLDerivativesSimple calculateDerivativesSimple
 */
<<<<<<< HEAD
void calculateBVOLDerivatives(dccrg::Dccrg<spatial_cell::SpatialCell,dccrg::Cartesian_Geometry>& mpiGrid,
                              std::vector<fs_cache::CellCache>& cache,
                              const std::vector<uint16_t>& cells,
                              SysBoundary& sysBoundaries) {
=======
void calculateBVOLDerivatives(
   dccrg::Dccrg<SpatialCell,dccrg::Cartesian_Geometry>& mpiGrid,
   std::vector<fs_cache::CellCache>& cache,
   const std::vector<uint16_t>& cells,
   SysBoundary& sysBoundaries
) {
>>>>>>> ffe85469
   #warning This function still contains mpiGrid!

   namespace cp = CellParams;
   namespace der = bvolderivatives;

   #pragma omp parallel for
   for (size_t c=0; c<cells.size(); ++c) {
      const uint16_t localID = cells[c];
      if (cache[localID].sysBoundaryFlag == sysboundarytype::DO_NOT_COMPUTE) continue;

      Real* const array = cache[localID].cells[fs_cache::calculateNbrID(1  ,1  ,1  )]->derivativesBVOL;

      // Get boundary flag for the cell:
      cuint existingCells = cache[localID].existingCellsFlags;
      cuint nonExistingCells = (existingCells ^ numeric_limits<uint>::max());

      creal* left = NULL;
      creal* cent = cache[localID].cells[fs_cache::calculateNbrID(1  ,1  ,1  )]->parameters;
      creal* rght = NULL;
      
      // Calculate x-derivatives (is not TVD for AMR mesh):
      if (((existingCells & CALCULATE_DX) == CALCULATE_DX) &&
          (cache[localID].sysBoundaryFlag == sysboundarytype::NOT_SYSBOUNDARY)) {

         left = cache[localID].cells[fs_cache::calculateNbrID(1-1,1  ,1  )]->parameters;
         rght = cache[localID].cells[fs_cache::calculateNbrID(1+1,1  ,1  )]->parameters;

         array[der::dPERBYVOLdx] = limiter(left[cp::PERBYVOL],cent[cp::PERBYVOL],rght[cp::PERBYVOL]);
         array[der::dPERBZVOLdx] = limiter(left[cp::PERBZVOL],cent[cp::PERBZVOL],rght[cp::PERBZVOL]);
      } else {
         if (cache[localID].sysBoundaryFlag == sysboundarytype::NOT_SYSBOUNDARY) {
            SBC::SysBoundaryCondition::setCellBVOLDerivativesToZero(mpiGrid, cache[localID].cellID, 0);
         } else {
            sysBoundaries.getSysBoundary(cache[localID].sysBoundaryFlag)
              ->fieldSolverBoundaryCondBVOLDerivatives(mpiGrid, cache[localID].cellID, 0);
         }
      }
      
      // Calculate y-derivatives (is not TVD for AMR mesh):
      if (((existingCells & CALCULATE_DY) == CALCULATE_DY) &&
          (cache[localID].sysBoundaryFlag == sysboundarytype::NOT_SYSBOUNDARY)) {
         
         left = cache[localID].cells[fs_cache::calculateNbrID(1  ,1-1,1  )]->parameters;
         rght = cache[localID].cells[fs_cache::calculateNbrID(1  ,1+1,1  )]->parameters;

         array[der::dPERBXVOLdy] = limiter(left[cp::PERBXVOL],cent[cp::PERBXVOL],rght[cp::PERBXVOL]);
         array[der::dPERBZVOLdy] = limiter(left[cp::PERBZVOL],cent[cp::PERBZVOL],rght[cp::PERBZVOL]);
      } else {
         if (cache[localID].sysBoundaryFlag == sysboundarytype::NOT_SYSBOUNDARY) {
            SBC::SysBoundaryCondition::setCellBVOLDerivativesToZero(mpiGrid, cache[localID].cellID, 1);
         } else {
            sysBoundaries.getSysBoundary(cache[localID].sysBoundaryFlag)
              ->fieldSolverBoundaryCondBVOLDerivatives(mpiGrid, cache[localID].cellID, 1);
         }
      }
      
      // Calculate z-derivatives (is not TVD for AMR mesh):
      if (((existingCells & CALCULATE_DZ) == CALCULATE_DZ) &&
          (cache[localID].sysBoundaryFlag == sysboundarytype::NOT_SYSBOUNDARY)) {

         left = cache[localID].cells[fs_cache::calculateNbrID(1  ,1  ,1-1)]->parameters;
         rght = cache[localID].cells[fs_cache::calculateNbrID(1  ,1  ,1+1)]->parameters;

         array[der::dPERBXVOLdz] = limiter(left[cp::PERBXVOL],cent[cp::PERBXVOL],rght[cp::PERBXVOL]);
         array[der::dPERBYVOLdz] = limiter(left[cp::PERBYVOL],cent[cp::PERBYVOL],rght[cp::PERBYVOL]);
      } else {
         if (cache[localID].sysBoundaryFlag == sysboundarytype::NOT_SYSBOUNDARY) {
            SBC::SysBoundaryCondition::setCellBVOLDerivativesToZero(mpiGrid, cache[localID].cellID, 2);
         } else {
            sysBoundaries.getSysBoundary(cache[localID].sysBoundaryFlag)
              ->fieldSolverBoundaryCondBVOLDerivatives(mpiGrid, cache[localID].cellID, 2);
         }
      }
   }
}

/*! \brief High-level derivative calculation wrapper function.
 * 
 * BVOL has been calculated locally by calculateVolumeAveragedFields but not communicated.
 * For the acceleration step one needs the cross-derivatives of BVOL
 * 
 * \param mpiGrid Grid
 * \param sysBoundaries System boundary conditions existing
 * \param localCells Vector of local cells to process
 * 
 * \sa calculateDerivatives calculateBVOLDerivatives calculateDerivativesSimple
 */
void calculateBVOLDerivativesSimple(
   dccrg::Dccrg<spatial_cell::SpatialCell,dccrg::Cartesian_Geometry>& mpiGrid,
   SysBoundary& sysBoundaries,
   const vector<CellID>& localCells
) {
   int timer;
   namespace fs = fieldsolver;
   
   phiprof::start("Calculate volume derivatives");
   
   spatial_cell::SpatialCell::set_mpi_transfer_type(Transfer::CELL_BVOL);
   mpiGrid.update_copies_of_remote_neighbors(FIELD_SOLVER_NEIGHBORHOOD_ID);
   
   timer=phiprof::initializeTimer("Start comm","MPI");
   phiprof::start(timer);
   mpiGrid.start_remote_neighbor_copy_updates(FIELD_SOLVER_NEIGHBORHOOD_ID);
   phiprof::stop(timer);

   // Calculate derivatives on process inner cells
   timer=phiprof::initializeTimer("Compute process inner cells");
   phiprof::start(timer);
   calculateBVOLDerivatives(mpiGrid,fs_cache::getCache().localCellsCache,fs_cache::getCache().cellsWithLocalNeighbours,sysBoundaries);
   phiprof::stop(timer,fs_cache::getCache().cellsWithLocalNeighbours.size(),"Spatial Cells");

   timer=phiprof::initializeTimer("Wait for sends","MPI","Wait");
   phiprof::start(timer);
   mpiGrid.wait_remote_neighbor_copy_update_receives(FIELD_SOLVER_NEIGHBORHOOD_ID);
   phiprof::stop(timer);

   // Calculate derivatives on process boundary cells
   timer=phiprof::initializeTimer("Compute process boundary cells");
   phiprof::start(timer);
   calculateBVOLDerivatives(mpiGrid,fs_cache::getCache().localCellsCache,fs_cache::getCache().cellsWithRemoteNeighbours,sysBoundaries);
   phiprof::stop(timer,fs_cache::getCache().cellsWithRemoteNeighbours.size(),"Spatial Cells");

   timer=phiprof::initializeTimer("Wait for sends","MPI","Wait");
   phiprof::start(timer);
   mpiGrid.wait_remote_neighbor_copy_update_sends();
   phiprof::stop(timer);

   CellID N_cells = fs_cache::getCache().cellsWithLocalNeighbours.size() 
                  + fs_cache::getCache().cellsWithRemoteNeighbours.size();
   phiprof::stop("Calculate volume derivatives",N_cells,"Spatial Cells");
}<|MERGE_RESOLUTION|>--- conflicted
+++ resolved
@@ -26,19 +26,11 @@
  * \sa calculateDerivativesSimple calculateBVOLDerivativesSimple calculateBVOLDerivatives
  */
 void calculateDerivatives(
-<<<<<<< HEAD
-                          dccrg::Dccrg<spatial_cell::SpatialCell,dccrg::Cartesian_Geometry>& mpiGrid,
-                          fs_cache::CellCache& cellCache,
-                          SysBoundary& sysBoundaries,
-                          cint& RKCase,
-                          const bool& doMoments
-=======
-   dccrg::Dccrg<SpatialCell,dccrg::Cartesian_Geometry>& mpiGrid,
+   dccrg::Dccrg<spatial_cell::SpatialCell,dccrg::Cartesian_Geometry>& mpiGrid,
    fs_cache::CellCache& cellCache,
    SysBoundary& sysBoundaries,
    cint& RKCase,
    const bool& doMoments
->>>>>>> ffe85469
 ) {
 
    namespace cp = CellParams;
@@ -391,20 +383,11 @@
  * \sa calculateDerivatives calculateBVOLDerivativesSimple calculateBVOLDerivatives
  */
 void calculateDerivativesSimple(
-<<<<<<< HEAD
-       dccrg::Dccrg<spatial_cell::SpatialCell,dccrg::Cartesian_Geometry>& mpiGrid,
-       SysBoundary& sysBoundaries,
-       const vector<CellID>& localCells,
-       cint& RKCase,
-       const bool& doMoments
-=======
-   dccrg::Dccrg<SpatialCell,dccrg::Cartesian_Geometry>& mpiGrid,
+   dccrg::Dccrg<spatial_cell::SpatialCell,dccrg::Cartesian_Geometry>& mpiGrid,
    SysBoundary& sysBoundaries,
    const vector<CellID>& localCells,
    cint& RKCase,
-   const bool& doMoments
->>>>>>> ffe85469
-) {
+   const bool& doMoments) {
    int timer;
    namespace fs = fieldsolver;
 
@@ -491,19 +474,11 @@
  * 
  * \sa calculateDerivatives calculateBVOLDerivativesSimple calculateDerivativesSimple
  */
-<<<<<<< HEAD
+
 void calculateBVOLDerivatives(dccrg::Dccrg<spatial_cell::SpatialCell,dccrg::Cartesian_Geometry>& mpiGrid,
                               std::vector<fs_cache::CellCache>& cache,
                               const std::vector<uint16_t>& cells,
                               SysBoundary& sysBoundaries) {
-=======
-void calculateBVOLDerivatives(
-   dccrg::Dccrg<SpatialCell,dccrg::Cartesian_Geometry>& mpiGrid,
-   std::vector<fs_cache::CellCache>& cache,
-   const std::vector<uint16_t>& cells,
-   SysBoundary& sysBoundaries
-) {
->>>>>>> ffe85469
    #warning This function still contains mpiGrid!
 
    namespace cp = CellParams;
