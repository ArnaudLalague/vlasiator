--- conflicted
+++ resolved
@@ -318,24 +318,13 @@
    SysBoundary& sysBoundaries,
    cint& RKCase,
    const bool communicateMoments) {
-   int timer;
    //const std::array<int, 3> gridDims = technicalGrid.getLocalSize();
    const int* gridDims = &technicalGrid.getLocalSize()[0];
    const size_t N_cells = gridDims[0]*gridDims[1]*gridDims[2];
-<<<<<<< HEAD
-
-   phiprof::start("Calculate face derivatives");
-
-   timer=phiprof::initializeTimer("MPI","MPI");
-   phiprof::start(timer);
-
-=======
-   
    phiprof::Timer derivativesTimer {"Calculate face derivatives"};
-   
-   phiprof::Timer mpiTimer {"MPI", {"MPI"}};
-   
->>>>>>> 82476d99
+   int computeTimerId {phiprof::initializeTimer("FS derivatives compute cells")};
+
+   phiprof::Timer mpiTimer {"FS derivatives ghost updates MPI", {"MPI"}};
    switch (RKCase) {
     case RK_ORDER1:
       // Means initialising the solver as well as RK_ORDER1
@@ -369,19 +358,12 @@
       cerr << __FILE__ << ":" << __LINE__ << " Went through switch, this should not happen." << endl;
       abort();
    }
-<<<<<<< HEAD
-
-   phiprof::stop(timer);
-=======
-   
    mpiTimer.stop();
->>>>>>> 82476d99
-
-   phiprof::Timer computeTimer {"Compute cells"};
+
    // Calculate derivatives
    #pragma omp parallel
    {
-      phiprof::start("FS derivatives compute cells");
+      phiprof::Timer computeTimer {computeTimerId};
       #pragma omp for collapse(2)
       for (int k=0; k<gridDims[2]; k++) {
          for (int j=0; j<gridDims[1]; j++) {
@@ -395,16 +377,10 @@
             }
          }
       }
-      phiprof::stop("FS derivatives compute cells");
-   }
-
-<<<<<<< HEAD
-   phiprof::stop("Calculate face derivatives",N_cells,"Spatial Cells");
-=======
-   computeTimer.stop(N_cells, "Spatial Cells");
-   
-   derivativesTimer.stop(N_cells, "Spatial Cells");   
->>>>>>> 82476d99
+      computeTimer.stop(N_cells, "Spatial Cells");
+   }
+
+   derivativesTimer.stop(N_cells, "Spatial Cells");
 }
 
 /*! \brief Low-level spatial derivatives calculation.
@@ -511,25 +487,20 @@
    FsGrid< fsgrids::technical, FS_STENCIL_WIDTH> & technicalGrid,
    SysBoundary& sysBoundaries
 ) {
-   int timer;
    //const std::array<int, 3> gridDims = technicalGrid.getLocalSize();
    const int* gridDims = &technicalGrid.getLocalSize()[0];
    const size_t N_cells = gridDims[0]*gridDims[1]*gridDims[2];
-<<<<<<< HEAD
-
-   phiprof::start("Calculate volume derivatives");
-
-   timer=phiprof::initializeTimer("Start comm","MPI");
-   phiprof::start(timer);
+   phiprof::Timer derivsTimer {"Calculate volume derivatives"};
+   int computeTimerId {phiprof::initializeTimer("FS derivatives BVOL compute cells")};
+
+   phiprof::Timer commTimer {"BVOL derivatives ghost updates MPI", {"MPI"}};
    volGrid.updateGhostCells();
-
-   phiprof::stop(timer,N_cells,"Spatial Cells");
-
+   commTimer.stop(N_cells,"Spatial Cells");
 
    // Calculate derivatives
    #pragma omp parallel
    {
-      phiprof::start("FS derivatives BVOL");
+      phiprof::Timer computeTimer {computeTimerId};
       #pragma omp for collapse(2)
       for (int k=0; k<gridDims[2]; k++) {
          for (int j=0; j<gridDims[1]; j++) {
@@ -538,37 +509,13 @@
                   continue;
                }
                calculateBVOLDerivatives(volGrid,technicalGrid,i,j,k,sysBoundaries);
-=======
-   
-   phiprof::Timer derivsTimer {"Calculate volume derivatives"};
-   
-   phiprof::Timer commTimer {"Start comm", {"MPI"}};
-   volGrid.updateGhostCells();
-   commTimer.stop(N_cells,"Spatial Cells");
-   
-   // Calculate derivatives
-   phiprof::Timer computeTimer {"Compute cells"};
-   
-   #pragma omp parallel for collapse(3)
-   for (int k=0; k<gridDims[2]; k++) {
-      for (int j=0; j<gridDims[1]; j++) {
-         for (int i=0; i<gridDims[0]; i++) {
-            if (technicalGrid.get(i,j,k)->sysBoundaryFlag == sysboundarytype::DO_NOT_COMPUTE) {
-               continue;
->>>>>>> 82476d99
             }
          }
       }
-      phiprof::stop("FS derivatives BVOL");
-   }
-
-<<<<<<< HEAD
-   phiprof::stop("Calculate volume derivatives",N_cells,"Spatial Cells");
-=======
-   computeTimer.stop(N_cells,"Spatial Cells");
+      computeTimer.stop(N_cells,"Spatial Cells");
+   }
 
    derivsTimer.stop(N_cells,"Spatial Cells");
->>>>>>> 82476d99
 }
 
 /*! \brief Low-level curvature calculation.
@@ -687,22 +634,19 @@
    FsGrid< fsgrids::technical, FS_STENCIL_WIDTH> & technicalGrid,
    SysBoundary& sysBoundaries
 ) {
-   int timer;
    //const std::array<int, 3> gridDims = technicalGrid.getLocalSize();
    const int* gridDims = &technicalGrid.getLocalSize()[0];
    const size_t N_cells = gridDims[0]*gridDims[1]*gridDims[2];
-<<<<<<< HEAD
-
-   phiprof::start("Calculate curvature");
-
-   timer=phiprof::initializeTimer("Start comm","MPI");
-   phiprof::start(timer);
+   phiprof::Timer curvatureTimer {"Calculate curvature"};
+   int computeTimerId {phiprof::initializeTimer("Calculate curvature compute cells")};
+
+   phiprof::Timer commTimer {"Calculate curvature ghost updates MPI", {"MPI"}};
    volGrid.updateGhostCells();
-   phiprof::stop(timer,N_cells,"Spatial Cells");
+   commTimer.stop(N_cells,"Spatial Cells");
 
    #pragma omp parallel
    {
-      phiprof::start("FS derivatives curvature");
+      phiprof::Timer computeTimer {computeTimerId};
       #pragma omp for collapse(2)
       for (int k=0; k<gridDims[2]; k++) {
          for (int j=0; j<gridDims[1]; j++) {
@@ -711,32 +655,13 @@
                   continue;
                }
                calculateCurvature(volGrid,bgbGrid,technicalGrid,i,j,k,sysBoundaries);
-=======
-   
-   phiprof::Timer curvatureTimer {"Calculate curvature"};
-   
-   phiprof::Timer commTimer {"Start comm", {"MPI"}};
-   volGrid.updateGhostCells();
-   commTimer.stop(N_cells,"Spatial Cells");
-   
-   #pragma omp parallel for collapse(3)
-   for (int k=0; k<gridDims[2]; k++) {
-      for (int j=0; j<gridDims[1]; j++) {
-         for (int i=0; i<gridDims[0]; i++) {
-            if (technicalGrid.get(i,j,k)->sysBoundaryFlag == sysboundarytype::DO_NOT_COMPUTE) {
-               continue;
->>>>>>> 82476d99
             }
          }
       }
-      phiprof::stop("FS derivatives curvature");
-   }
-<<<<<<< HEAD
-   phiprof::stop("Calculate curvature",N_cells,"Spatial Cells");
-=======
-   
+      computeTimer.stop(N_cells, "Spatial Cells");
+   }
+
    curvatureTimer.stop(N_cells, "Spatial Cells");
->>>>>>> 82476d99
 }
 
 /*! \brief Returns perturbed volumetric B of cell
@@ -866,36 +791,19 @@
 {
    const vector<CellID>& cells = getLocalCells();
    int N_cells = cells.size();
-   int timer;
-<<<<<<< HEAD
-   phiprof::start("Calculate volume gradients");
-
-   timer=phiprof::initializeTimer("Start comm","MPI");
-   phiprof::start(timer);
-=======
    phiprof::Timer gradientsTimer {"Calculate volume gradients"};
-   
-   phiprof::Timer commTimer {"Start comm", {"MPI"}};
->>>>>>> 82476d99
-
+   int computeTimerId {phiprof::initializeTimer("Calculate volume gradients compute cells")};
+
+   phiprof::Timer commTimer {"Calculate volume gradients ghost updates MPI", {"MPI"}};
    // We only need nearest neighbourhood and spatial data here
    SpatialCell::set_mpi_transfer_type(Transfer::ALL_SPATIAL_DATA);
    mpiGrid.update_copies_of_remote_neighbors(NEAREST_NEIGHBORHOOD_ID);
-<<<<<<< HEAD
-
-   phiprof::stop(timer,N_cells,"Spatial Cells");
-=======
-   
    commTimer.stop(N_cells,"Spatial Cells");
-   
-   // Calculate derivatives
-   phiprof::Timer computeTimer {"Compute cells"};
->>>>>>> 82476d99
 
    // Calculate derivatives
    #pragma omp parallel
    {
-      phiprof::start("FS derivatives scaled deltas");
+      phiprof::Timer computeTimer {computeTimerId};
       #pragma omp for
       for (uint i = 0; i < cells.size(); ++i) {
          CellID id = cells[i];
@@ -906,14 +814,8 @@
          }
          calculateScaledDeltas(cell, neighbors);
       }
-      phiprof::stop("FS derivatives scaled deltas");
-   }
-
-<<<<<<< HEAD
-   phiprof::stop("Calculate volume gradients",N_cells,"Spatial Cells");
-=======
-   computeTimer.stop(N_cells,"Spatial Cells");
+      computeTimer.stop(N_cells,"Spatial Cells");
+   }
 
    gradientsTimer.stop(N_cells,"Spatial Cells");
->>>>>>> 82476d99
 }