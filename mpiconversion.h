/*
This file is part of Vlasiator.

Copyright 2010, 2011, 2012, 2013 Finnish Meteorological Institute
<<<<<<< HEAD












=======
>>>>>>> 33c7d739
*/

#ifndef MPI_CONVERSION_H
#define MPI_CONVERSION_H
#include <mpi.h>
#include <cstdlib>
#include <iostream>
#include <stdint.h>

// Overloaded templates which return the corresponding data type
// for C++ native data types. For example, if float has been 
// typedef'd as Real, then MPI_Type<Real>() should return MPI_FLOAT.
// If you later on change the typedef to double, MPI_Type<Real>() 
// still works.
template<typename T> inline MPI_Datatype MPI_Type() {
   std::cerr << "(mpiconversion.h): NULL datatype returned, byte size of original is " << sizeof(T) << std::endl;
   exit(1);
   return 0;
}

template<> inline MPI_Datatype MPI_Type<char>() {return MPI_CHAR;}

// Signed integer types
template<> inline MPI_Datatype MPI_Type<signed char>() {return MPI_CHAR;}
template<> inline MPI_Datatype MPI_Type<short>() {return MPI_SHORT;}
template<> inline MPI_Datatype MPI_Type<int>() {return MPI_INT;}
template<> inline MPI_Datatype MPI_Type<long int>() {return MPI_LONG;}
template<> inline MPI_Datatype MPI_Type<long long int>() {return MPI_LONG_LONG;}

// Unsigned integer types
template<> inline MPI_Datatype MPI_Type<unsigned char>() {return MPI_UNSIGNED_CHAR;}
template<> inline MPI_Datatype MPI_Type<unsigned short>() {return MPI_UNSIGNED_SHORT;}
template<> inline MPI_Datatype MPI_Type<unsigned int>() {return MPI_UNSIGNED;}
template<> inline MPI_Datatype MPI_Type<unsigned long int>() {return MPI_UNSIGNED_LONG;}
template<> inline MPI_Datatype MPI_Type<unsigned long long int>() {return MPI_UNSIGNED_LONG_LONG;}

// Floating point types
template<> inline MPI_Datatype MPI_Type<float>() {return MPI_FLOAT;}
template<> inline MPI_Datatype MPI_Type<double>() {return MPI_DOUBLE;}
template<> inline MPI_Datatype MPI_Type<long double>() {return MPI_LONG_DOUBLE;}

#endif
<|MERGE_RESOLUTION|>--- conflicted
+++ resolved
@@ -2,21 +2,6 @@
 This file is part of Vlasiator.
 
 Copyright 2010, 2011, 2012, 2013 Finnish Meteorological Institute
-<<<<<<< HEAD
-
-
-
-
-
-
-
-
-
-
-
-
-=======
->>>>>>> 33c7d739
 */
 
 #ifndef MPI_CONVERSION_H
