--- conflicted
+++ resolved
@@ -96,17 +96,9 @@
    static std::vector<std::string> outputVariableList; /*!< List of data reduction operators (DROs) to add to the grid file output.*/
    static std::vector<std::string> diagnosticVariableList; /*!< List of data reduction operators (DROs) to add to the diagnostic runtime output.*/
    
-<<<<<<< HEAD
+   static std::string restartFileName; /*!< If defined, restart from this file*/
    static uint maxAccelerationSubsteps; /*!< Maximum number of substeps that is allowed */
    static bool dynamicTimestep; /*!< If true, timestep is set based on  CFL limit */
-=======
-
-   static std::string restartFileName; /**< If defined, restart from this file*/
-
-   static uint maxAccelerationSubsteps; /**< Maximum number of substeps that is allowed */
-   static bool dynamicTimestep; /**< If true, timestep is set based on  CFL limit */
-                                       
->>>>>>> 48426a6e
    
    /*! \brief Add the global parameters.
     * 
