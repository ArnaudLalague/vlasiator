/*
This file is part of Vlasiator.

Copyright 2010, 2011, 2012, 2013 Finnish Meteorological Institute
*/

#ifndef PARAMETERS_H
#define PARAMETERS_H
#include <limits>
#include <mpi.h>
#include <stdint.h>
#include <string>
#include <vector>

#include "definitions.h"

const uint64_t INVALID_CELLID = 0;

struct Parameters {
   static Real xmin;  /*!< X-coordinate of the lower left corner of the spatial grid. */
   static Real xmax;  /*!< X-coordinate of the upper right corner of the spatial grid. */
   static Real ymin;  /*!< Y-coordinate of the lower left corner of the spatial grid. */
   static Real ymax;  /*!< Y-coordinate of the upper right corner of the spatial grid. */
   static Real zmin;  /*!< Z-coordinate of the lower left corner of the spatial grid. */
   static Real zmax;  /*!< Z-coordinate of the upper right corner of the spatial grid. */
   static Real dx_ini; /*!< Initial size of spatial cell in x-direction. */
   static Real dy_ini; /*!< Initial size of spatial cell in y-direction. */
   static Real dz_ini; /*!< Initial size of spatial cell in z-direction. */
   
   static Real vxmin; /*!< VX-coordinate of the lower left corner of velocity grid. */
   static Real vxmax; /*!< VY-coordinate of the lower left corner of velocity grid. */
   static Real vymin; /*!< VZ-coordinate of the lower left corner of velocity grid. */
   static Real vymax; /*!< VX-coordinate of the upper right corner of velocity grid. */
   static Real vzmin; /*!< VY-coordinate of the upper right corner of velocity grid. */
   static Real vzmax; /*!< VZ-coordinate of the upper right corner of velocity grid. */
   
   static uint xcells_ini; /*!< Initial number of spatial cells in x-direction. */
   static uint ycells_ini; /*!< Initial number of spatial cells in y-direction. */
   static uint zcells_ini; /*!< Initial number of spatial cells in z-direction. */
   static uint vxblocks_ini; /*!< Initial number of velocity grid blocks in vx-direction. */
   static uint vyblocks_ini; /*!< Initial number of velocity grid blocks in vy-direction. */
   static uint vzblocks_ini; /*!< Initial number of velocity grid blocks in vz-direction. */
   
   static Real backstreamradius; /*!< Radius of the maxwellian distribution. Used for calculating rho of the backstream population. */
   static Real backstreamvx; /*!< X coordinate of the origin of the maxwellian distribution. Used for calculating rho of the backstream population. */
   static Real backstreamvy; /*!< Y coordinate of the origin of the maxwellian distribution. Used for calculating rho of the backstream population. */
   static Real backstreamvz; /*!< Z coordinate of the origin of the maxwellian distribution. Used for calculating rho of the backstream population. */
   
   
   static Real t;                    /*!< Current simulation time. */
   static Real t_min;                    /*!< Initial simulation time. */
   static Real t_max;                    /*!< Maximum simulation time. */
   static Real dt;                   /*!< The value of the timestep to use in propagation. If CflLimit defined then it is dynamically updated during simulation*/
   static Real vlasovSolverMaxCFL;   /*!< The maximum CFL limit for propagation of distribution function. Used to set timestep if useCFLlimit is true. */
   static Real vlasovSolverMinCFL;   /*!< The minimum CFL limit for propagation of distribution function. Used to set timestep if useCFLlimit is true. */
   static Real fieldSolverMinCFL;     /*!< The minimum CFL limit for propagation of fields. Used to set timestep if useCFLlimit is true.*/
   static Real fieldSolverMaxCFL;     /*!< The maximum CFL limit for propagation of fields. Used to set timestep if useCFLlimit is true.*/
   static int fieldSolverSubcycles;     /*!< The number of field solver subcycles to compute.*/

   static uint tstep_min;           /*!< Timestep when simulation starts, needed for restarts.*/
   static uint tstep_max;           /*!< Maximum timestep. */
   static uint tstep;               /*!< The number of the current timestep. 0=initial state. */

   static bool meshRepartitioned;         /*!< If true, mesh was repartitioned on this time step.*/
   static uint localCellsCalculated;      /*!< Time step when localCells was calculated.*/
   static std::vector<CellID> localCells; /*!< Cached copy of spatial cell IDs on this process.*/

   static uint diagnosticInterval;
   static std::vector<std::string> systemWriteName; /*!< Names for the different classes of grid output*/
   static std::vector<Real> systemWriteTimeInterval;/*!< Interval in simusecond for output for each class*/
   static std::vector<int> systemWriteDistributionWriteStride; /*!< Every this many cells write out their velocity space in each class. */
   static std::vector<int> systemWriteDistributionWriteXlineStride; /*!< Every this many lines of cells along the x direction write out their velocity space in each class. */
   static std::vector<int> systemWriteDistributionWriteYlineStride; /*!< Every this many lines of cells along the y direction write out their velocity space in each class. */
   static std::vector<int> systemWriteDistributionWriteZlineStride; /*!< Every this many lines of cells along the z direction write out their velocity space in each class. */
   static std::vector<int> systemWrites; /*!< How many files have been written of each class*/
   
   static bool writeInitialState;           /*!< If true, initial state is written. This is useful for debugging as the restarts are always written out after propagation of 0.5dt in real space.*/
   static Real saveRestartWalltimeInterval; /*!< Interval in walltime seconds for restart data*/
   static uint exitAfterRestarts;           /*!< Exit after this many restarts*/
   static int restartStripeFactor;           /*!< stripe_factor for restart writing*/
   
   static uint transmit;
   /*!< Indicates the data that needs to be transmitted to remote nodes.
    * This is created with bitwise or from the values defined in 
    * namespace Transmit.*/
   
   static bool recalculateStencils; /*!< If true, MPI stencils should be recalculated because of load balancing.*/
   
   static bool propagateField;      /*!< If true, magnetic field is propagated during the simulation.*/
   static bool propagatePotential;  /*!< If true, electrostatic potential is solved during the simulation.*/
   static bool propagateVlasovAcceleration;     /*!< If true, distribution function is propagated in velocity space during the simulation.*/
   static bool propagateVlasovTranslation;      /*!< If true, distribution function is propagated in ordinary space during the simulation.*/
   static bool periodic_x, periodic_y, periodic_z; /*!< Whether spatial vlasov grid is periodic */

   static Real maxWaveVelocity; /*!< Maximum wave velocity allowed in LDZ. */
   static int maxFieldSolverSubcycles; /*!< Maximum allowed field solver subcycles. */
   static Real resistivity; /*!< Resistivity in Ohm's law eta*J term. */
   static uint ohmHallTerm; /*!< Enable/choos spatial order of Hall term in Ohm's law JXB term. 0: off, 1: 1st spatial order, 2: 2nd spatial order. */
   static bool fieldSolverDiffusiveEterms; /*!< Enable resitive terms in the computation of E*/
   
   static Real maxSlAccelerationRotation; /*!< Maximum rotation in acceleration for semilagrangian solver*/
   static int maxSlAccelerationSubcycles; /*!< Maximum number of subcycles in acceleration*/
<<<<<<< HEAD
   static Real lorentzHallMinimumRho;  /*!< Minimum rho value used in Hall term in Lorentz force.*/
   static Real sparseMinValue; /*!< Minimum value of distribution function in any cell of a velocity 
                                * block for the block to be considered to have content.
                                * This value is only used for default particle species.*/
=======
   static Real hallMinimumRho;  /*!< Minimum rho value used in Hall term in Lorentz force and field solver.*/
   static Real sparseMinValue; /*!< Minimum value of distribution function in any cell of a velocity block for the block to be considered to have contents */
>>>>>>> 188f21e7
   static int sparseBlockAddWidthV; /*!< Number of layers of blocks that are kept in velocity space around the blocks with content */
   static bool sparse_conserve_mass; /*!< If true, density is scaled to conserve mass when removing blocks*/
   static std::string loadBalanceAlgorithm; /*!< Algorithm to be used for load balance.*/
   static std::string loadBalanceTolerance; /*!< Load imbalance tolerance. */ 
   static uint rebalanceInterval; /*!< Load rebalance interval (steps). */
   
   static std::vector<std::string> outputVariableList; /*!< List of data reduction operators (DROs) to add to the grid file output.*/
   static std::vector<std::string> diagnosticVariableList; /*!< List of data reduction operators (DROs) to add to the diagnostic runtime output.*/
   
   static std::string restartFileName; /*!< If defined, restart from this file*/
   static bool isRestart; /*!< true if this is a restart, false otherwise */
   static int writeAsFloat; /*!< true if writing into VLSV in floats instead of doubles, false otherwise */
   static bool dynamicTimestep; /*!< If true, timestep is set based on  CFL limit */
   
   static std::string projectName; /*!< Project to be used in this run. */
   
   static bool bailout_write_restart; /*!< If true, write a restart file on bailout. Gets reset when sending a STOP (true) or a KILL (false). */
   static Real bailout_min_dt; /*!< Minimum time step below which bailout occurs (s). */

   static uint amrMaxVelocityRefLevel;    /**< Maximum velocity mesh refinement level, defaults to 0.*/
   static Realf amrCoarsenLimit;          /**< If the value of refinement criterion is below this value, block can be coarsened.
                                           * The value must be smaller than amrRefineLimit.*/
   static Realf amrRefineLimit;           /**< If the value of refinement criterion is larger than this value, block should be refined.
                                           * The value must be larger than amrCoarsenLimit.*/
   static std::string amrVelRefCriterion; /**< Name of the velocity block refinement criterion function.*/

   /*! \brief Add the global parameters.
    * 
    * This function adds all the parameters that are loaded at a global level.
    * More are being loaded e.g. in the projects and in the system boundary conditions.
    * 
    * Note that due to the large number of parameters added here, no code is added to check
    * for consistency when they are read later. Please make sure when coding new parameters
    * here that the options in getParameters match the ones added here.
    * 
    * \sa getParameters
    */
   static bool addParameters();
   
   /*! \brief Get the global parameters.
    * 
    * This function gets all the parameters loaded at a global level.
    * More are being loaded e.g. in the projects and in the system boundary conditions.
    * 
    * Note that due to the large number of parameters read here, no code is added to check
    * for consistency with the loaded options, or the code here would become much less
    * readable. Please make sure when coding new parameters here that the options in
    * addParameters match the ones read here.
    * 
    * \sa addParameters
    */
   static bool getParameters();
};

#endif<|MERGE_RESOLUTION|>--- conflicted
+++ resolved
@@ -100,15 +100,10 @@
    
    static Real maxSlAccelerationRotation; /*!< Maximum rotation in acceleration for semilagrangian solver*/
    static int maxSlAccelerationSubcycles; /*!< Maximum number of subcycles in acceleration*/
-<<<<<<< HEAD
-   static Real lorentzHallMinimumRho;  /*!< Minimum rho value used in Hall term in Lorentz force.*/
+   static Real hallMinimumRho;  /*!< Minimum rho value used in Hall term in Lorentz force and field solver.*/
    static Real sparseMinValue; /*!< Minimum value of distribution function in any cell of a velocity 
                                 * block for the block to be considered to have content.
                                 * This value is only used for default particle species.*/
-=======
-   static Real hallMinimumRho;  /*!< Minimum rho value used in Hall term in Lorentz force and field solver.*/
-   static Real sparseMinValue; /*!< Minimum value of distribution function in any cell of a velocity block for the block to be considered to have contents */
->>>>>>> 188f21e7
    static int sparseBlockAddWidthV; /*!< Number of layers of blocks that are kept in velocity space around the blocks with content */
    static bool sparse_conserve_mass; /*!< If true, density is scaled to conserve mass when removing blocks*/
    static std::string loadBalanceAlgorithm; /*!< Algorithm to be used for load balance.*/
