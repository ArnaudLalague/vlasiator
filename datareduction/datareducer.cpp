--- conflicted
+++ resolved
@@ -648,15 +648,10 @@
                   }
                }
                return retval;
-	 }
-	 ));
-<<<<<<< HEAD
+	           }
+	        ));
          outputReducer->addMetadata(outputReducer->size()-1,"T","$\\mathrm{T}$","$B_\\mathrm{bg,fg}$","1.0");
          continue;	 
-=======
-         outputReducer->addMetadata(outputReducer->size()-1,"T","$\\mathrm{T}$","$B$","1.0");
-         continue;
->>>>>>> e76fb87f
       }
       if(lowercase == "fg_backgroundb" || lowercase == "backgroundb" || lowercase == "fg_b_background") { // Static (typically dipole) magnetic field part
          outputReducer->addOperator(new DRO::DataReductionOperatorFsGrid("fg_b_background",[](
