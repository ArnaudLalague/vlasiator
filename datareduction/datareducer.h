/*
 * This file is part of Vlasiator.
 * Copyright 2010-2016 Finnish Meteorological Institute
 *
 * For details of usage, see the COPYING file and read the "Rules of the Road"
 * at http://www.physics.helsinki.fi/vlasiator/
 *
 * This program is free software; you can redistribute it and/or modify
 * it under the terms of the GNU General Public License as published by
 * the Free Software Foundation; either version 2 of the License, or
 * (at your option) any later version.
 *
 * This program is distributed in the hope that it will be useful,
 * but WITHOUT ANY WARRANTY; without even the implied warranty of
 * MERCHANTABILITY or FITNESS FOR A PARTICULAR PURPOSE.  See the
 * GNU General Public License for more details.
 *
 * You should have received a copy of the GNU General Public License along
 * with this program; if not, write to the Free Software Foundation, Inc.,
 * 51 Franklin Street, Fifth Floor, Boston, MA 02110-1301 USA.
 */

#ifndef DATAREDUCER_H
#define DATAREDUCER_H

#include <vector>
#include "fsgrid.hpp"

#include "../spatial_cell.hpp"
#include "datareductionoperator.h"

/** The purpose of DataReducer is to contain DRO::DataReductionOperators, and apply 
 * them to simulation data when writing output files. Files containing full 
 * distribution functions of every spatial cell require so much disk space 
 * that they cannot be written out so often as user would want. Thus, derived 
 * quantities need to be calculated for every spatial cell, which are then 
 * written to data files. This process is here called data reduction.
 */
class DataReducer {
 public:
   DataReducer();
   ~DataReducer();
   
   bool addOperator(DRO::DataReductionOperator* op);
   bool getDataVectorInfo(const unsigned int& operatorID,std::string& dataType,
                          unsigned int& dataSize,unsigned int& vectorSize) const;
   bool addMetadata(const unsigned int operatorID,std::string unit,std::string unitLaTeX,std::string variableLaTeX,std::string unitConversion);
   bool getMetadata(const unsigned int& operatorID,std::string& unit,std::string& unitLaTeX,std::string& variableLaTeX,std::string& unitConversion) const;

   std::string getName(const unsigned int& operatorID) const;
   bool handlesWriting(const unsigned int& operatorID) const;
   bool hasParameters(const unsigned int& operatorID) const;
   bool reduceData(const SpatialCell* cell,const unsigned int& operatorID,char* buffer);
   bool reduceDiagnostic(const SpatialCell* cell,const unsigned int& operatorID,Real * result);
   unsigned int size() const;
   bool writeData(const unsigned int& operatorID,
                  const dccrg::Dccrg<spatial_cell::SpatialCell,dccrg::Cartesian_Geometry>& mpiGrid,
                  const std::vector<CellID>& cells,const std::string& meshName,
                  vlsv::Writer& vlsvWriter);
   bool writeParameters(const unsigned int& operatorID, vlsv::Writer& vlsvWriter);
<<<<<<< HEAD
=======
   bool writeFsGridData(
                      FsGrid< std::array<Real, fsgrids::bfield::N_BFIELD>, 2>& perBGrid,
                      FsGrid< std::array<Real, fsgrids::efield::N_EFIELD>, 2>& EGrid,
                      FsGrid< std::array<Real, fsgrids::ehall::N_EHALL>, 2>& EHallGrid,
                      FsGrid< std::array<Real, fsgrids::egradpe::N_EGRADPE>, 2>& EGradPeGrid,
                      FsGrid< std::array<Real, fsgrids::moments::N_MOMENTS>, 2>& momentsGrid,
                      FsGrid< std::array<Real, fsgrids::dperb::N_DPERB>, 2>& dPerBGrid,
                      FsGrid< std::array<Real, fsgrids::dmoments::N_DMOMENTS>, 2>& dMomentsGrid,
                      FsGrid< std::array<Real, fsgrids::bgbfield::N_BGB>, 2>& BgBGrid,
                      FsGrid< std::array<Real, fsgrids::volfields::N_VOL>, 2>& volGrid,
                      FsGrid< fsgrids::technical, 2>& technicalGrid, const std::string& meshName, const unsigned int operatorID, vlsv::Writer& vlsvWriter);
>>>>>>> a95a11fc

 private:
   /** Private copy-constructor to prevent copying the class.
    */
   DataReducer(const DataReducer& dr);
   
   std::vector<DRO::DataReductionOperator*> operators;
   /**< A container for all DRO::DataReductionOperators stored in DataReducer.*/
};

void initializeDataReducers(DataReducer * outputReducer, DataReducer * diagnosticReducer);

#endif<|MERGE_RESOLUTION|>--- conflicted
+++ resolved
@@ -58,8 +58,6 @@
                   const std::vector<CellID>& cells,const std::string& meshName,
                   vlsv::Writer& vlsvWriter);
    bool writeParameters(const unsigned int& operatorID, vlsv::Writer& vlsvWriter);
-<<<<<<< HEAD
-=======
    bool writeFsGridData(
                       FsGrid< std::array<Real, fsgrids::bfield::N_BFIELD>, 2>& perBGrid,
                       FsGrid< std::array<Real, fsgrids::efield::N_EFIELD>, 2>& EGrid,
@@ -71,7 +69,6 @@
                       FsGrid< std::array<Real, fsgrids::bgbfield::N_BGB>, 2>& BgBGrid,
                       FsGrid< std::array<Real, fsgrids::volfields::N_VOL>, 2>& volGrid,
                       FsGrid< fsgrids::technical, 2>& technicalGrid, const std::string& meshName, const unsigned int operatorID, vlsv::Writer& vlsvWriter);
->>>>>>> a95a11fc
 
  private:
    /** Private copy-constructor to prevent copying the class.
