--- conflicted
+++ resolved
@@ -1342,26 +1342,16 @@
       }
    }
    VariablePrecipitationDiffFlux::~VariablePrecipitationDiffFlux() { }
-<<<<<<< HEAD
-
-   std::string VariablePrecipitationDiffFlux::getName() const {return popName + "/PrecipitationDiffFlux";}
-
-=======
    
    std::string VariablePrecipitationDiffFlux::getName() const {return popName + "/vg_precipitationdifferentialflux";}
    
->>>>>>> a95a11fc
    bool VariablePrecipitationDiffFlux::getDataVectorInfo(std::string& dataType,unsigned int& dataSize,unsigned int& vectorSize) const {
       dataType = "float";
       dataSize =  sizeof(Real);
       vectorSize = nChannels; //Number of energy channels
       return true;
    }
-<<<<<<< HEAD
-
-=======
-   
->>>>>>> a95a11fc
+   
    bool VariablePrecipitationDiffFlux::reduceData(const SpatialCell* cell,char* buffer) {
 
       dataDiffFlux.assign(nChannels,0.0);
@@ -1391,70 +1381,29 @@
 
       # pragma omp parallel
       {
-<<<<<<< HEAD
-	 std::vector<Real> thread_lossCone_sum(nChannels,0.0);
-	 std::vector<Real> thread_count(nChannels,0.0);
-
+         std::vector<Real> thread_lossCone_sum(nChannels,0.0);
+         std::vector<Real> thread_count(nChannels,0.0);
+         
          const Real* parameters  = cell->get_block_parameters(popID);
          const Realf* block_data = cell->get_data(popID);
-
-=======
-         std::vector<Real> thread_lossCone_sum(nChannels,0.0);
-         std::vector<Real> thread_count(nChannels,0.0);
-         
-         const Real* parameters  = cell->get_block_parameters(popID);
-         const Realf* block_data = cell->get_data(popID);
-         
->>>>>>> a95a11fc
+         
          # pragma omp for
          for (vmesh::LocalID n=0; n<cell->get_number_of_velocity_blocks(popID); n++) {
-	    for (uint k = 0; k < WID; ++k) for (uint j = 0; j < WID; ++j) for (uint i = 0; i < WID; ++i) {
-	       const Real VX 
-<<<<<<< HEAD
-		  =          parameters[n * BlockParams::N_VELOCITY_BLOCK_PARAMS + BlockParams::VXCRD] 
-		  + (i + 0.5)*parameters[n * BlockParams::N_VELOCITY_BLOCK_PARAMS + BlockParams::DVX];
-	       const Real VY 
-		  =          parameters[n * BlockParams::N_VELOCITY_BLOCK_PARAMS + BlockParams::VYCRD] 
-		  + (j + 0.5)*parameters[n * BlockParams::N_VELOCITY_BLOCK_PARAMS + BlockParams::DVY];
-	       const Real VZ 
-		  =          parameters[n * BlockParams::N_VELOCITY_BLOCK_PARAMS + BlockParams::VZCRD] 
-		  + (k + 0.5)*parameters[n * BlockParams::N_VELOCITY_BLOCK_PARAMS + BlockParams::DVZ];
-	       
-	       const Real DV3 
-		  = parameters[n * BlockParams::N_VELOCITY_BLOCK_PARAMS + BlockParams::DVX]
-		  * parameters[n * BlockParams::N_VELOCITY_BLOCK_PARAMS + BlockParams::DVY] 
-		  * parameters[n * BlockParams::N_VELOCITY_BLOCK_PARAMS + BlockParams::DVZ];
-	       
-	       const Real normV = sqrt(VX*VX + VY*VY + VZ*VZ);
-	       const Real VdotB_norm = (B[0]*VX + B[1]*VY + B[2]*VZ)/normV;
-	       Real countAndGate = floor(VdotB_norm/cosAngle);  // gate function: 0 outside loss cone, 1 inside
-	       countAndGate = max(0.,countAndGate);
-	       const Real energy = 0.5 * getObjectWrapper().particleSpecies[popID].mass * normV*normV; // in SI
-	       
-	       // Find the correct energy bin number to update
-	       int binNumber = round((log(energy) - log(emin)) / log(emax/emin) * (nChannels-1));
-	       binNumber = max(binNumber,0); // anything < emin goes to the lowest channel
-	       binNumber = min(binNumber,nChannels-1); // anything > emax goes to the highest channel
-	       
-	       thread_lossCone_sum[binNumber] += block_data[n * SIZE_VELBLOCK + cellIndex(i,j,k)] * countAndGate * normV*normV * DV3;
-	       thread_count[binNumber] += countAndGate * DV3;
-	    }
-         }
-	 
-=======
-		 =          parameters[n * BlockParams::N_VELOCITY_BLOCK_PARAMS + BlockParams::VXCRD] 
-		 + (i + 0.5)*parameters[n * BlockParams::N_VELOCITY_BLOCK_PARAMS + BlockParams::DVX];
-	       const Real VY 
-		 =          parameters[n * BlockParams::N_VELOCITY_BLOCK_PARAMS + BlockParams::VYCRD] 
-		 + (j + 0.5)*parameters[n * BlockParams::N_VELOCITY_BLOCK_PARAMS + BlockParams::DVY];
-	       const Real VZ 
-		 =          parameters[n * BlockParams::N_VELOCITY_BLOCK_PARAMS + BlockParams::VZCRD] 
-		 + (k + 0.5)*parameters[n * BlockParams::N_VELOCITY_BLOCK_PARAMS + BlockParams::DVZ];
-
-	       const Real DV3 
-		 = parameters[n * BlockParams::N_VELOCITY_BLOCK_PARAMS + BlockParams::DVX]
-		 * parameters[n * BlockParams::N_VELOCITY_BLOCK_PARAMS + BlockParams::DVY] 
-		 * parameters[n * BlockParams::N_VELOCITY_BLOCK_PARAMS + BlockParams::DVZ];
+            for (uint k = 0; k < WID; ++k) for (uint j = 0; j < WID; ++j) for (uint i = 0; i < WID; ++i) {
+               const Real VX 
+                  =          parameters[n * BlockParams::N_VELOCITY_BLOCK_PARAMS + BlockParams::VXCRD] 
+                  + (i + 0.5)*parameters[n * BlockParams::N_VELOCITY_BLOCK_PARAMS + BlockParams::DVX];
+               const Real VY 
+                  =          parameters[n * BlockParams::N_VELOCITY_BLOCK_PARAMS + BlockParams::VYCRD] 
+                  + (j + 0.5)*parameters[n * BlockParams::N_VELOCITY_BLOCK_PARAMS + BlockParams::DVY];
+               const Real VZ 
+                  =          parameters[n * BlockParams::N_VELOCITY_BLOCK_PARAMS + BlockParams::VZCRD] 
+                  + (k + 0.5)*parameters[n * BlockParams::N_VELOCITY_BLOCK_PARAMS + BlockParams::DVZ];
+
+               const Real DV3 
+                  = parameters[n * BlockParams::N_VELOCITY_BLOCK_PARAMS + BlockParams::DVX]
+                  * parameters[n * BlockParams::N_VELOCITY_BLOCK_PARAMS + BlockParams::DVY] 
+                  * parameters[n * BlockParams::N_VELOCITY_BLOCK_PARAMS + BlockParams::DVZ];
 
                const Real normV = sqrt(VX*VX + VY*VY + VZ*VZ);
                const Real VdotB_norm = (B[0]*VX + B[1]*VY + B[2]*VZ)/normV;
@@ -1467,12 +1416,11 @@
                binNumber = max(binNumber,0); // anything < emin goes to the lowest channel
                binNumber = min(binNumber,nChannels-1); // anything > emax goes to the highest channel
 
-	       thread_lossCone_sum[binNumber] += block_data[n * SIZE_VELBLOCK + cellIndex(i,j,k)] * countAndGate * normV*normV * DV3;
-	       thread_count[binNumber] += countAndGate * DV3;
+               thread_lossCone_sum[binNumber] += block_data[n * SIZE_VELBLOCK + cellIndex(i,j,k)] * countAndGate * normV*normV * DV3;
+               thread_count[binNumber] += countAndGate * DV3;
             }
          }
 
->>>>>>> a95a11fc
          // Accumulate contributions coming from this velocity block to the 
          // spatial cell velocity moments. If multithreading / OpenMP is used, 
          // these updates need to be atomic:
@@ -1496,18 +1444,14 @@
       for (uint i = 0; i < nChannels*sizeof(Real); ++i) buffer[i] = ptr[i];
       return true;
    }
-<<<<<<< HEAD
-
-=======
-   
->>>>>>> a95a11fc
+   
    bool VariablePrecipitationDiffFlux::setSpatialCell(const SpatialCell* cell) {
       return true;
    }
 
    bool VariablePrecipitationDiffFlux::writeParameters(vlsv::Writer& vlsvWriter) {
       for (int i=0; i<nChannels; i++) {
-	 const Real channelev = channels[i]/physicalconstants::CHARGE; // in eV
+         const Real channelev = channels[i]/physicalconstants::CHARGE; // in eV
          if( vlsvWriter.writeParameter(popName+"_PrecipitationCentreEnergy"+std::to_string(i), &channelev) == false ) { return false; }
       }
       if( vlsvWriter.writeParameter(popName+"_LossConeAngle", &lossConeAngle) == false ) { return false; }
@@ -1527,10 +1471,6 @@
     *    - EnergyDensityELimit1 (as scalar multiplier of EnergyDensityESW),
     *    - EnergyDensityELimit2 (as scalar multiplier of EnergyDensityESW).
     */
-<<<<<<< HEAD
-
-=======
->>>>>>> a95a11fc
    VariableEnergyDensity::VariableEnergyDensity(cuint _popID): DataReductionOperatorHasParameters(),popID(_popID) {
       popName = getObjectWrapper().particleSpecies[popID].name;
       // Store internally in SI units
@@ -1540,11 +1480,7 @@
    }
    VariableEnergyDensity::~VariableEnergyDensity() { }
    
-<<<<<<< HEAD
-   std::string VariableEnergyDensity::getName() const {return popName + "/EnergyDensity";}
-=======
    std::string VariableEnergyDensity::getName() const {return popName + "/vg_energydensity";}
->>>>>>> a95a11fc
    
    bool VariableEnergyDensity::getDataVectorInfo(std::string& dataType,unsigned int& dataSize,unsigned int& vectorSize) const {
       dataType = "float";
@@ -1555,17 +1491,11 @@
    
    bool VariableEnergyDensity::reduceData(const SpatialCell* cell,char* buffer) {
       const Real HALF = 0.5;
-<<<<<<< HEAD
+
       for(int i = 0; i < 3; i++) {
-	 EDensity[i] = 0.0;
-      }
-=======
-
-      for(int i = 0; i < 3; i++) {
-	 EDensity[i] = 0.0;
-      }
-
->>>>>>> a95a11fc
+         EDensity[i] = 0.0;
+      }
+
       # pragma omp parallel
       {
          Real thread_E0_sum = 0.0;
@@ -1577,48 +1507,29 @@
         
          # pragma omp for
          for (vmesh::LocalID n=0; n<cell->get_number_of_velocity_blocks(popID); n++) {
-	    const Real DV3 
-	       = parameters[n * BlockParams::N_VELOCITY_BLOCK_PARAMS + BlockParams::DVX]
-	       * parameters[n * BlockParams::N_VELOCITY_BLOCK_PARAMS + BlockParams::DVY] 
-	       * parameters[n * BlockParams::N_VELOCITY_BLOCK_PARAMS + BlockParams::DVZ];
-<<<<<<< HEAD
-	    for (uint k = 0; k < WID; ++k) for (uint j = 0; j < WID; ++j) for (uint i = 0; i < WID; ++i) {
-	       const Real VX 
-		  =          parameters[n * BlockParams::N_VELOCITY_BLOCK_PARAMS + BlockParams::VXCRD] 
-		  + (i + HALF)*parameters[n * BlockParams::N_VELOCITY_BLOCK_PARAMS + BlockParams::DVX];
-	       const Real VY 
-		  =          parameters[n * BlockParams::N_VELOCITY_BLOCK_PARAMS + BlockParams::VYCRD] 
-		  + (j + HALF)*parameters[n * BlockParams::N_VELOCITY_BLOCK_PARAMS + BlockParams::DVY];
-	       const Real VZ 
-		  =          parameters[n * BlockParams::N_VELOCITY_BLOCK_PARAMS + BlockParams::VZCRD] 
-		  + (k + HALF)*parameters[n * BlockParams::N_VELOCITY_BLOCK_PARAMS + BlockParams::DVZ];
-	       
-=======
-
-	    for (uint k = 0; k < WID; ++k) for (uint j = 0; j < WID; ++j) for (uint i = 0; i < WID; ++i) {
-	       const Real VX 
-		 =          parameters[n * BlockParams::N_VELOCITY_BLOCK_PARAMS + BlockParams::VXCRD] 
-		 + (i + HALF)*parameters[n * BlockParams::N_VELOCITY_BLOCK_PARAMS + BlockParams::DVX];
-	       const Real VY 
-		 =          parameters[n * BlockParams::N_VELOCITY_BLOCK_PARAMS + BlockParams::VYCRD] 
-		 + (j + HALF)*parameters[n * BlockParams::N_VELOCITY_BLOCK_PARAMS + BlockParams::DVY];
-	       const Real VZ 
-		 =          parameters[n * BlockParams::N_VELOCITY_BLOCK_PARAMS + BlockParams::VZCRD] 
-		 + (k + HALF)*parameters[n * BlockParams::N_VELOCITY_BLOCK_PARAMS + BlockParams::DVZ];
+            const Real DV3 
+               = parameters[n * BlockParams::N_VELOCITY_BLOCK_PARAMS + BlockParams::DVX]
+               * parameters[n * BlockParams::N_VELOCITY_BLOCK_PARAMS + BlockParams::DVY] 
+               * parameters[n * BlockParams::N_VELOCITY_BLOCK_PARAMS + BlockParams::DVZ];
+
+            for (uint k = 0; k < WID; ++k) for (uint j = 0; j < WID; ++j) for (uint i = 0; i < WID; ++i) {
+               const Real VX 
+                  =          parameters[n * BlockParams::N_VELOCITY_BLOCK_PARAMS + BlockParams::VXCRD] 
+                  + (i + HALF)*parameters[n * BlockParams::N_VELOCITY_BLOCK_PARAMS + BlockParams::DVX];
+               const Real VY 
+                  =          parameters[n * BlockParams::N_VELOCITY_BLOCK_PARAMS + BlockParams::VYCRD] 
+                  + (j + HALF)*parameters[n * BlockParams::N_VELOCITY_BLOCK_PARAMS + BlockParams::DVY];
+               const Real VZ 
+                  =          parameters[n * BlockParams::N_VELOCITY_BLOCK_PARAMS + BlockParams::VZCRD] 
+                  + (k + HALF)*parameters[n * BlockParams::N_VELOCITY_BLOCK_PARAMS + BlockParams::DVZ];
                      
->>>>>>> a95a11fc
-	       const Real ENERGY = (VX*VX + VY*VY + VZ*VZ) * HALF * getObjectWrapper().particleSpecies[popID].mass;
-	       thread_E0_sum += block_data[n * SIZE_VELBLOCK+cellIndex(i,j,k)] * ENERGY * DV3;
-	       if (ENERGY > E1limit) thread_E1_sum += block_data[n * SIZE_VELBLOCK+cellIndex(i,j,k)] * ENERGY * DV3;
-	       if (ENERGY > E2limit) thread_E2_sum += block_data[n * SIZE_VELBLOCK+cellIndex(i,j,k)] * ENERGY * DV3;
-<<<<<<< HEAD
-	    }
-         }
-=======
+               const Real ENERGY = (VX*VX + VY*VY + VZ*VZ) * HALF * getObjectWrapper().particleSpecies[popID].mass;
+               thread_E0_sum += block_data[n * SIZE_VELBLOCK+cellIndex(i,j,k)] * ENERGY * DV3;
+               if (ENERGY > E1limit) thread_E1_sum += block_data[n * SIZE_VELBLOCK+cellIndex(i,j,k)] * ENERGY * DV3;
+               if (ENERGY > E2limit) thread_E2_sum += block_data[n * SIZE_VELBLOCK+cellIndex(i,j,k)] * ENERGY * DV3;
             }
          }
 
->>>>>>> a95a11fc
          // Accumulate contributions coming from this velocity block to the 
          // spatial cell velocity moments. If multithreading / OpenMP is used, 
          // these updates need to be atomic:
@@ -1634,10 +1545,7 @@
       EDensity[0] *= (1.0e-6)/physicalconstants::CHARGE;
       EDensity[1] *= (1.0e-6)/physicalconstants::CHARGE;
       EDensity[2] *= (1.0e-6)/physicalconstants::CHARGE;
-<<<<<<< HEAD
-=======
-
->>>>>>> a95a11fc
+
       const char* ptr = reinterpret_cast<const char*>(&EDensity);
       for (uint i = 0; i < 3*sizeof(Real); ++i) buffer[i] = ptr[i];
       return true;
@@ -1646,11 +1554,7 @@
    bool VariableEnergyDensity::setSpatialCell(const SpatialCell* cell) {
       return true;
    }
-<<<<<<< HEAD
-
-=======
-   
->>>>>>> a95a11fc
+   
    bool VariableEnergyDensity::writeParameters(vlsv::Writer& vlsvWriter) {
       // Output solar wind energy in eV
       Real swe = solarwindenergy/physicalconstants::CHARGE;
@@ -1664,8 +1568,4 @@
       return true;
    }
 
-<<<<<<< HEAD
-
-=======
->>>>>>> a95a11fc
 } // namespace DRO