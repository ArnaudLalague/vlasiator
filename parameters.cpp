/*
 * This file is part of Vlasiator.
 * Copyright 2010-2016 Finnish Meteorological Institute
 *
 * For details of usage, see the COPYING file and read the "Rules of the Road"
 * at http://www.physics.helsinki.fi/vlasiator/
 *
 * This program is free software; you can redistribute it and/or modify
 * it under the terms of the GNU General Public License as published by
 * the Free Software Foundation; either version 2 of the License, or
 * (at your option) any later version.
 *
 * This program is distributed in the hope that it will be useful,
 * but WITHOUT ANY WARRANTY; without even the implied warranty of
 * MERCHANTABILITY or FITNESS FOR A PARTICULAR PURPOSE.  See the
 * GNU General Public License for more details.
 *
 * You should have received a copy of the GNU General Public License along
 * with this program; if not, write to the Free Software Foundation, Inc.,
 * 51 Franklin Street, Fifth Floor, Boston, MA 02110-1301 USA.
 */

#include <cstdlib>
#include <iostream>
#include "parameters.h"
#include "readparameters.h"
#include <limits>
#include <set>
#include <unistd.h>
#include "object_wrapper.h"
#include "particle_species.h"

#ifndef NAN
   #define NAN 0
#endif

using namespace std;

typedef Parameters P;

//Using numeric_limits<Real>::max() leads to FP exceptions inside boost programoptions, use a slightly smaller value to avoid...

const Real LARGE_REAL=1e20;
// Define static members:
int P::geometry = geometry::XYZ6D;
Real P::xmin = NAN;
Real P::xmax = NAN;
Real P::ymin = NAN;
Real P::ymax = NAN;
Real P::zmin = NAN;
Real P::zmax = NAN;
Real P::dx_ini = NAN;
Real P::dy_ini = NAN;
Real P::dz_ini = NAN;

uint P::xcells_ini = numeric_limits<uint>::max();
uint P::ycells_ini = numeric_limits<uint>::max();
uint P::zcells_ini = numeric_limits<uint>::max();

Real P::t = 0;
Real P::t_min = 0;
Real P::t_max = LARGE_REAL;
Real P::dt = NAN;
Real P::vlasovSolverMaxCFL = NAN;
Real P::vlasovSolverMinCFL = NAN;
Real P::fieldSolverMaxCFL = NAN;
Real P::fieldSolverMinCFL = NAN;
uint P::fieldSolverSubcycles = 1;

uint P::tstep = 0;
uint P::tstep_min = 0;
uint P::tstep_max = 0;
uint P::diagnosticInterval = numeric_limits<uint>::max();
bool P::writeInitialState = true;

bool P::meshRepartitioned = true;
bool P::prepareForRebalance = false;
std::vector<CellID> P::localCells;

vector<string> P::systemWriteName;
vector<string> P::systemWritePath;
vector<Real> P::systemWriteTimeInterval;
vector<int> P::systemWriteDistributionWriteStride;
vector<int> P::systemWriteDistributionWriteXlineStride;
vector<int> P::systemWriteDistributionWriteYlineStride;
vector<int> P::systemWriteDistributionWriteZlineStride;
vector<int> P::systemWrites;
std::vector<std::pair<std::string,std::string>> P::systemWriteHints;

Real P::saveRestartWalltimeInterval = -1.0;
uint P::exitAfterRestarts = numeric_limits<uint>::max();
uint64_t P::vlsvBufferSize = 0;
int P::restartStripeFactor = -1;
string P::restartWritePath = string("");

uint P::transmit = 0;

bool P::recalculateStencils = true;
bool P::propagateVlasovAcceleration = true;
bool P::propagateVlasovTranslation = true;
bool P::propagateField = true;

bool P::dynamicTimestep = true;

Real P::maxWaveVelocity = 0.0;
uint P::maxFieldSolverSubcycles = 0.0;
int P::maxSlAccelerationSubcycles = 0.0;
Real P::resistivity = NAN;
bool P::fieldSolverDiffusiveEterms = true;
uint P::ohmHallTerm = 0;
uint P::ohmGradPeTerm = 0;
Real P::electronTemperature = 0.0;

string P::restartFileName = string("");
bool P::isRestart=false;
int P::writeAsFloat = false;
string P::loadBalanceAlgorithm = string("");
string P::loadBalanceTolerance = string("");
uint P::rebalanceInterval = numeric_limits<uint>::max();

vector<string> P::outputVariableList;
vector<string> P::diagnosticVariableList;

string P::projectName = string("");

Real P::maxSlAccelerationRotation=10.0;
Real P::hallMinimumRhom = physicalconstants::MASS_PROTON;
Real P::hallMinimumRhoq = physicalconstants::CHARGE;

bool P::bailout_write_restart = false;
Real P::bailout_min_dt = NAN;
Real P::bailout_max_memory = 1073741824.;

uint P::amrMaxVelocityRefLevel = 0;
Realf P::amrRefineLimit = 1.0;
Realf P::amrCoarsenLimit = 0.5;
string P::amrVelRefCriterion = "";
int P::amrMaxSpatialRefLevel = 0;
int P::amrBoxHalfWidthX = 1;
int P::amrBoxHalfWidthY = 1;
int P::amrBoxHalfWidthZ = 1;
Realf P::amrBoxCenterX = 0.0;
Realf P::amrBoxCenterY = 0.0;
Realf P::amrBoxCenterZ = 0.0;

bool Parameters::addParameters(){
   //the other default parameters we read through the add/get interface
   Readparameters::add("io.diagnostic_write_interval", "Write diagnostic output every arg time steps",numeric_limits<uint>::max());

   Readparameters::addComposing("io.system_write_t_interval", "Save the simulation every arg simulated seconds. Negative values disable writes. [Define for all groups.]");
   Readparameters::addComposing("io.system_write_file_name", "Save the simulation to this file name series. [Define for all groups.]");
   Readparameters::addComposing("io.system_write_path", "Save this series in this location. Default is ./ [Define for all groups or none.]");
   Readparameters::addComposing("io.system_write_distribution_stride", "Every this many cells write out their velocity space. 0 is none. [Define for all groups.]");
   Readparameters::addComposing("io.system_write_distribution_xline_stride", "Every this many lines of cells along the x direction write out their velocity space. 0 is none. [Define for all groups.]");
   Readparameters::addComposing("io.system_write_distribution_yline_stride", "Every this many lines of cells along the y direction write out their velocity space. 0 is none. [Define for all groups.]");
   Readparameters::addComposing("io.system_write_distribution_zline_stride", "Every this many lines of cells along the z direction write out their velocity space. 0 is none. [Define for all groups.]");
   Readparameters::addComposing("io.system_write_mpiio_hint_key", "MPI-IO hint key passed to the non-restart IO. Has to be matched by io.system_write_mpiio_hint_value.");
   Readparameters::addComposing("io.system_write_mpiio_hint_value", "MPI-IO hint value passed to the non-restart IO. Has to be matched by io.system_write_mpiio_hint_key.");

   Readparameters::add("io.write_initial_state","Write initial state, not even the 0.5 dt propagation is done. Do not use for restarting. ",false);

   Readparameters::add("io.restart_walltime_interval","Save the complete simulation in given walltime intervals. Negative values disable writes.",-1.0);
   Readparameters::add("io.number_of_restarts","Exit the simulation after certain number of walltime-based restarts.",numeric_limits<uint>::max());
   Readparameters::add("io.vlsv_buffer_size", "Buffer size passed to VLSV writer (bytes, up to uint64_t), default 0 as this is sensible on sisu", 0);
   Readparameters::add("io.write_restart_stripe_factor","Stripe factor for restart writing.", -1);
   Readparameters::add("io.write_as_float","If true, write in floats instead of doubles", false);
   Readparameters::add("io.restart_write_path", "Path to the location where restart files should be written. Defaults to the local directory, also if the specified destination is not writeable.", string("./"));
   
   Readparameters::add("propagate_field","Propagate magnetic field during the simulation",true);
   Readparameters::add("propagate_vlasov_acceleration","Propagate distribution functions during the simulation in velocity space. If false, it is propagated with zero length timesteps.",true);
   Readparameters::add("propagate_vlasov_translation","Propagate distribution functions during the simulation in ordinary space. If false, it is propagated with zero length timesteps.",true);
   Readparameters::add("dynamic_timestep","If true,  timestep is set based on  CFL limits (default on)",true);
   Readparameters::add("hallMinimumRho", "Minimum rho value used for the Hall and electron pressure gradient terms in the Lorentz force and in the field solver. Default is very low and has no effect in practice.", 1.0);
   Readparameters::add("project", "Specify the name of the project to use. Supported to date (20150610): Alfven Diffusion Dispersion Distributions Firehose Flowthrough Fluctuations Harris KHB Larmor Magnetosphere Multipeak Riemann1 Shock Shocktest Template test_fp testHall test_trans VelocityBox verificationLarmor", string(""));

   Readparameters::add("restart.filename","Restart from this vlsv file. No restart if empty file.",string(""));
   
   Readparameters::add("gridbuilder.geometry","Simulation geometry XY4D,XZ4D,XY5D,XZ5D,XYZ6D",string("XYZ6D"));
   Readparameters::add("gridbuilder.x_min","Minimum value of the x-coordinate.","");
   Readparameters::add("gridbuilder.x_max","Minimum value of the x-coordinate.","");
   Readparameters::add("gridbuilder.y_min","Minimum value of the y-coordinate.","");
   Readparameters::add("gridbuilder.y_max","Minimum value of the y-coordinate.","");
   Readparameters::add("gridbuilder.z_min","Minimum value of the z-coordinate.","");
   Readparameters::add("gridbuilder.z_max","Minimum value of the z-coordinate.","");
   Readparameters::add("gridbuilder.x_length","Number of cells in x-direction in initial grid.","");
   Readparameters::add("gridbuilder.y_length","Number of cells in y-direction in initial grid.","");
   Readparameters::add("gridbuilder.z_length","Number of cells in z-direction in initial grid.","");
   
   Readparameters::add("gridbuilder.dt","Initial timestep in seconds.",0.0);

   Readparameters::add("gridbuilder.t_max","Maximum simulation time, in seconds. If timestep_max limit is hit first this time will never be reached",LARGE_REAL);
   Readparameters::add("gridbuilder.timestep_max","Max. value for timesteps. If t_max limit is hit first, this step will never be reached",numeric_limits<uint>::max());
   
   // Field solver parameters
   Readparameters::add("fieldsolver.maxWaveVelocity", "Maximum wave velocity allowed in the fastest velocity determination in m/s, default unlimited", LARGE_REAL);
   Readparameters::add("fieldsolver.maxSubcycles", "Maximum allowed field solver subcycles", 1);
   Readparameters::add("fieldsolver.resistivity", "Resistivity for the eta*J term in Ohm's law.", 0.0);
   Readparameters::add("fieldsolver.diffusiveEterms", "Enable diffusive terms in the computation of E",true);
   Readparameters::add("fieldsolver.ohmHallTerm", "Enable/choose spatial order of the Hall term in Ohm's law. 0: off, 1: 1st spatial order, 2: 2nd spatial order", 0);
   Readparameters::add("fieldsolver.ohmGradPeTerm", "Enable/choose spatial order of the electron pressure gradient term in Ohm's law. 0: off, 1: 1st spatial order.", 0);
   Readparameters::add("fieldsolver.electronTemperature", "Constant electron temperature to be used for the electron pressure gradient term (K).", 0.0);
   Readparameters::add("fieldsolver.maxCFL","The maximum CFL limit for field propagation. Used to set timestep if dynamic_timestep is true.",0.5);
   Readparameters::add("fieldsolver.minCFL","The minimum CFL limit for field propagation. Used to set timestep if dynamic_timestep is true.",0.4);

   // Vlasov solver parameters
   Readparameters::add("vlasovsolver.maxSlAccelerationRotation","Maximum rotation angle (degrees) allowed by the Semi-Lagrangian solver (Use >25 values with care)",25.0);
   Readparameters::add("vlasovsolver.maxSlAccelerationSubcycles","Maximum number of subcycles for acceleration",1);
   Readparameters::add("vlasovsolver.maxCFL","The maximum CFL limit for vlasov propagation in ordinary space. Used to set timestep if dynamic_timestep is true.",0.99);
   Readparameters::add("vlasovsolver.minCFL","The minimum CFL limit for vlasov propagation in ordinary space. Used to set timestep if dynamic_timestep is true.",0.8);

   // Load balancing parameters
   Readparameters::add("loadBalance.algorithm", "Load balancing algorithm to be used", string("RCB"));
   Readparameters::add("loadBalance.tolerance", "Load imbalance tolerance", string("1.05"));
   Readparameters::add("loadBalance.rebalanceInterval", "Load rebalance interval (steps)", 10);
   
// Output variable parameters
   // NOTE Do not remove the : before the list of variable names as this is parsed by tools/check_vlasiator_cfg.sh
<<<<<<< HEAD
   Readparameters::addComposing("variables.output", "List of data reduction operators (DROs) to add to the grid file output. Each variable to be added has to be on a new line output = XXX. Available (20190320): B BackgroundB PerturbedB E Rhom Rhoq populations_Rho V populations_V populations_moments_Backstream populations_moments_NonBackstream populations_EffectiveSparsityThreshold populations_EnergyDensity populations_PrecipitationFlux populations_RhoLossAdjust LBweight MaxVdt MaxRdt populations_MaxVdt populations_MaxRdt MaxFieldsdt MPIrank FsGridRank FsGridBoundaryType BoundaryType BoundaryLayer populations_Blocks fSaved populations_accSubcycles VolE HallE GradPeE VolB BackgroundVolB PerturbedVolB Pressure populations_PTensor derivs BVOLderivs GridCoordinates Potential BackgroundVolE ChargeDensity PotentialError MeshData");
=======
   Readparameters::addComposing("variables.output", std::string()+"List of data reduction operators (DROs) to add to the grid file output.  Each variable to be added has to be on a new line output = XXX. Names are case insensitive.  "+
				"Available (20190521): "+
				"fg_b fg_b_background fg_b_perturbed fg_e "+
				"vg_rhom vg_rhoq populations_vg_rho "+
				"fg_rhom fg_rhoq "+
				"vg_v fg_v populations_vg_v "+
				"populations_vg_moments_thermal populations_vg_moments_nonthermal "+
				"populations_vg_effectivesparsitythreshold populations_vg_rho_loss_adjust "+
				"populations_vg_energydensity populations_vg_precipitationdifferentialflux "+
				"vg_maxdt_acceleration vg_maxdt_translation populations_vg_maxdt_acceleration populations_vg_maxdt_translation "+
				"fg_maxdt_fieldsolver "+
				"vg_rank fg_rank vg_loadbalance_weight "+
				"vg_boundarytype fg_boundarytype vg_boundarylayer fg_boundarylayer "+
				"populations_vg_blocks vg_f_saved "+
				"populations_vg_acceleration_subcycles "+
				"vg_e_vol fg_e_vol "+
				"fg_e_hall vg_e_gradpe fg_b_vol vg_b_vol vg_b_background_vol vg_b_perturbed_vol "+
				"vg_pressure fg_pressure populations_vg_ptensor "+
				"b_vol_derivatives "+
				"vg_gridcoordinates fg_gridcoordinates meshdata");

   Readparameters::addComposing("variables_deprecated.output", std::string()+"List of deprecated names for data reduction operators (DROs). Names are case insensitive. "+
				"Available (20190521): "+
				"B BackgroundB fg_BackgroundB PerturbedB fg_PerturbedB "+
				"E "+
				"Rhom Rhoq populations_Rho "+
				"V populations_V "+
				"populations_moments_Backstream populations_moments_NonBackstream "+
				"populations_moments_thermal populations_moments_nonthermal "+
				"populations_minvalue populations_EffectiveSparsityThreshold populations_RhoLossAdjust populations_rho_loss_adjust"+
				"populations_EnergyDensity populations_PrecipitationFlux populations_precipitationdifferentialflux"+
				"LBweight vg_lbweight vg_loadbalanceweight MaxVdt MaxRdt populations_MaxVdt populations_MaxRdt "+
				"populations_maxdt_acceleration populations_maxdt_translation MaxFieldsdt fg_maxfieldsdt"+
				"MPIrank FsGridRank "+
				"FsGridBoundaryType BoundaryType FsGridBoundaryLayer BoundaryLayer "+
				"populations_Blocks fSaved vg_fsaved"+
				"populations_accSubcycles populations_acceleration_subcycles"+
				"VolE vg_VolE Evol E_vol fg_VolE fg_Evol "+
				"HallE fg_HallE GradPeE e_gradpe VolB vg_VolB fg_VolB B_vol Bvol vg_Bvol fg_volB fg_Bvol"+
				"BackgroundVolB PerturbedVolB "+
				"Pressure vg_Pressure fg_Pressure populations_PTensor "+
				"BVOLderivs b_vol_derivs");

>>>>>>> a95a11fc
   // NOTE Do not remove the : before the list of variable names as this is parsed by tools/check_vlasiator_cfg.sh
   Readparameters::addComposing("variables.diagnostic", std::string()+"List of data reduction operators (DROs) to add to the diagnostic runtime output. Each variable to be added has to be on a new line diagnostic = XXX. Names are case insensitive. "+
				"Available (20190320): "+
				"populations_vg_blocks "+
				"rhom populations_rho_loss_adjust"+
				"loadbalance_weight"+
				"maxdt_acceleration maxdt_translation populations_maxdt_acceleration populations_maxdt_translation "+
				"maxdt_fieldsolver "+
				"populations_maxdistributionfunction populations_mindistributionfunction");

   Readparameters::addComposing("variables_deprecated.diagnostic", std::string()+"List of deprecated data reduction operators (DROs) to add to the diagnostic runtime output. Names are case insensitive. "+
				"Available (20190320): "+
				"populations_rholossadjust"+
				"LBweight"+
				"populations_MaxVdt MaxVdt populations_MaxRdt MaxRdt MaxFieldsdt");

   // bailout parameters
   Readparameters::add("bailout.write_restart", "If 1, write a restart file on bailout. Gets reset when sending a STOP (1) or a KILL (0).", true);
   Readparameters::add("bailout.min_dt", "Minimum time step below which bailout occurs (s).", 1e-6);
   Readparameters::add("bailout.max_memory", "Maximum amount of memory used per node (in GiB) over which bailout occurs.", 1073741824.);

   // Refinement parameters
   Readparameters::add("AMR.vel_refinement_criterion","Name of the velocity refinement criterion",string(""));
   Readparameters::add("AMR.max_velocity_level","Maximum velocity mesh refinement level",(uint)0);
   Readparameters::add("AMR.refine_limit","If the refinement criterion function returns a larger value than this, block is refined",(Realf)1.0);
   Readparameters::add("AMR.coarsen_limit","If the refinement criterion function returns a smaller value than this, block can be coarsened",(Realf)0.5);
   Readparameters::add("AMR.max_spatial_level","Maximum spatial mesh refinement level",(uint)0);
   Readparameters::add("AMR.box_half_width_x","Half width of the box that is refined (for testing)",(uint)1);
   Readparameters::add("AMR.box_half_width_y","Half width of the box that is refined (for testing)",(uint)1);
   Readparameters::add("AMR.box_half_width_z","Half width of the box that is refined (for testing)",(uint)1);
   Readparameters::add("AMR.box_center_x","x coordinate of the center of the box that is refined (for testing)",0.0);
   Readparameters::add("AMR.box_center_y","y coordinate of the center of the box that is refined (for testing)",0.0);
   Readparameters::add("AMR.box_center_z","z coordinate of the center of the box that is refined (for testing)",0.0);
   return true;
}


bool Parameters::getParameters(){

   //get numerical values of the parameters
   Readparameters::get("io.diagnostic_write_interval", P::diagnosticInterval);
   Readparameters::get("io.system_write_t_interval", P::systemWriteTimeInterval);
   Readparameters::get("io.system_write_file_name", P::systemWriteName);
   Readparameters::get("io.system_write_path", P::systemWritePath);
   Readparameters::get("io.system_write_distribution_stride", P::systemWriteDistributionWriteStride);
   Readparameters::get("io.system_write_distribution_xline_stride", P::systemWriteDistributionWriteXlineStride);
   Readparameters::get("io.system_write_distribution_yline_stride", P::systemWriteDistributionWriteYlineStride);
   Readparameters::get("io.system_write_distribution_zline_stride", P::systemWriteDistributionWriteZlineStride);
   Readparameters::get("io.write_initial_state", P::writeInitialState);
   Readparameters::get("io.restart_walltime_interval", P::saveRestartWalltimeInterval);
   Readparameters::get("io.number_of_restarts", P::exitAfterRestarts);
   Readparameters::get("io.vlsv_buffer_size", P::vlsvBufferSize);
   Readparameters::get("io.write_restart_stripe_factor", P::restartStripeFactor);
   Readparameters::get("io.restart_write_path", P::restartWritePath);
   Readparameters::get("io.write_as_float", P::writeAsFloat);
   
   // Checks for validity of io and restart parameters
   int myRank;
   MPI_Comm_rank(MPI_COMM_WORLD,&myRank);
   const string prefix = string("./");
   if (access(&(P::restartWritePath[0]), W_OK) != 0) {
      if(myRank == MASTER_RANK) {
         cerr << "ERROR restart write path " << P::restartWritePath << " not writeable, defaulting to local directory." << endl;
      }
      P::restartWritePath = prefix;
   }
   size_t maxSize = 0;
   maxSize = max(maxSize, P::systemWriteTimeInterval.size());
   maxSize = max(maxSize, P::systemWriteName.size());
   maxSize = max(maxSize, P::systemWritePath.size());
   maxSize = max(maxSize, P::systemWriteDistributionWriteStride.size());
   maxSize = max(maxSize, P::systemWriteDistributionWriteXlineStride.size());
   maxSize = max(maxSize, P::systemWriteDistributionWriteYlineStride.size());
   maxSize = max(maxSize, P::systemWriteDistributionWriteZlineStride.size());
   if ( P::systemWriteTimeInterval.size() != maxSize) {
      if(myRank == MASTER_RANK) {
         cerr << "ERROR io.system_write_t_interval should be defined for all file types." << endl;
      }
      return false;
   }
   if ( P::systemWriteName.size() != maxSize) {
      if(myRank == MASTER_RANK) {
      cerr << "ERROR io.system_write_file_name should be defined for all file types." << endl;
      }
      return false;
   }
   if ( P::systemWritePath.size() != maxSize && P::systemWritePath.size() != 0) {
      if(myRank == MASTER_RANK) {
         cerr << "ERROR io.system_write_path should be defined for all file types or none at all." << endl;
      }
      return false;
   }
   if ( P::systemWriteDistributionWriteStride.size() != maxSize) {
      if(myRank == MASTER_RANK) {
         cerr << "ERROR io.system_write_distribution_stride should be defined for all file types." << endl;
      }
      return false;
   }
   if ( P::systemWriteDistributionWriteXlineStride.size() != maxSize) {
      if(myRank == MASTER_RANK) {
         cerr << "ERROR io.system_write_distribution_xline_stride should be defined for all file types." << endl;
      }
      return false;
   }
   if ( P::systemWriteDistributionWriteYlineStride.size() != maxSize) {
      if(myRank == MASTER_RANK) {
         cerr << "ERROR io.system_write_distribution_yline_stride should be defined for all file types." << endl;
      }
      return false;
   }
   if ( P::systemWriteDistributionWriteZlineStride.size() != maxSize) {
      if(myRank == MASTER_RANK) {
         cerr << "ERROR io.system_write_distribution_zline_stride should be defined for all file types." << endl;
      }
      return false;
   }
   if ( P::systemWritePath.size() == 0 ) {
      for (uint i = 0; i < P::systemWriteName.size(); i++) {
         P::systemWritePath.push_back(string("./"));
      }
   } else {
      for (uint i = 0; i < P::systemWritePath.size(); i++) {
         if (access(&(P::systemWritePath.at(i)[0]), W_OK) != 0) {
            if(myRank == MASTER_RANK) {
               cerr << "ERROR " << P::systemWriteName.at(i) << " write path " << P::systemWritePath.at(i) << " not writeable, defaulting to local directory." << endl;
            }
            P::systemWritePath.at(i) = prefix;
         }
      }
   }
   
   std::vector<std::string> mpiioKeys, mpiioValues;
   Readparameters::get("io.system_write_mpiio_hint_key", mpiioKeys);
   Readparameters::get("io.system_write_mpiio_hint_value", mpiioValues);
   
   if ( mpiioKeys.size() != mpiioValues.size() ) {
      if(myRank == MASTER_RANK) {
         cerr << "WARNING the number of io.system_write_mpiio_hint_key and io.system_write_mpiio_hint_value do not match. Disregarding these options." << endl;
      }
   } else {
      for ( uint i=0; i<mpiioKeys.size(); i++) {
         P::systemWriteHints.push_back({mpiioKeys[i], mpiioValues[i]});
      }
   }

   Readparameters::get("propagate_field",P::propagateField);
   Readparameters::get("propagate_vlasov_acceleration",P::propagateVlasovAcceleration);
   Readparameters::get("propagate_vlasov_translation",P::propagateVlasovTranslation);
   Readparameters::get("dynamic_timestep",P::dynamicTimestep);
   Real hallRho;
   Readparameters::get("hallMinimumRho",hallRho);
   P::hallMinimumRhom = hallRho*physicalconstants::MASS_PROTON;
   P::hallMinimumRhoq = hallRho*physicalconstants::CHARGE;
   Readparameters::get("restart.filename",P::restartFileName);
   P::isRestart=(P::restartFileName!=string(""));

   Readparameters::get("project", P::projectName);
   if(Readparameters::helpRequested) {
      P::projectName = string("Magnetosphere");
   }
 
   /*get numerical values, let Readparameters handle the conversions*/
   string geometryString;
   Readparameters::get("gridbuilder.geometry",geometryString);
   Readparameters::get("gridbuilder.x_min",P::xmin);
   Readparameters::get("gridbuilder.x_max",P::xmax);
   Readparameters::get("gridbuilder.y_min",P::ymin);
   Readparameters::get("gridbuilder.y_max",P::ymax);
   Readparameters::get("gridbuilder.z_min",P::zmin);
   Readparameters::get("gridbuilder.z_max",P::zmax);
   Readparameters::get("gridbuilder.x_length",P::xcells_ini);
   Readparameters::get("gridbuilder.y_length",P::ycells_ini);
   Readparameters::get("gridbuilder.z_length",P::zcells_ini);
   if(Readparameters::helpRequested) {
      P::xcells_ini = 1;
      P::ycells_ini = 1;
      P::zcells_ini = 1;
      P::xmin = 0;
      P::xmax = 1;
      P::ymin = 0;
      P::ymax = 1;
      P::zmin = 0;
      P::zmax = 1;
   }
   Readparameters::get("AMR.max_velocity_level",P::amrMaxVelocityRefLevel);
   Readparameters::get("AMR.max_spatial_level",P::amrMaxSpatialRefLevel);
   Readparameters::get("AMR.box_half_width_x",P::amrBoxHalfWidthX);
   Readparameters::get("AMR.box_half_width_y",P::amrBoxHalfWidthY);
   Readparameters::get("AMR.box_half_width_z",P::amrBoxHalfWidthZ);
   Readparameters::get("AMR.box_center_x",P::amrBoxCenterX);
   Readparameters::get("AMR.box_center_y",P::amrBoxCenterY);
   Readparameters::get("AMR.box_center_z",P::amrBoxCenterZ);
   Readparameters::get("AMR.vel_refinement_criterion",P::amrVelRefCriterion);
   Readparameters::get("AMR.refine_limit",P::amrRefineLimit);
   Readparameters::get("AMR.coarsen_limit",P::amrCoarsenLimit);
   
   if (geometryString == "XY4D") P::geometry = geometry::XY4D;
   else if (geometryString == "XZ4D") P::geometry = geometry::XZ4D;
   else if (geometryString == "XY5D") P::geometry = geometry::XY5D;
   else if (geometryString == "XZ5D") P::geometry = geometry::XZ5D;
   else if (geometryString == "XYZ6D") P::geometry = geometry::XYZ6D;
   else {
      cerr << "Unknown simulation geometry " << geometryString << " in " << __FILE__ << ":" << __LINE__ << endl;
      return false;
   }
   
   if (P::amrCoarsenLimit >= P::amrRefineLimit) return false;
   if (P::xmax < P::xmin || (P::ymax < P::ymin || P::zmax < P::zmin)) return false;
   
   // Set some parameter values. 
   P::dx_ini = (P::xmax-P::xmin)/P::xcells_ini;
   P::dy_ini = (P::ymax-P::ymin)/P::ycells_ini;
   P::dz_ini = (P::zmax-P::zmin)/P::zcells_ini;
   
   Readparameters::get("gridbuilder.dt",P::dt);
   
   Readparameters::get("gridbuilder.t_max",P::t_max);
   Readparameters::get("gridbuilder.timestep_max",P::tstep_max);
   
   if(P::dynamicTimestep)
      P::dt=0.0; //if dynamic timestep then first dt is always 0 
   
   //if we are restarting, t,t_min, tstep, tstep_min will be overwritten in readGrid
   P::t_min=0;
   P::t = P::t_min;
   P::tstep_min=0;
   P::tstep = P::tstep_min;

   // Get field solver parameters
   Readparameters::get("fieldsolver.maxWaveVelocity", P::maxWaveVelocity);
   Readparameters::get("fieldsolver.maxSubcycles", P::maxFieldSolverSubcycles);
   Readparameters::get("fieldsolver.resistivity", P::resistivity);
   Readparameters::get("fieldsolver.diffusiveEterms", P::fieldSolverDiffusiveEterms);
   Readparameters::get("fieldsolver.ohmHallTerm", P::ohmHallTerm);
   Readparameters::get("fieldsolver.ohmGradPeTerm", P::ohmGradPeTerm);
   Readparameters::get("fieldsolver.electronTemperature", P::electronTemperature);
   Readparameters::get("fieldsolver.maxCFL",P::fieldSolverMaxCFL);
   Readparameters::get("fieldsolver.minCFL",P::fieldSolverMinCFL);
   // Get Vlasov solver parameters
   Readparameters::get("vlasovsolver.maxSlAccelerationRotation",P::maxSlAccelerationRotation);
   Readparameters::get("vlasovsolver.maxSlAccelerationSubcycles",P::maxSlAccelerationSubcycles);
   Readparameters::get("vlasovsolver.maxCFL",P::vlasovSolverMaxCFL);
   Readparameters::get("vlasovsolver.minCFL",P::vlasovSolverMinCFL);

   
   // Get load balance parameters
   Readparameters::get("loadBalance.algorithm", P::loadBalanceAlgorithm);
   Readparameters::get("loadBalance.tolerance", P::loadBalanceTolerance);
   Readparameters::get("loadBalance.rebalanceInterval", P::rebalanceInterval);
   
   // Get output variable parameters
   Readparameters::get("variables.output", P::outputVariableList);
   Readparameters::get("variables.diagnostic", P::diagnosticVariableList);

   // Filter duplicate variable names
   set<string> dummy(P::outputVariableList.begin(),P::outputVariableList.end());
   P::outputVariableList.clear();
   P::outputVariableList.insert(P::outputVariableList.end(),dummy.begin(),dummy.end());
   dummy.clear();
   
   dummy.insert(P::diagnosticVariableList.begin(),P::diagnosticVariableList.end());
   P::diagnosticVariableList.clear();
   P::diagnosticVariableList.insert(P::diagnosticVariableList.end(),dummy.begin(),dummy.end());
   
   // Get parameters related to bailout
   Readparameters::get("bailout.write_restart", P::bailout_write_restart);
   Readparameters::get("bailout.min_dt", P::bailout_min_dt);
   Readparameters::get("bailout.max_memory", P::bailout_max_memory);

   for (size_t s=0; s<P::systemWriteName.size(); ++s) P::systemWrites.push_back(0);
   
   return true;
}<|MERGE_RESOLUTION|>--- conflicted
+++ resolved
@@ -215,9 +215,6 @@
    
 // Output variable parameters
    // NOTE Do not remove the : before the list of variable names as this is parsed by tools/check_vlasiator_cfg.sh
-<<<<<<< HEAD
-   Readparameters::addComposing("variables.output", "List of data reduction operators (DROs) to add to the grid file output. Each variable to be added has to be on a new line output = XXX. Available (20190320): B BackgroundB PerturbedB E Rhom Rhoq populations_Rho V populations_V populations_moments_Backstream populations_moments_NonBackstream populations_EffectiveSparsityThreshold populations_EnergyDensity populations_PrecipitationFlux populations_RhoLossAdjust LBweight MaxVdt MaxRdt populations_MaxVdt populations_MaxRdt MaxFieldsdt MPIrank FsGridRank FsGridBoundaryType BoundaryType BoundaryLayer populations_Blocks fSaved populations_accSubcycles VolE HallE GradPeE VolB BackgroundVolB PerturbedVolB Pressure populations_PTensor derivs BVOLderivs GridCoordinates Potential BackgroundVolE ChargeDensity PotentialError MeshData");
-=======
    Readparameters::addComposing("variables.output", std::string()+"List of data reduction operators (DROs) to add to the grid file output.  Each variable to be added has to be on a new line output = XXX. Names are case insensitive.  "+
 				"Available (20190521): "+
 				"fg_b fg_b_background fg_b_perturbed fg_e "+
@@ -261,7 +258,6 @@
 				"Pressure vg_Pressure fg_Pressure populations_PTensor "+
 				"BVOLderivs b_vol_derivs");
 
->>>>>>> a95a11fc
    // NOTE Do not remove the : before the list of variable names as this is parsed by tools/check_vlasiator_cfg.sh
    Readparameters::addComposing("variables.diagnostic", std::string()+"List of data reduction operators (DROs) to add to the diagnostic runtime output. Each variable to be added has to be on a new line diagnostic = XXX. Names are case insensitive. "+
 				"Available (20190320): "+
