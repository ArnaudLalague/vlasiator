/*
 * This file is part of Vlasiator.
 * Copyright 2010-2016 Finnish Meteorological Institute
 *
 * For details of usage, see the COPYING file and read the "Rules of the Road"
 * at http://www.physics.helsinki.fi/vlasiator/
 *
 * This program is free software; you can redistribute it and/or modify
 * it under the terms of the GNU General Public License as published by
 * the Free Software Foundation; either version 2 of the License, or
 * (at your option) any later version.
 *
 * This program is distributed in the hope that it will be useful,
 * but WITHOUT ANY WARRANTY; without even the implied warranty of
 * MERCHANTABILITY or FITNESS FOR A PARTICULAR PURPOSE.  See the
 * GNU General Public License for more details.
 *
 * You should have received a copy of the GNU General Public License along
 * with this program; if not, write to the Free Software Foundation, Inc.,
 * 51 Franklin Street, Fifth Floor, Boston, MA 02110-1301 USA.
 */

#include "parameters.h"
#include "object_wrapper.h"
#include "particle_species.h"
#include "readparameters.h"
#include <algorithm>
#include <cstdlib>
#include <iostream>
#include <limits>
#include <set>
#include <unistd.h>

#ifndef NAN
#define NAN 0
#endif

using namespace std;

typedef Parameters P;

// Using numeric_limits<Real>::max() leads to FP exceptions inside boost programoptions, use a slightly smaller value to
// avoid...

const Real LARGE_REAL = 1e20;
// Define static members:
int P::geometry = geometry::XYZ6D;
Real P::xmin = NAN;
Real P::xmax = NAN;
Real P::ymin = NAN;
Real P::ymax = NAN;
Real P::zmin = NAN;
Real P::zmax = NAN;
Real P::dx_ini = NAN;
Real P::dy_ini = NAN;
Real P::dz_ini = NAN;

uint P::xcells_ini = numeric_limits<uint>::max();
uint P::ycells_ini = numeric_limits<uint>::max();
uint P::zcells_ini = numeric_limits<uint>::max();

Real P::t = 0;
Real P::t_min = 0;
Real P::t_max = LARGE_REAL;
Real P::dt = NAN;
Real P::vlasovSolverMaxCFL = NAN;
Real P::vlasovSolverMinCFL = NAN;
Real P::fieldSolverMaxCFL = NAN;
Real P::fieldSolverMinCFL = NAN;
uint P::fieldSolverSubcycles = 1;

bool P::amrTransShortPencils = false;

uint P::tstep = 0;
uint P::tstep_min = 0;
uint P::tstep_max = 0;
uint P::diagnosticInterval = numeric_limits<uint>::max();
bool P::writeInitialState = true;

bool P::meshRepartitioned = true;
bool P::prepareForRebalance = false;
vector<CellID> P::localCells;

vector<string> P::systemWriteName;
vector<string> P::systemWritePath;
vector<Real> P::systemWriteTimeInterval;
vector<int> P::systemWriteDistributionWriteStride;
vector<int> P::systemWriteDistributionWriteXlineStride;
vector<int> P::systemWriteDistributionWriteYlineStride;
vector<int> P::systemWriteDistributionWriteZlineStride;
vector<Real> P::systemWriteDistributionWriteShellRadius;
vector<int> P::systemWriteDistributionWriteShellStride;
vector<int> P::systemWrites;
vector<pair<string, string>> P::systemWriteHints;

Real P::saveRestartWalltimeInterval = -1.0;
uint P::exitAfterRestarts = numeric_limits<uint>::max();
uint64_t P::vlsvBufferSize = 0;
int P::restartStripeFactor = -1;
int P::bulkStripeFactor = -1;
string P::restartWritePath = string("");

uint P::transmit = 0;

bool P::recalculateStencils = true;
bool P::propagateVlasovAcceleration = true;
bool P::propagateVlasovTranslation = true;
bool P::propagateField = true;

bool P::dynamicTimestep = true;

Real P::maxWaveVelocity = 0.0;
uint P::maxFieldSolverSubcycles = 0.0;
int P::maxSlAccelerationSubcycles = 0.0;
Real P::resistivity = NAN;
bool P::fieldSolverDiffusiveEterms = true;
uint P::ohmHallTerm = 0;
uint P::ohmGradPeTerm = 0;
Real P::electronTemperature = 0.0;
Real P::electronDensity = 0.0;
Real P::electronPTindex = 1.0;

string P::restartFileName = string("");
bool P::isRestart = false;
int P::writeAsFloat = false;
int P::writeRestartAsFloat = false;
string P::loadBalanceAlgorithm = string("");
string P::loadBalanceTolerance = string("");
uint P::rebalanceInterval = numeric_limits<uint>::max();

vector<string> P::outputVariableList;
vector<string> P::diagnosticVariableList;

string P::projectName = string("");

Real P::maxSlAccelerationRotation = 10.0;
Real P::hallMinimumRhom = physicalconstants::MASS_PROTON;
Real P::hallMinimumRhoq = physicalconstants::CHARGE;

bool P::bailout_write_restart = false;
Real P::bailout_min_dt = NAN;
Real P::bailout_max_memory = 1073741824.;

uint P::amrMaxVelocityRefLevel = 0;
Realf P::amrRefineLimit = 1.0;
Realf P::amrCoarsenLimit = 0.5;
<<<<<<< HEAD
string P::amrVelRefCriterion = "";
int P::amrMaxSpatialRefLevel = 0;
bool P::shouldRefine = true;
bool P::adaptRefinement = false;
bool P::shouldFilter = false;
Real P::refineTreshold = 1.0;
Real P::unrefineTreshold = 0.1;
Real P::refineMultiplier = 2.0;
int P::amrBoxHalfWidthX = 1;
int P::amrBoxHalfWidthY = 1;
int P::amrBoxHalfWidthZ = 1;
=======
string P::amrVelRefCriterion = string("");
uint P::amrMaxSpatialRefLevel = 0;
uint P::amrBoxHalfWidthX = 1;
uint P::amrBoxHalfWidthY = 1;
uint P::amrBoxHalfWidthZ = 1;
>>>>>>> b94817ce
Realf P::amrBoxCenterX = 0.0;
Realf P::amrBoxCenterY = 0.0;
Realf P::amrBoxCenterZ = 0.0;
vector<string> P::blurPassString;
vector<int> P::numPasses;

bool P::addParameters() {
   typedef Readparameters RP;
   // the other default parameters we read through the add/get interface
   RP::add("io.diagnostic_write_interval", "Write diagnostic output every arg time steps", numeric_limits<uint>::max());

   RP::addComposing(
       "io.system_write_t_interval",
       "Save the simulation every arg simulated seconds. Negative values disable writes. [Define for all groups.]");
   RP::addComposing("io.system_write_file_name",
                    "Save the simulation to this file name series. [Define for all groups.]");
   RP::addComposing("io.system_write_path",
                    "Save this series in this location. Default is ./ [Define for all groups or none.]");
   RP::addComposing("io.system_write_distribution_stride",
                    "Every this many cells write out their velocity space. 0 is none. [Define for all groups.]");
   RP::addComposing("io.system_write_distribution_xline_stride",
                    "Every this many lines of cells along the x direction write out their velocity space. 0 is none. "
                    "[Define for all groups.]");
   RP::addComposing("io.system_write_distribution_yline_stride",
                    "Every this many lines of cells along the y direction write out their velocity space. 0 is none. "
                    "[Define for all groups.]");
   RP::addComposing("io.system_write_distribution_zline_stride",
                    "Every this many lines of cells along the z direction write out their velocity space. 0 is none. "
                    "[Define for all groups.]");
   RP::addComposing("io.system_write_distribution_shell_radius",
                    "At cells intersecting spheres with those radii centred at the origin write out their velocity "
                    "space. 0 is none.");
   RP::addComposing("io.system_write_distribution_shell_stride",
                    "Every this many cells for those on selected shells write out their velocity space. 0 is none.");
   RP::addComposing(
       "io.system_write_mpiio_hint_key",
       "MPI-IO hint key passed to the non-restart IO. Has to be matched by io.system_write_mpiio_hint_value.");
   RP::addComposing(
       "io.system_write_mpiio_hint_value",
       "MPI-IO hint value passed to the non-restart IO. Has to be matched by io.system_write_mpiio_hint_key.");

   RP::add("io.write_initial_state",
           "Write initial state, not even the 0.5 dt propagation is done. Do not use for restarting. ", false);

   RP::add("io.restart_walltime_interval",
           "Save the complete simulation in given walltime intervals. Negative values disable writes.", -1.0);
   RP::add("io.number_of_restarts", "Exit the simulation after certain number of walltime-based restarts.",
           numeric_limits<uint>::max());
   RP::add("io.vlsv_buffer_size",
           "Buffer size passed to VLSV writer (bytes, up to uint64_t), default 0 as this is sensible on sisu", 0);
   RP::add("io.write_restart_stripe_factor", "Stripe factor for restart writing.", -1);
   RP::add("io.write_bulk_stripe_factor", "Stripe factor for bulk file and initial grid writing.", -1);
   RP::add("io.write_as_float", "If true, write in floats instead of doubles", false);
   RP::add("io.restart_write_path",
           "Path to the location where restart files should be written. Defaults to the local directory, also if the "
           "specified destination is not writeable.",
           string("./"));

   RP::add("propagate_field", "Propagate magnetic field during the simulation", true);
   RP::add("propagate_vlasov_acceleration",
           "Propagate distribution functions during the simulation in velocity space. If false, it is propagated with "
           "zero length timesteps.",
           true);
   RP::add("propagate_vlasov_translation",
           "Propagate distribution functions during the simulation in ordinary space. If false, it is propagated with "
           "zero length timesteps.",
           true);
   RP::add("dynamic_timestep", "If true,  timestep is set based on  CFL limits (default on)", true);
   RP::add("hallMinimumRho",
           "Minimum rho value used for the Hall and electron pressure gradient terms in the Lorentz force and in the "
           "field solver. Default is very low and has no effect in practice.",
           1.0);
   RP::add("project",
           "Specify the name of the project to use. Supported to date (20150610): Alfven Diffusion Dispersion "
           "Distributions Firehose Flowthrough Fluctuations Harris KHB Larmor Magnetosphere Multipeak Riemann1 Shock "
           "Shocktest Template test_fp testHall test_trans VelocityBox verificationLarmor",
           string(""));

   RP::add("restart.write_as_float", "If true, write restart fields in floats instead of doubles", false);
   RP::add("restart.filename", "Restart from this vlsv file. No restart if empty file.", string(""));

   RP::add("gridbuilder.geometry", "Simulation geometry XY4D,XZ4D,XY5D,XZ5D,XYZ6D", string("XYZ6D"));
   RP::add("gridbuilder.x_min", "Minimum value of the x-coordinate.", NAN);
   RP::add("gridbuilder.x_max", "Minimum value of the x-coordinate.", NAN);
   RP::add("gridbuilder.y_min", "Minimum value of the y-coordinate.", NAN);
   RP::add("gridbuilder.y_max", "Minimum value of the y-coordinate.", NAN);
   RP::add("gridbuilder.z_min", "Minimum value of the z-coordinate.", NAN);
   RP::add("gridbuilder.z_max", "Minimum value of the z-coordinate.", NAN);
   RP::add("gridbuilder.x_length", "Number of cells in x-direction in initial grid.", 0);
   RP::add("gridbuilder.y_length", "Number of cells in y-direction in initial grid.", 0);
   RP::add("gridbuilder.z_length", "Number of cells in z-direction in initial grid.", 0);

   RP::add("gridbuilder.dt", "Initial timestep in seconds.", 0.0);

   RP::add("gridbuilder.t_max",
           "Maximum simulation time, in seconds. If timestep_max limit is hit first this time will never be reached",
           LARGE_REAL);
   RP::add("gridbuilder.timestep_max",
           "Max. value for timesteps. If t_max limit is hit first, this step will never be reached",
           numeric_limits<uint>::max());

   // Field solver parameters
   RP::add("fieldsolver.maxWaveVelocity",
           "Maximum wave velocity allowed in the fastest velocity determination in m/s, default unlimited", LARGE_REAL);
   RP::add("fieldsolver.maxSubcycles", "Maximum allowed field solver subcycles", 1);
   RP::add("fieldsolver.resistivity", "Resistivity for the eta*J term in Ohm's law.", 0.0);
   RP::add("fieldsolver.diffusiveEterms", "Enable diffusive terms in the computation of E", true);
   RP::add(
       "fieldsolver.ohmHallTerm",
       "Enable/choose spatial order of the Hall term in Ohm's law. 0: off, 1: 1st spatial order, 2: 2nd spatial order",
       0);
   RP::add(
       "fieldsolver.ohmGradPeTerm",
       "Enable/choose spatial order of the electron pressure gradient term in Ohm's law. 0: off, 1: 1st spatial order.",
       0);
   RP::add("fieldsolver.electronTemperature",
           "Upstream electron temperature to be used for the electron pressure gradient term (K).", 0.0);
   RP::add("fieldsolver.electronDensity",
           "Upstream electron density to be used for the electron pressure gradient term (m^-3).", 0.0);
   RP::add("fieldsolver.electronPTindex",
           "Polytropic index for electron pressure gradient term. 0 is isobaric, 1 is isothermal, 1.667 is adiabatic "
           "electrons, ",
           0.0);
   RP::add("fieldsolver.maxCFL",
           "The maximum CFL limit for field propagation. Used to set timestep if dynamic_timestep is true.", 0.5);
   RP::add("fieldsolver.minCFL",
           "The minimum CFL limit for field propagation. Used to set timestep if dynamic_timestep is true.", 0.4);

   // Vlasov solver parameters
   RP::add("vlasovsolver.maxSlAccelerationRotation",
           "Maximum rotation angle (degrees) allowed by the Semi-Lagrangian solver (Use >25 values with care)", 25.0);
   RP::add("vlasovsolver.maxSlAccelerationSubcycles", "Maximum number of subcycles for acceleration", 1);
   RP::add("vlasovsolver.maxCFL",
           "The maximum CFL limit for vlasov propagation in ordinary space. Used to set timestep if dynamic_timestep "
           "is true.",
           0.99);
   RP::add("vlasovsolver.minCFL",
           "The minimum CFL limit for vlasov propagation in ordinary space. Used to set timestep if dynamic_timestep "
           "is true.",
           0.8);

   // Load balancing parameters
   RP::add("loadBalance.algorithm", "Load balancing algorithm to be used", string("RCB"));
   RP::add("loadBalance.tolerance", "Load imbalance tolerance", string("1.05"));
   RP::add("loadBalance.rebalanceInterval", "Load rebalance interval (steps)", 10);

   // Output variable parameters
   // NOTE Do not remove the : before the list of variable names as this is parsed by tools/check_vlasiator_cfg.sh
<<<<<<< HEAD
   Readparameters::addComposing("variables.output", std::string()+"List of data reduction operators (DROs) to add to the grid file output.  Each variable to be added has to be on a new line output = XXX. Names are case insensitive.  "+
				"Available (20190521): "+
				"fg_b fg_b_background fg_b_perturbed fg_e "+
				"vg_rhom vg_rhoq populations_vg_rho "+
				"fg_rhom fg_rhoq "+
				"vg_v fg_v populations_vg_v "+
				"populations_vg_moments_thermal populations_vg_moments_nonthermal "+
				"populations_vg_effectivesparsitythreshold populations_vg_rho_loss_adjust "+
				"populations_vg_energydensity populations_vg_precipitationdifferentialflux "+
				"vg_maxdt_acceleration vg_maxdt_translation populations_vg_maxdt_acceleration populations_vg_maxdt_translation "+
				"fg_maxdt_fieldsolver "+
				"vg_rank fg_rank vg_loadbalance_weight "+
				"vg_boundarytype fg_boundarytype vg_boundarylayer fg_boundarylayer "+
				"populations_vg_blocks vg_f_saved "+
				"populations_vg_acceleration_subcycles "+
				"vg_e_vol fg_e_vol "+
				"fg_e_hall vg_e_gradpe fg_b_vol vg_b_vol vg_b_background_vol vg_b_perturbed_vol "+
				"vg_pressure fg_pressure populations_vg_ptensor "+
				"b_vol_derivatives "+
				"vg_gridcoordinates fg_gridcoordinates meshdata "+
            "vg_amr_drho vg_amr_du vg_amr_dpsq vg_amr_dbsq vg_amr_db vg_amr_alpha vg_amr_reflevel");

   Readparameters::addComposing("variables_deprecated.output", std::string()+"List of deprecated names for data reduction operators (DROs). Names are case insensitive. "+
				"Available (20190521): "+
				"B BackgroundB fg_BackgroundB PerturbedB fg_PerturbedB "+
				"E "+
				"Rhom Rhoq populations_Rho "+
				"V populations_V "+
				"populations_moments_Backstream populations_moments_NonBackstream "+
				"populations_moments_thermal populations_moments_nonthermal "+
				"populations_minvalue populations_EffectiveSparsityThreshold populations_RhoLossAdjust populations_rho_loss_adjust"+
				"populations_EnergyDensity populations_PrecipitationFlux populations_precipitationdifferentialflux"+
				"LBweight vg_lbweight vg_loadbalanceweight MaxVdt MaxRdt populations_MaxVdt populations_MaxRdt "+
				"populations_maxdt_acceleration populations_maxdt_translation MaxFieldsdt fg_maxfieldsdt"+
				"MPIrank FsGridRank "+
				"FsGridBoundaryType BoundaryType FsGridBoundaryLayer BoundaryLayer "+
				"populations_Blocks fSaved vg_fsaved"+
				"populations_accSubcycles populations_acceleration_subcycles"+
				"VolE vg_VolE Evol E_vol fg_VolE fg_Evol "+
				"HallE fg_HallE GradPeE e_gradpe VolB vg_VolB fg_VolB B_vol Bvol vg_Bvol fg_volB fg_Bvol"+
				"BackgroundVolB PerturbedVolB "+
				"Pressure vg_Pressure fg_Pressure populations_PTensor "+
				"BVOLderivs b_vol_derivs");
=======
   RP::addComposing("variables.output",
                    string() +
                        "List of data reduction operators (DROs) to add to the grid file output.  Each variable to be "
                        "added has to be on a new line output = XXX. Names are case insensitive.  " +
                        "Available (20210125): " + "fg_b fg_b_background fg_b_perturbed fg_e " +
                        "vg_rhom vg_rhoq populations_vg_rho " + "fg_rhom fg_rhoq " + "vg_v fg_v populations_vg_v " +
                        "populations_vg_moments_thermal populations_vg_moments_nonthermal " +
                        "populations_vg_effectivesparsitythreshold populations_vg_rho_loss_adjust " +
                        "populations_vg_energydensity populations_vg_precipitationdifferentialflux " +
                        "vg_maxdt_acceleration vg_maxdt_translation populations_vg_maxdt_acceleration "
                        "populations_vg_maxdt_translation " +
                        "fg_maxdt_fieldsolver " + "vg_rank fg_rank fg_amr_level vg_loadbalance_weight " +
                        "vg_boundarytype fg_boundarytype vg_boundarylayer fg_boundarylayer " +
                        "populations_vg_blocks vg_f_saved " + "populations_vg_acceleration_subcycles " +
                        "vg_e_vol fg_e_vol " +
                        "fg_e_hall vg_e_gradpe fg_b_vol vg_b_vol vg_b_background_vol vg_b_perturbed_vol " +
                        "vg_pressure fg_pressure populations_vg_ptensor " + "b_vol_derivatives " +
                        "vg_gridcoordinates fg_gridcoordinates meshdata");

   RP::addComposing(
       "variables_deprecated.output",
       string() + "List of deprecated names for data reduction operators (DROs). Names are case insensitive. " +
           "Available (20190521): " + "B BackgroundB fg_BackgroundB PerturbedB fg_PerturbedB " + "E " +
           "Rhom Rhoq populations_Rho " + "V populations_V " +
           "populations_moments_Backstream populations_moments_NonBackstream " +
           "populations_moments_thermal populations_moments_nonthermal " +
           "populations_minvalue populations_EffectiveSparsityThreshold populations_RhoLossAdjust "
           "populations_rho_loss_adjust" +
           "populations_EnergyDensity populations_PrecipitationFlux populations_precipitationdifferentialflux" +
           "LBweight vg_lbweight vg_loadbalanceweight MaxVdt MaxRdt populations_MaxVdt populations_MaxRdt " +
           "populations_maxdt_acceleration populations_maxdt_translation MaxFieldsdt fg_maxfieldsdt" +
           "MPIrank FsGridRank " + "FsGridBoundaryType BoundaryType FsGridBoundaryLayer BoundaryLayer " +
           "populations_Blocks fSaved vg_fsaved" + "populations_accSubcycles populations_acceleration_subcycles" +
           "VolE vg_VolE Evol E_vol fg_VolE fg_Evol " +
           "HallE fg_HallE GradPeE e_gradpe VolB vg_VolB fg_VolB B_vol Bvol vg_Bvol fg_volB fg_Bvol" +
           "BackgroundVolB PerturbedVolB " + "Pressure vg_Pressure fg_Pressure populations_PTensor " +
           "BVOLderivs b_vol_derivs");
>>>>>>> b94817ce

   // NOTE Do not remove the : before the list of variable names as this is parsed by tools/check_vlasiator_cfg.sh
   RP::addComposing("variables.diagnostic",
                    string() +
                        "List of data reduction operators (DROs) to add to the diagnostic runtime output. Each "
                        "variable to be added has to be on a new line diagnostic = XXX. Names are case insensitive. " +
                        "Available (20201111): " + "populations_vg_blocks " +
                        "vg_rhom populations_vg_rho_loss_adjust " + "vg_loadbalance_weight " +
                        "vg_maxdt_acceleration vg_maxdt_translation " + "fg_maxdt_fieldsolver " +
                        "populations_vg_maxdt_acceleration populations_vg_maxdt_translation " +
                        "populations_vg_maxdistributionfunction populations_vg_mindistributionfunction");

   RP::addComposing("variables_deprecated.diagnostic",
                    string() +
                        "List of deprecated data reduction operators (DROs) to add to the diagnostic runtime output. "
                        "Names are case insensitive. " +
                        "Available (20201111): " + "rhom populations_rholossadjust populations_rho_loss_adjust " +
                        "populations_blocks lbweight loadbalance_weight " + "vg_lbweight vg_loadbalanceweight " +
                        "maxvdt maxdt_acceleration " + "maxrdt maxdt_translation " +
                        "populations_maxvdt populations_maxrdt " +
                        "populations_maxdt_acceleration populations_maxdt_translation " +
                        "populations_maxdistributionfunction populations_mindistributionfunction " +
                        "maxfieldsdt maxdt_fieldsolver fg_maxfieldsdt");

   // bailout parameters
   RP::add("bailout.write_restart",
           "If 1, write a restart file on bailout. Gets reset when sending a STOP (1) or a KILL (0).", true);
   RP::add("bailout.min_dt", "Minimum time step below which bailout occurs (s).", 1e-6);
   RP::add("bailout.max_memory", "Maximum amount of memory used per node (in GiB) over which bailout occurs.",
           1073741824.);

   // Refinement parameters
<<<<<<< HEAD
   Readparameters::add("AMR.vel_refinement_criterion","Name of the velocity refinement criterion",string(""));
   Readparameters::add("AMR.max_velocity_level","Maximum velocity mesh refinement level",(uint)0);
   Readparameters::add("AMR.refine_limit","If the refinement criterion function returns a larger value than this, block is refined",(Realf)1.0);
   Readparameters::add("AMR.coarsen_limit","If the refinement criterion function returns a smaller value than this, block can be coarsened",(Realf)0.5);
   Readparameters::add("AMR.max_spatial_level","Maximum spatial mesh refinement level",(uint)0);
   Readparameters::add("AMR.should_refine","If false, do not refine Vlasov grid regardless of max spatial level",true);
   Readparameters::add("AMR.adapt_refinement","If true, re-refine vlasov grid on restart", false);
   Readparameters::add("AMR.should_filter","If true, filter vlasov grid with boxcar filter on restart",false);
   Readparameters::add("AMR.refine_treshold","Determines the minimum value of the refinement parameter to refine cells", 1.0);
   Readparameters::add("AMR.unrefine_treshold","Determines the maximum value of the refinement parameter to unrefine cells", 0.1);
   Readparameters::add("AMR.refine_multiplier","The value by which the refinement treshold is multiplied after each refinement pass", 2.0);
   Readparameters::add("AMR.box_half_width_x","Half width of the box that is refined (for testing)",(uint)1);
   Readparameters::add("AMR.box_half_width_y","Half width of the box that is refined (for testing)",(uint)1);
   Readparameters::add("AMR.box_half_width_z","Half width of the box that is refined (for testing)",(uint)1);
   Readparameters::add("AMR.box_center_x","x coordinate of the center of the box that is refined (for testing)",0.0);
   Readparameters::add("AMR.box_center_y","y coordinate of the center of the box that is refined (for testing)",0.0);
   Readparameters::add("AMR.box_center_z","z coordinate of the center of the box that is refined (for testing)",0.0);
=======
   RP::add("AMR.vel_refinement_criterion", "Name of the velocity refinement criterion", string(""));
   RP::add("AMR.max_velocity_level", "Maximum velocity mesh refinement level", (uint)0);
   RP::add("AMR.refine_limit",
           "If the refinement criterion function returns a larger value than this, block is refined", (Realf)1.0);
   RP::add("AMR.coarsen_limit",
           "If the refinement criterion function returns a smaller value than this, block can be coarsened",
           (Realf)0.5);
   RP::add("AMR.max_spatial_level", "Maximum spatial mesh refinement level", (uint)0);
   RP::add("AMR.box_half_width_x", "Half width of the box that is refined (for testing)", (uint)1);
   RP::add("AMR.box_half_width_y", "Half width of the box that is refined (for testing)", (uint)1);
   RP::add("AMR.box_half_width_z", "Half width of the box that is refined (for testing)", (uint)1);
   RP::add("AMR.box_center_x", "x coordinate of the center of the box that is refined (for testing)", 0.0);
   RP::add("AMR.box_center_y", "y coordinate of the center of the box that is refined (for testing)", 0.0);
   RP::add("AMR.box_center_z", "z coordinate of the center of the box that is refined (for testing)", 0.0);
   RP::add("AMR.transShortPencils", "if true, use one-cell pencils", false);
   RP::addComposing("AMR.filterpasses", string("AMR filter passes for each individual refinement level"));

>>>>>>> b94817ce
   return true;
}

void Parameters::getParameters() {
   typedef Readparameters RP;
   // get numerical values of the parameters
   RP::get("io.diagnostic_write_interval", P::diagnosticInterval);
   RP::get("io.system_write_t_interval", P::systemWriteTimeInterval);
   RP::get("io.system_write_file_name", P::systemWriteName);
   RP::get("io.system_write_path", P::systemWritePath);
   RP::get("io.system_write_distribution_stride", P::systemWriteDistributionWriteStride);
   RP::get("io.system_write_distribution_xline_stride", P::systemWriteDistributionWriteXlineStride);
   RP::get("io.system_write_distribution_yline_stride", P::systemWriteDistributionWriteYlineStride);
   RP::get("io.system_write_distribution_zline_stride", P::systemWriteDistributionWriteZlineStride);
   RP::get("io.system_write_distribution_shell_radius", P::systemWriteDistributionWriteShellRadius);
   RP::get("io.system_write_distribution_shell_stride", P::systemWriteDistributionWriteShellStride);
   RP::get("io.write_initial_state", P::writeInitialState);
   RP::get("io.restart_walltime_interval", P::saveRestartWalltimeInterval);
   RP::get("io.number_of_restarts", P::exitAfterRestarts);
   RP::get("io.vlsv_buffer_size", P::vlsvBufferSize);
   RP::get("io.write_restart_stripe_factor", P::restartStripeFactor);
   RP::get("io.write_bulk_stripe_factor", P::bulkStripeFactor);
   RP::get("io.restart_write_path", P::restartWritePath);
   RP::get("io.write_as_float", P::writeAsFloat);

   // Checks for validity of io and restart parameters
   int myRank;
   MPI_Comm_rank(MPI_COMM_WORLD, &myRank);
   const string prefix = string("./");
   if (access(&(P::restartWritePath[0]), W_OK) != 0) {
      if (myRank == MASTER_RANK) {
         cerr << "ERROR restart write path " << P::restartWritePath << " not writeable, defaulting to local directory."
              << endl;
      }
      P::restartWritePath = prefix;
   }
   size_t maxSize = 0;
   maxSize = max(maxSize, P::systemWriteTimeInterval.size());
   maxSize = max(maxSize, P::systemWriteName.size());
   maxSize = max(maxSize, P::systemWritePath.size());
   maxSize = max(maxSize, P::systemWriteDistributionWriteStride.size());
   maxSize = max(maxSize, P::systemWriteDistributionWriteXlineStride.size());
   maxSize = max(maxSize, P::systemWriteDistributionWriteYlineStride.size());
   maxSize = max(maxSize, P::systemWriteDistributionWriteZlineStride.size());
   if (P::systemWriteTimeInterval.size() != maxSize) {
      if (myRank == MASTER_RANK) {
         cerr << "ERROR io.system_write_t_interval should be defined for all file types." << endl;
         MPI_Abort(MPI_COMM_WORLD, 1);
      }
   }
   if (P::systemWriteName.size() != maxSize) {
      if (myRank == MASTER_RANK) {
         cerr << "ERROR io.system_write_file_name should be defined for all file types." << endl;
         MPI_Abort(MPI_COMM_WORLD, 1);
      }
   }
   if (P::systemWritePath.size() != maxSize && P::systemWritePath.size() != 0) {
      if (myRank == MASTER_RANK) {
         cerr << "ERROR io.system_write_path should be defined for all file types or none at all." << endl;
         MPI_Abort(MPI_COMM_WORLD, 1);
      }
   }
   if (P::systemWriteDistributionWriteStride.size() != maxSize) {
      if (myRank == MASTER_RANK) {
         cerr << "ERROR io.system_write_distribution_stride should be defined for all file types." << endl;
         MPI_Abort(MPI_COMM_WORLD, 1);
      }
   }
   if (P::systemWriteDistributionWriteXlineStride.size() != maxSize) {
      if (myRank == MASTER_RANK) {
         cerr << "ERROR io.system_write_distribution_xline_stride should be defined for all file types." << endl;
         MPI_Abort(MPI_COMM_WORLD, 1);
      }
   }
   if (P::systemWriteDistributionWriteYlineStride.size() != maxSize) {
      if (myRank == MASTER_RANK) {
         cerr << "ERROR io.system_write_distribution_yline_stride should be defined for all file types." << endl;
         MPI_Abort(MPI_COMM_WORLD, 1);
      }
   }
   if (P::systemWriteDistributionWriteZlineStride.size() != maxSize) {
      if (myRank == MASTER_RANK) {
         cerr << "ERROR io.system_write_distribution_zline_stride should be defined for all file types." << endl;
         MPI_Abort(MPI_COMM_WORLD, 1);
      }
   }
   if (P::systemWriteDistributionWriteShellStride.size() != P::systemWriteDistributionWriteShellRadius.size()) {
      if (myRank == MASTER_RANK) {
         cerr << "ERROR You should set the same number of io.system_write_distribution_shell_stride "
              << "and io.system_write_distribution_shell_radius." << endl;
         MPI_Abort(MPI_COMM_WORLD, 1);
      }
   }
   if (P::systemWritePath.size() == 0) {
      for (uint i = 0; i < P::systemWriteName.size(); i++) {
         P::systemWritePath.push_back(string("./"));
      }
   } else {
      for (uint i = 0; i < P::systemWritePath.size(); i++) {
         if (access(&(P::systemWritePath.at(i)[0]), W_OK) != 0) {
            if (myRank == MASTER_RANK) {
               cerr << "ERROR " << P::systemWriteName.at(i) << " write path " << P::systemWritePath.at(i)
                    << " not writeable, defaulting to local directory." << endl;
            }
            P::systemWritePath.at(i) = prefix;
         }
      }
   }

   vector<string> mpiioKeys, mpiioValues;
   RP::get("io.system_write_mpiio_hint_key", mpiioKeys);
   RP::get("io.system_write_mpiio_hint_value", mpiioValues);

   if (mpiioKeys.size() != mpiioValues.size()) {
      if (myRank == MASTER_RANK) {
         cerr << "WARNING the number of io.system_write_mpiio_hint_key and io.system_write_mpiio_hint_value do not "
                 "match. Disregarding these options."
              << endl;
      }
   } else {
      for (uint i = 0; i < mpiioKeys.size(); i++) {
         P::systemWriteHints.push_back({mpiioKeys[i], mpiioValues[i]});
      }
   }

   RP::get("propagate_field", P::propagateField);
   RP::get("propagate_vlasov_acceleration", P::propagateVlasovAcceleration);
   RP::get("propagate_vlasov_translation", P::propagateVlasovTranslation);
   RP::get("dynamic_timestep", P::dynamicTimestep);
   Real hallRho;
   RP::get("hallMinimumRho", hallRho);
   P::hallMinimumRhom = hallRho * physicalconstants::MASS_PROTON;
   P::hallMinimumRhoq = hallRho * physicalconstants::CHARGE;
   RP::get("restart.write_as_float", P::writeRestartAsFloat);
   RP::get("restart.filename", P::restartFileName);
   P::isRestart = (P::restartFileName != string(""));

   RP::get("project", P::projectName);
   if (RP::helpRequested) {
      P::projectName = string("Magnetosphere");
   }

   /*get numerical values, let Readparameters handle the conversions*/
   string geometryString;

   RP::get("gridbuilder.geometry", geometryString);
   RP::get("gridbuilder.x_min", P::xmin);
   RP::get("gridbuilder.x_max", P::xmax);
   RP::get("gridbuilder.y_min", P::ymin);
   RP::get("gridbuilder.y_max", P::ymax);
   RP::get("gridbuilder.z_min", P::zmin);
   RP::get("gridbuilder.z_max", P::zmax);
   RP::get("gridbuilder.x_length", P::xcells_ini);
   RP::get("gridbuilder.y_length", P::ycells_ini);
   RP::get("gridbuilder.z_length", P::zcells_ini);

   RP::get("AMR.max_velocity_level", P::amrMaxVelocityRefLevel);
   RP::get("AMR.max_spatial_level", P::amrMaxSpatialRefLevel);
   RP::get("AMR.box_half_width_x", P::amrBoxHalfWidthX);
   RP::get("AMR.box_half_width_y", P::amrBoxHalfWidthY);
   RP::get("AMR.box_half_width_z", P::amrBoxHalfWidthZ);
   RP::get("AMR.box_center_x", P::amrBoxCenterX);
   RP::get("AMR.box_center_y", P::amrBoxCenterY);
   RP::get("AMR.box_center_z", P::amrBoxCenterZ);
   RP::get("AMR.vel_refinement_criterion", P::amrVelRefCriterion);
   RP::get("AMR.refine_limit", P::amrRefineLimit);
   RP::get("AMR.coarsen_limit", P::amrCoarsenLimit);
   RP::get("AMR.transShortPencils", P::amrTransShortPencils);

   /*Read Blur Passes per Refinement Level*/
   RP::get("AMR.filterpasses", P::blurPassString);

   // Construct Vector of Passes used in grid.cpp
   bool isEmpty = blurPassString.size() == 0;
   vector<int>::iterator maxNumPassesPtr;
   int maxNumPassesInt;

   if (!isEmpty) {

      for (auto i : blurPassString) {
         P::numPasses.push_back(stoi(i));
      }

      // Reverse Sort and Get the maximum number of filter passes
      sort(numPasses.begin(), numPasses.end(), greater<int>());

      // Sanity Check
      if (P::numPasses.size() != P::amrMaxSpatialRefLevel + 1) {
         cerr << "Filter Passes=" << P::numPasses.size() << "\t"
              << "AMR Levels=" << P::amrMaxSpatialRefLevel + 1 << endl;
         cerr << "FilterPasses do not match AMR levels \t"
              << " in " << __FILE__ << ":" << __LINE__ << endl;
         MPI_Abort(MPI_COMM_WORLD, 1);
      }

      if (myRank == MASTER_RANK) {

         maxNumPassesPtr = max_element(P::numPasses.begin(), P::numPasses.end());
         if (maxNumPassesPtr != numPasses.end()) {
            maxNumPassesInt = *maxNumPassesPtr;
         } else {
            cerr << "Trying to dereference null pointer \t"
                 << " in " << __FILE__ << ":" << __LINE__ << endl;
            MPI_Abort(MPI_COMM_WORLD, 1);
         }

         printf("Filtering is on with max number of Passes= \t%d\n", maxNumPassesInt);
         int lev = 0;
         for (auto& iter : P::numPasses) {
            printf("Refinement Level %d-->%d Passes\n", lev, iter);
            lev++;
         }
      }
   } else {
      numPasses = {0};

      if (myRank == MASTER_RANK) {
         maxNumPassesPtr = max_element(P::numPasses.begin(), P::numPasses.end());
         if (maxNumPassesPtr != numPasses.end()) {
            maxNumPassesInt = *maxNumPassesPtr;
         } else {
            cerr << "Trying to dereference null pointer \t"
                 << " in " << __FILE__ << ":" << __LINE__ << endl;
            MPI_Abort(MPI_COMM_WORLD, 1);
         }

         printf("Filtering is off and max number of Passes is = \t %d\n",
                *max_element(P::numPasses.begin(), P::numPasses.end()));
      }
   }
<<<<<<< HEAD
   Readparameters::get("AMR.max_velocity_level",P::amrMaxVelocityRefLevel);
   Readparameters::get("AMR.max_spatial_level",P::amrMaxSpatialRefLevel);
   Readparameters::get("AMR.should_refine",P::shouldRefine);
   Readparameters::get("AMR.adapt_refinement",P::adaptRefinement);
   Readparameters::get("AMR.should_filter",P::shouldFilter);
   Readparameters::get("AMR.refine_treshold",P::refineTreshold);
   Readparameters::get("AMR.unrefine_treshold",P::unrefineTreshold);
   Readparameters::get("AMR.refine_multiplier",P::refineMultiplier);
   Readparameters::get("AMR.box_half_width_x",P::amrBoxHalfWidthX);
   Readparameters::get("AMR.box_half_width_y",P::amrBoxHalfWidthY);
   Readparameters::get("AMR.box_half_width_z",P::amrBoxHalfWidthZ);
   Readparameters::get("AMR.box_center_x",P::amrBoxCenterX);
   Readparameters::get("AMR.box_center_y",P::amrBoxCenterY);
   Readparameters::get("AMR.box_center_z",P::amrBoxCenterZ);
   Readparameters::get("AMR.vel_refinement_criterion",P::amrVelRefCriterion);
   Readparameters::get("AMR.refine_limit",P::amrRefineLimit);
   Readparameters::get("AMR.coarsen_limit",P::amrCoarsenLimit);
   
   if (geometryString == "XY4D") P::geometry = geometry::XY4D;
   else if (geometryString == "XZ4D") P::geometry = geometry::XZ4D;
   else if (geometryString == "XY5D") P::geometry = geometry::XY5D;
   else if (geometryString == "XZ5D") P::geometry = geometry::XZ5D;
   else if (geometryString == "XYZ6D") P::geometry = geometry::XYZ6D;
   else {
=======

   if (geometryString == "XY4D") {
      P::geometry = geometry::XY4D;
   } else if (geometryString == "XZ4D") {
      P::geometry = geometry::XZ4D;
   } else if (geometryString == "XY5D") {
      P::geometry = geometry::XY5D;
   } else if (geometryString == "XZ5D") {
      P::geometry = geometry::XZ5D;
   } else if (geometryString == "XYZ6D") {
      P::geometry = geometry::XYZ6D;
   } else {
>>>>>>> b94817ce
      cerr << "Unknown simulation geometry " << geometryString << " in " << __FILE__ << ":" << __LINE__ << endl;
      MPI_Abort(MPI_COMM_WORLD, 1);
   }

   if (P::amrCoarsenLimit >= P::amrRefineLimit) {
      cerr << "amrRefineLimit must be smaller than amrCoarsenLimit!" << endl;
      MPI_Abort(MPI_COMM_WORLD, 1);
   }
   if (P::xmax < P::xmin || (P::ymax < P::ymin || P::zmax < P::zmin)) {
      cerr << "Box domain error!" << endl;
      MPI_Abort(MPI_COMM_WORLD, 1);
   }

   // Set some parameter values.
   P::dx_ini = (P::xmax - P::xmin) / P::xcells_ini;
   P::dy_ini = (P::ymax - P::ymin) / P::ycells_ini;
   P::dz_ini = (P::zmax - P::zmin) / P::zcells_ini;

   RP::get("gridbuilder.dt", P::dt);

   RP::get("gridbuilder.t_max", P::t_max);
   RP::get("gridbuilder.timestep_max", P::tstep_max);

   if (P::dynamicTimestep)
      P::dt = 0.0; // if dynamic timestep then first dt is always 0

   // if we are restarting, t,t_min, tstep, tstep_min will be overwritten in readGrid
   P::t_min = 0;
   P::t = P::t_min;
   P::tstep_min = 0;
   P::tstep = P::tstep_min;

   // Get field solver parameters
   RP::get("fieldsolver.maxWaveVelocity", P::maxWaveVelocity);
   RP::get("fieldsolver.maxSubcycles", P::maxFieldSolverSubcycles);
   RP::get("fieldsolver.resistivity", P::resistivity);
   RP::get("fieldsolver.diffusiveEterms", P::fieldSolverDiffusiveEterms);
   RP::get("fieldsolver.ohmHallTerm", P::ohmHallTerm);
   RP::get("fieldsolver.ohmGradPeTerm", P::ohmGradPeTerm);
   RP::get("fieldsolver.electronTemperature", P::electronTemperature);
   RP::get("fieldsolver.electronDensity", P::electronDensity);
   RP::get("fieldsolver.electronPTindex", P::electronPTindex);
   RP::get("fieldsolver.maxCFL", P::fieldSolverMaxCFL);
   RP::get("fieldsolver.minCFL", P::fieldSolverMinCFL);
   // Get Vlasov solver parameters
   RP::get("vlasovsolver.maxSlAccelerationRotation", P::maxSlAccelerationRotation);
   RP::get("vlasovsolver.maxSlAccelerationSubcycles", P::maxSlAccelerationSubcycles);
   RP::get("vlasovsolver.maxCFL", P::vlasovSolverMaxCFL);
   RP::get("vlasovsolver.minCFL", P::vlasovSolverMinCFL);

   // Get load balance parameters
   RP::get("loadBalance.algorithm", P::loadBalanceAlgorithm);
   RP::get("loadBalance.tolerance", P::loadBalanceTolerance);
   RP::get("loadBalance.rebalanceInterval", P::rebalanceInterval);

   // Get output variable parameters
   RP::get("variables.output", P::outputVariableList);
   RP::get("variables.diagnostic", P::diagnosticVariableList);

   // Filter duplicate variable names
   set<string> dummy(P::outputVariableList.begin(), P::outputVariableList.end());
   P::outputVariableList.clear();
   P::outputVariableList.insert(P::outputVariableList.end(), dummy.begin(), dummy.end());
   dummy.clear();

   dummy.insert(P::diagnosticVariableList.begin(), P::diagnosticVariableList.end());
   P::diagnosticVariableList.clear();
   P::diagnosticVariableList.insert(P::diagnosticVariableList.end(), dummy.begin(), dummy.end());

   // Get parameters related to bailout
   RP::get("bailout.write_restart", P::bailout_write_restart);
   RP::get("bailout.min_dt", P::bailout_min_dt);
   RP::get("bailout.max_memory", P::bailout_max_memory);

   for (size_t s = 0; s < P::systemWriteName.size(); ++s)
      P::systemWrites.push_back(0);
}<|MERGE_RESOLUTION|>--- conflicted
+++ resolved
@@ -144,25 +144,17 @@
 uint P::amrMaxVelocityRefLevel = 0;
 Realf P::amrRefineLimit = 1.0;
 Realf P::amrCoarsenLimit = 0.5;
-<<<<<<< HEAD
-string P::amrVelRefCriterion = "";
-int P::amrMaxSpatialRefLevel = 0;
+string P::amrVelRefCriterion = string("");
+uint P::amrMaxSpatialRefLevel = 0;
 bool P::shouldRefine = true;
 bool P::adaptRefinement = false;
 bool P::shouldFilter = false;
 Real P::refineTreshold = 1.0;
 Real P::unrefineTreshold = 0.1;
 Real P::refineMultiplier = 2.0;
-int P::amrBoxHalfWidthX = 1;
-int P::amrBoxHalfWidthY = 1;
-int P::amrBoxHalfWidthZ = 1;
-=======
-string P::amrVelRefCriterion = string("");
-uint P::amrMaxSpatialRefLevel = 0;
 uint P::amrBoxHalfWidthX = 1;
 uint P::amrBoxHalfWidthY = 1;
 uint P::amrBoxHalfWidthZ = 1;
->>>>>>> b94817ce
 Realf P::amrBoxCenterX = 0.0;
 Realf P::amrBoxCenterY = 0.0;
 Realf P::amrBoxCenterZ = 0.0;
@@ -311,51 +303,6 @@
 
    // Output variable parameters
    // NOTE Do not remove the : before the list of variable names as this is parsed by tools/check_vlasiator_cfg.sh
-<<<<<<< HEAD
-   Readparameters::addComposing("variables.output", std::string()+"List of data reduction operators (DROs) to add to the grid file output.  Each variable to be added has to be on a new line output = XXX. Names are case insensitive.  "+
-				"Available (20190521): "+
-				"fg_b fg_b_background fg_b_perturbed fg_e "+
-				"vg_rhom vg_rhoq populations_vg_rho "+
-				"fg_rhom fg_rhoq "+
-				"vg_v fg_v populations_vg_v "+
-				"populations_vg_moments_thermal populations_vg_moments_nonthermal "+
-				"populations_vg_effectivesparsitythreshold populations_vg_rho_loss_adjust "+
-				"populations_vg_energydensity populations_vg_precipitationdifferentialflux "+
-				"vg_maxdt_acceleration vg_maxdt_translation populations_vg_maxdt_acceleration populations_vg_maxdt_translation "+
-				"fg_maxdt_fieldsolver "+
-				"vg_rank fg_rank vg_loadbalance_weight "+
-				"vg_boundarytype fg_boundarytype vg_boundarylayer fg_boundarylayer "+
-				"populations_vg_blocks vg_f_saved "+
-				"populations_vg_acceleration_subcycles "+
-				"vg_e_vol fg_e_vol "+
-				"fg_e_hall vg_e_gradpe fg_b_vol vg_b_vol vg_b_background_vol vg_b_perturbed_vol "+
-				"vg_pressure fg_pressure populations_vg_ptensor "+
-				"b_vol_derivatives "+
-				"vg_gridcoordinates fg_gridcoordinates meshdata "+
-            "vg_amr_drho vg_amr_du vg_amr_dpsq vg_amr_dbsq vg_amr_db vg_amr_alpha vg_amr_reflevel");
-
-   Readparameters::addComposing("variables_deprecated.output", std::string()+"List of deprecated names for data reduction operators (DROs). Names are case insensitive. "+
-				"Available (20190521): "+
-				"B BackgroundB fg_BackgroundB PerturbedB fg_PerturbedB "+
-				"E "+
-				"Rhom Rhoq populations_Rho "+
-				"V populations_V "+
-				"populations_moments_Backstream populations_moments_NonBackstream "+
-				"populations_moments_thermal populations_moments_nonthermal "+
-				"populations_minvalue populations_EffectiveSparsityThreshold populations_RhoLossAdjust populations_rho_loss_adjust"+
-				"populations_EnergyDensity populations_PrecipitationFlux populations_precipitationdifferentialflux"+
-				"LBweight vg_lbweight vg_loadbalanceweight MaxVdt MaxRdt populations_MaxVdt populations_MaxRdt "+
-				"populations_maxdt_acceleration populations_maxdt_translation MaxFieldsdt fg_maxfieldsdt"+
-				"MPIrank FsGridRank "+
-				"FsGridBoundaryType BoundaryType FsGridBoundaryLayer BoundaryLayer "+
-				"populations_Blocks fSaved vg_fsaved"+
-				"populations_accSubcycles populations_acceleration_subcycles"+
-				"VolE vg_VolE Evol E_vol fg_VolE fg_Evol "+
-				"HallE fg_HallE GradPeE e_gradpe VolB vg_VolB fg_VolB B_vol Bvol vg_Bvol fg_volB fg_Bvol"+
-				"BackgroundVolB PerturbedVolB "+
-				"Pressure vg_Pressure fg_Pressure populations_PTensor "+
-				"BVOLderivs b_vol_derivs");
-=======
    RP::addComposing("variables.output",
                     string() +
                         "List of data reduction operators (DROs) to add to the grid file output.  Each variable to be "
@@ -373,7 +320,8 @@
                         "vg_e_vol fg_e_vol " +
                         "fg_e_hall vg_e_gradpe fg_b_vol vg_b_vol vg_b_background_vol vg_b_perturbed_vol " +
                         "vg_pressure fg_pressure populations_vg_ptensor " + "b_vol_derivatives " +
-                        "vg_gridcoordinates fg_gridcoordinates meshdata");
+                        "vg_gridcoordinates fg_gridcoordinates meshdata "+
+                        "vg_amr_drho vg_amr_du vg_amr_dpsq vg_amr_dbsq vg_amr_db vg_amr_alpha vg_amr_reflevel");
 
    RP::addComposing(
        "variables_deprecated.output",
@@ -393,7 +341,6 @@
            "HallE fg_HallE GradPeE e_gradpe VolB vg_VolB fg_VolB B_vol Bvol vg_Bvol fg_volB fg_Bvol" +
            "BackgroundVolB PerturbedVolB " + "Pressure vg_Pressure fg_Pressure populations_PTensor " +
            "BVOLderivs b_vol_derivs");
->>>>>>> b94817ce
 
    // NOTE Do not remove the : before the list of variable names as this is parsed by tools/check_vlasiator_cfg.sh
    RP::addComposing("variables.diagnostic",
@@ -426,25 +373,6 @@
            1073741824.);
 
    // Refinement parameters
-<<<<<<< HEAD
-   Readparameters::add("AMR.vel_refinement_criterion","Name of the velocity refinement criterion",string(""));
-   Readparameters::add("AMR.max_velocity_level","Maximum velocity mesh refinement level",(uint)0);
-   Readparameters::add("AMR.refine_limit","If the refinement criterion function returns a larger value than this, block is refined",(Realf)1.0);
-   Readparameters::add("AMR.coarsen_limit","If the refinement criterion function returns a smaller value than this, block can be coarsened",(Realf)0.5);
-   Readparameters::add("AMR.max_spatial_level","Maximum spatial mesh refinement level",(uint)0);
-   Readparameters::add("AMR.should_refine","If false, do not refine Vlasov grid regardless of max spatial level",true);
-   Readparameters::add("AMR.adapt_refinement","If true, re-refine vlasov grid on restart", false);
-   Readparameters::add("AMR.should_filter","If true, filter vlasov grid with boxcar filter on restart",false);
-   Readparameters::add("AMR.refine_treshold","Determines the minimum value of the refinement parameter to refine cells", 1.0);
-   Readparameters::add("AMR.unrefine_treshold","Determines the maximum value of the refinement parameter to unrefine cells", 0.1);
-   Readparameters::add("AMR.refine_multiplier","The value by which the refinement treshold is multiplied after each refinement pass", 2.0);
-   Readparameters::add("AMR.box_half_width_x","Half width of the box that is refined (for testing)",(uint)1);
-   Readparameters::add("AMR.box_half_width_y","Half width of the box that is refined (for testing)",(uint)1);
-   Readparameters::add("AMR.box_half_width_z","Half width of the box that is refined (for testing)",(uint)1);
-   Readparameters::add("AMR.box_center_x","x coordinate of the center of the box that is refined (for testing)",0.0);
-   Readparameters::add("AMR.box_center_y","y coordinate of the center of the box that is refined (for testing)",0.0);
-   Readparameters::add("AMR.box_center_z","z coordinate of the center of the box that is refined (for testing)",0.0);
-=======
    RP::add("AMR.vel_refinement_criterion", "Name of the velocity refinement criterion", string(""));
    RP::add("AMR.max_velocity_level", "Maximum velocity mesh refinement level", (uint)0);
    RP::add("AMR.refine_limit",
@@ -453,6 +381,12 @@
            "If the refinement criterion function returns a smaller value than this, block can be coarsened",
            (Realf)0.5);
    RP::add("AMR.max_spatial_level", "Maximum spatial mesh refinement level", (uint)0);
+   Readparameters::add("AMR.should_refine","If false, do not refine Vlasov grid regardless of max spatial level",true);
+   Readparameters::add("AMR.adapt_refinement","If true, re-refine vlasov grid on restart", false);
+   Readparameters::add("AMR.should_filter","If true, filter vlasov grid with boxcar filter on restart",false);
+   Readparameters::add("AMR.refine_treshold","Determines the minimum value of the refinement parameter to refine cells", 1.0);
+   Readparameters::add("AMR.unrefine_treshold","Determines the maximum value of the refinement parameter to unrefine cells", 0.1);
+   Readparameters::add("AMR.refine_multiplier","The value by which the refinement treshold is multiplied after each refinement pass", 2.0);
    RP::add("AMR.box_half_width_x", "Half width of the box that is refined (for testing)", (uint)1);
    RP::add("AMR.box_half_width_y", "Half width of the box that is refined (for testing)", (uint)1);
    RP::add("AMR.box_half_width_z", "Half width of the box that is refined (for testing)", (uint)1);
@@ -461,8 +395,6 @@
    RP::add("AMR.box_center_z", "z coordinate of the center of the box that is refined (for testing)", 0.0);
    RP::add("AMR.transShortPencils", "if true, use one-cell pencils", false);
    RP::addComposing("AMR.filterpasses", string("AMR filter passes for each individual refinement level"));
-
->>>>>>> b94817ce
    return true;
 }
 
@@ -621,6 +553,12 @@
 
    RP::get("AMR.max_velocity_level", P::amrMaxVelocityRefLevel);
    RP::get("AMR.max_spatial_level", P::amrMaxSpatialRefLevel);
+   RP::get("AMR.should_refine",P::shouldRefine);
+   RP::get("AMR.adapt_refinement",P::adaptRefinement);
+   RP::get("AMR.should_filter",P::shouldFilter);
+   RP::get("AMR.refine_treshold",P::refineTreshold);
+   RP::get("AMR.unrefine_treshold",P::unrefineTreshold);
+   RP::get("AMR.refine_multiplier",P::refineMultiplier);
    RP::get("AMR.box_half_width_x", P::amrBoxHalfWidthX);
    RP::get("AMR.box_half_width_y", P::amrBoxHalfWidthY);
    RP::get("AMR.box_half_width_z", P::amrBoxHalfWidthZ);
@@ -693,32 +631,6 @@
                 *max_element(P::numPasses.begin(), P::numPasses.end()));
       }
    }
-<<<<<<< HEAD
-   Readparameters::get("AMR.max_velocity_level",P::amrMaxVelocityRefLevel);
-   Readparameters::get("AMR.max_spatial_level",P::amrMaxSpatialRefLevel);
-   Readparameters::get("AMR.should_refine",P::shouldRefine);
-   Readparameters::get("AMR.adapt_refinement",P::adaptRefinement);
-   Readparameters::get("AMR.should_filter",P::shouldFilter);
-   Readparameters::get("AMR.refine_treshold",P::refineTreshold);
-   Readparameters::get("AMR.unrefine_treshold",P::unrefineTreshold);
-   Readparameters::get("AMR.refine_multiplier",P::refineMultiplier);
-   Readparameters::get("AMR.box_half_width_x",P::amrBoxHalfWidthX);
-   Readparameters::get("AMR.box_half_width_y",P::amrBoxHalfWidthY);
-   Readparameters::get("AMR.box_half_width_z",P::amrBoxHalfWidthZ);
-   Readparameters::get("AMR.box_center_x",P::amrBoxCenterX);
-   Readparameters::get("AMR.box_center_y",P::amrBoxCenterY);
-   Readparameters::get("AMR.box_center_z",P::amrBoxCenterZ);
-   Readparameters::get("AMR.vel_refinement_criterion",P::amrVelRefCriterion);
-   Readparameters::get("AMR.refine_limit",P::amrRefineLimit);
-   Readparameters::get("AMR.coarsen_limit",P::amrCoarsenLimit);
-   
-   if (geometryString == "XY4D") P::geometry = geometry::XY4D;
-   else if (geometryString == "XZ4D") P::geometry = geometry::XZ4D;
-   else if (geometryString == "XY5D") P::geometry = geometry::XY5D;
-   else if (geometryString == "XZ5D") P::geometry = geometry::XZ5D;
-   else if (geometryString == "XYZ6D") P::geometry = geometry::XYZ6D;
-   else {
-=======
 
    if (geometryString == "XY4D") {
       P::geometry = geometry::XY4D;
@@ -731,7 +643,6 @@
    } else if (geometryString == "XYZ6D") {
       P::geometry = geometry::XYZ6D;
    } else {
->>>>>>> b94817ce
       cerr << "Unknown simulation geometry " << geometryString << " in " << __FILE__ << ":" << __LINE__ << endl;
       MPI_Abort(MPI_COMM_WORLD, 1);
    }
