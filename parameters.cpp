/*
 * This file is part of Vlasiator.
 * Copyright 2010-2016 Finnish Meteorological Institute
 *
 * For details of usage, see the COPYING file and read the "Rules of the Road"
 * at http://www.physics.helsinki.fi/vlasiator/
 *
 * This program is free software; you can redistribute it and/or modify
 * it under the terms of the GNU General Public License as published by
 * the Free Software Foundation; either version 2 of the License, or
 * (at your option) any later version.
 *
 * This program is distributed in the hope that it will be useful,
 * but WITHOUT ANY WARRANTY; without even the implied warranty of
 * MERCHANTABILITY or FITNESS FOR A PARTICULAR PURPOSE.  See the
 * GNU General Public License for more details.
 *
 * You should have received a copy of the GNU General Public License along
 * with this program; if not, write to the Free Software Foundation, Inc.,
 * 51 Franklin Street, Fifth Floor, Boston, MA 02110-1301 USA.
 */

#include <cstdlib>
#include <iostream>
#include "parameters.h"
#include "readparameters.h"
#include <limits>
#include <set>
#include <unistd.h>
#include "object_wrapper.h"
#include "particle_species.h"

#ifndef NAN
   #define NAN 0
#endif

using namespace std;

typedef Parameters P;

//Using numeric_limits<Real>::max() leads to FP exceptions inside boost programoptions, use a slightly smaller value to avoid...

const Real LARGE_REAL=1e20;
// Define static members:
int P::geometry = geometry::XYZ6D;
Real P::xmin = NAN;
Real P::xmax = NAN;
Real P::ymin = NAN;
Real P::ymax = NAN;
Real P::zmin = NAN;
Real P::zmax = NAN;
Real P::dx_ini = NAN;
Real P::dy_ini = NAN;
Real P::dz_ini = NAN;

uint P::xcells_ini = numeric_limits<uint>::max();
uint P::ycells_ini = numeric_limits<uint>::max();
uint P::zcells_ini = numeric_limits<uint>::max();

Real P::t = 0;
Real P::t_min = 0;
Real P::t_max = LARGE_REAL;
Real P::dt = NAN;
Real P::vlasovSolverMaxCFL = NAN;
Real P::vlasovSolverMinCFL = NAN;
Real P::fieldSolverMaxCFL = NAN;
Real P::fieldSolverMinCFL = NAN;
uint P::fieldSolverSubcycles = 1;

uint P::tstep = 0;
uint P::tstep_min = 0;
uint P::tstep_max = 0;
uint P::diagnosticInterval = numeric_limits<uint>::max();
bool P::writeInitialState = true;

bool P::meshRepartitioned = true;
bool P::prepareForRebalance = false;
std::vector<CellID> P::localCells;

vector<string> P::systemWriteName;
vector<string> P::systemWritePath;
vector<Real> P::systemWriteTimeInterval;
vector<int> P::systemWriteDistributionWriteStride;
vector<int> P::systemWriteDistributionWriteXlineStride;
vector<int> P::systemWriteDistributionWriteYlineStride;
vector<int> P::systemWriteDistributionWriteZlineStride;
vector<int> P::systemWrites;
std::vector<std::pair<std::string,std::string>> P::systemWriteHints;

Real P::saveRestartWalltimeInterval = -1.0;
uint P::exitAfterRestarts = numeric_limits<uint>::max();
uint64_t P::vlsvBufferSize = 0;
int P::restartStripeFactor = -1;
string P::restartWritePath = string("");

uint P::transmit = 0;

bool P::recalculateStencils = true;
bool P::propagateVlasovAcceleration = true;
bool P::propagateVlasovTranslation = true;
bool P::propagateField = true;

bool P::dynamicTimestep = true;

Real P::maxWaveVelocity = 0.0;
uint P::maxFieldSolverSubcycles = 0.0;
int P::maxSlAccelerationSubcycles = 0.0;
Real P::resistivity = NAN;
bool P::fieldSolverDiffusiveEterms = true;
uint P::ohmHallTerm = 0;
uint P::ohmGradPeTerm = 0;
Real P::electronTemperature = 0.0;

string P::restartFileName = string("");
bool P::isRestart=false;
int P::writeAsFloat = false;
string P::loadBalanceAlgorithm = string("");
string P::loadBalanceTolerance = string("");
uint P::rebalanceInterval = numeric_limits<uint>::max();

vector<string> P::outputVariableList;
vector<string> P::diagnosticVariableList;

string P::projectName = string("");

Real P::maxSlAccelerationRotation=10.0;
Real P::hallMinimumRhom = physicalconstants::MASS_PROTON;
Real P::hallMinimumRhoq = physicalconstants::CHARGE;

bool P::bailout_write_restart = false;
Real P::bailout_min_dt = NAN;
Real P::bailout_max_memory = 1073741824.;

uint P::amrMaxVelocityRefLevel = 0;
Realf P::amrRefineLimit = 1.0;
Realf P::amrCoarsenLimit = 0.5;
string P::amrVelRefCriterion = "";
int P::amrMaxSpatialRefLevel = 0;
int P::amrBoxHalfWidthX = 1;
int P::amrBoxHalfWidthY = 1;
int P::amrBoxHalfWidthZ = 1;
Realf P::amrBoxCenterX = 0.0;
Realf P::amrBoxCenterY = 0.0;
Realf P::amrBoxCenterZ = 0.0;

bool Parameters::addParameters(){
   //the other default parameters we read through the add/get interface
   Readparameters::add("io.diagnostic_write_interval", "Write diagnostic output every arg time steps",numeric_limits<uint>::max());

   Readparameters::addComposing("io.system_write_t_interval", "Save the simulation every arg simulated seconds. Negative values disable writes. [Define for all groups.]");
   Readparameters::addComposing("io.system_write_file_name", "Save the simulation to this file name series. [Define for all groups.]");
   Readparameters::addComposing("io.system_write_path", "Save this series in this location. Default is ./ [Define for all groups or none.]");
   Readparameters::addComposing("io.system_write_distribution_stride", "Every this many cells write out their velocity space. 0 is none. [Define for all groups.]");
   Readparameters::addComposing("io.system_write_distribution_xline_stride", "Every this many lines of cells along the x direction write out their velocity space. 0 is none. [Define for all groups.]");
   Readparameters::addComposing("io.system_write_distribution_yline_stride", "Every this many lines of cells along the y direction write out their velocity space. 0 is none. [Define for all groups.]");
   Readparameters::addComposing("io.system_write_distribution_zline_stride", "Every this many lines of cells along the z direction write out their velocity space. 0 is none. [Define for all groups.]");
   Readparameters::addComposing("io.system_write_mpiio_hint_key", "MPI-IO hint key passed to the non-restart IO. Has to be matched by io.system_write_mpiio_hint_value.");
   Readparameters::addComposing("io.system_write_mpiio_hint_value", "MPI-IO hint value passed to the non-restart IO. Has to be matched by io.system_write_mpiio_hint_key.");

   Readparameters::add("io.write_initial_state","Write initial state, not even the 0.5 dt propagation is done. Do not use for restarting. ",false);

   Readparameters::add("io.restart_walltime_interval","Save the complete simulation in given walltime intervals. Negative values disable writes.",-1.0);
   Readparameters::add("io.number_of_restarts","Exit the simulation after certain number of walltime-based restarts.",numeric_limits<uint>::max());
   Readparameters::add("io.vlsv_buffer_size", "Buffer size passed to VLSV writer (bytes, up to uint64_t), default 0 as this is sensible on sisu", 0);
   Readparameters::add("io.write_restart_stripe_factor","Stripe factor for restart writing.", -1);
   Readparameters::add("io.write_as_float","If true, write in floats instead of doubles", false);
   Readparameters::add("io.restart_write_path", "Path to the location where restart files should be written. Defaults to the local directory, also if the specified destination is not writeable.", string("./"));
   
   Readparameters::add("propagate_field","Propagate magnetic field during the simulation",true);
   Readparameters::add("propagate_vlasov_acceleration","Propagate distribution functions during the simulation in velocity space. If false, it is propagated with zero length timesteps.",true);
   Readparameters::add("propagate_vlasov_translation","Propagate distribution functions during the simulation in ordinary space. If false, it is propagated with zero length timesteps.",true);
   Readparameters::add("dynamic_timestep","If true,  timestep is set based on  CFL limits (default on)",true);
   Readparameters::add("hallMinimumRho", "Minimum rho value used for the Hall and electron pressure gradient terms in the Lorentz force and in the field solver. Default is very low and has no effect in practice.", 1.0);
   Readparameters::add("project", "Specify the name of the project to use. Supported to date (20150610): Alfven Diffusion Dispersion Distributions Firehose Flowthrough Fluctuations Harris KHB Larmor Magnetosphere Multipeak Riemann1 Shock Shocktest Template test_fp testHall test_trans VelocityBox verificationLarmor", string(""));

   Readparameters::add("restart.filename","Restart from this vlsv file. No restart if empty file.",string(""));
   
   Readparameters::add("gridbuilder.geometry","Simulation geometry XY4D,XZ4D,XY5D,XZ5D,XYZ6D",string("XYZ6D"));
   Readparameters::add("gridbuilder.x_min","Minimum value of the x-coordinate.","");
   Readparameters::add("gridbuilder.x_max","Minimum value of the x-coordinate.","");
   Readparameters::add("gridbuilder.y_min","Minimum value of the y-coordinate.","");
   Readparameters::add("gridbuilder.y_max","Minimum value of the y-coordinate.","");
   Readparameters::add("gridbuilder.z_min","Minimum value of the z-coordinate.","");
   Readparameters::add("gridbuilder.z_max","Minimum value of the z-coordinate.","");
   Readparameters::add("gridbuilder.x_length","Number of cells in x-direction in initial grid.","");
   Readparameters::add("gridbuilder.y_length","Number of cells in y-direction in initial grid.","");
   Readparameters::add("gridbuilder.z_length","Number of cells in z-direction in initial grid.","");
   
   Readparameters::add("gridbuilder.dt","Initial timestep in seconds.",0.0);

   Readparameters::add("gridbuilder.t_max","Maximum simulation time, in seconds. If timestep_max limit is hit first this time will never be reached",LARGE_REAL);
   Readparameters::add("gridbuilder.timestep_max","Max. value for timesteps. If t_max limit is hit first, this step will never be reached",numeric_limits<uint>::max());
   
   // Field solver parameters
   Readparameters::add("fieldsolver.maxWaveVelocity", "Maximum wave velocity allowed in the fastest velocity determination in m/s, default unlimited", LARGE_REAL);
   Readparameters::add("fieldsolver.maxSubcycles", "Maximum allowed field solver subcycles", 1);
   Readparameters::add("fieldsolver.resistivity", "Resistivity for the eta*J term in Ohm's law.", 0.0);
   Readparameters::add("fieldsolver.diffusiveEterms", "Enable diffusive terms in the computation of E",true);
   Readparameters::add("fieldsolver.ohmHallTerm", "Enable/choose spatial order of the Hall term in Ohm's law. 0: off, 1: 1st spatial order, 2: 2nd spatial order", 0);
   Readparameters::add("fieldsolver.ohmGradPeTerm", "Enable/choose spatial order of the electron pressure gradient term in Ohm's law. 0: off, 1: 1st spatial order.", 0);
   Readparameters::add("fieldsolver.electronTemperature", "Constant electron temperature to be used for the electron pressure gradient term (K).", 0.0);
   Readparameters::add("fieldsolver.maxCFL","The maximum CFL limit for field propagation. Used to set timestep if dynamic_timestep is true.",0.5);
   Readparameters::add("fieldsolver.minCFL","The minimum CFL limit for field propagation. Used to set timestep if dynamic_timestep is true.",0.4);

   // Vlasov solver parameters
   Readparameters::add("vlasovsolver.maxSlAccelerationRotation","Maximum rotation angle (degrees) allowed by the Semi-Lagrangian solver (Use >25 values with care)",25.0);
   Readparameters::add("vlasovsolver.maxSlAccelerationSubcycles","Maximum number of subcycles for acceleration",1);
   Readparameters::add("vlasovsolver.maxCFL","The maximum CFL limit for vlasov propagation in ordinary space. Used to set timestep if dynamic_timestep is true.",0.99);
   Readparameters::add("vlasovsolver.minCFL","The minimum CFL limit for vlasov propagation in ordinary space. Used to set timestep if dynamic_timestep is true.",0.8);

   // Load balancing parameters
   Readparameters::add("loadBalance.algorithm", "Load balancing algorithm to be used", string("RCB"));
   Readparameters::add("loadBalance.tolerance", "Load imbalance tolerance", string("1.05"));
   Readparameters::add("loadBalance.rebalanceInterval", "Load rebalance interval (steps)", 10);
   
// Output variable parameters
   // NOTE Do not remove the : before the list of variable names as this is parsed by tools/check_vlasiator_cfg.sh
   Readparameters::addComposing("variables.output", "List of data reduction operators (DROs) to add to the grid file output.  Each variable to be added has to be on a new line output = XXX.  Available (20190514): B fg_B BackgroundB vg_BackgroundB fg_BackgroundB PerturbedB vg_PerturbedB fg_PerturbedB E fg_E Rhom vg_Rhom fg_Rhom Rhoq vg_Rhoq fg_Rhoq populations_Rho V vg_V fg_V populations_V populations_moments_Backstream populations_moments_NonBackstream populations_EffectiveSparsityThreshold populations_RhoLossAdjust populations_EnergyDensity LBweight MaxVdt MaxRdt populations_MaxVdt populations_MaxRdt MaxFieldsdt MPIrank vg_rank FsGridRank fg_rank FsGridBoundaryType BoundaryType vg_BoundaryType fg_BoundaryType BoundaryLayer vg_BoundaryLayer fg_BoundaryLayer populations_Blocks fSaved populations_accSubcycles VolE vg_VolE fg_VolE HallE GradPeE VolB vg_VolB fg_VolB BackgroundVolB PerturbedVolB Pressure vg_Pressure fg_Pressure populations_PTensor derivs BVOLderivs GridCoordinates Potential BackgroundVolE ChargeDensity PotentialError MeshData");

<<<<<<< HEAD
=======
   Readparameters::addComposing("variables.output", "List of data reduction operators (DROs) to add to the grid file output.  Each variable to be added has to be on a new line output = XXX.  Available (20190514): B fg_B BackgroundB vg_BackgroundB fg_BackgroundB PerturbedB vg_PerturbedB fg_PerturbedB E fg_E Rhom vg_Rhom fg_Rhom Rhoq vg_Rhoq fg_Rhoq populations_Rho V vg_V fg_V populations_V populations_moments_Backstream populations_moments_NonBackstream populations_EffectiveSparsityThreshold populations_RhoLossAdjust LBweight MaxVdt MaxRdt populations_MaxVdt populations_MaxRdt MaxFieldsdt MPIrank vg_rank FsGridRank fg_rank FsGridBoundaryType BoundaryType vg_BoundaryType fg_BoundaryType BoundaryLayer vg_BoundaryLayer fg_BoundaryLayer populations_Blocks fSaved populations_accSubcycles VolE vg_VolE fg_VolE HallE GradPeE VolB vg_VolB fg_VolB BackgroundVolB PerturbedVolB Pressure vg_Pressure fg_Pressure populations_PTensor derivs BVOLderivs GridCoordinates BackgroundVolE MeshData");
>>>>>>> 07f37442
   // NOTE Do not remove the : before the list of variable names as this is parsed by tools/check_vlasiator_cfg.sh
   Readparameters::addComposing("variables.diagnostic", "List of data reduction operators (DROs) to add to the diagnostic runtime output. Each variable to be added has to be on a new line diagnostic = XXX.  Available (20190320): FluxB FluxE populations_Blocks Rhom populations_RhoLossAdjust LBweight populations_MaxVdt MaxVdt populations_MaxRdt MaxRdt MaxFieldsdt populations_MaxDistributionFunction populations_MinDistributionFunction");

   // bailout parameters
   Readparameters::add("bailout.write_restart", "If 1, write a restart file on bailout. Gets reset when sending a STOP (1) or a KILL (0).", true);
   Readparameters::add("bailout.min_dt", "Minimum time step below which bailout occurs (s).", 1e-6);
   Readparameters::add("bailout.max_memory", "Maximum amount of memory used per node (in GiB) over which bailout occurs.", 1073741824.);

   // Refinement parameters
   Readparameters::add("AMR.vel_refinement_criterion","Name of the velocity refinement criterion",string(""));
   Readparameters::add("AMR.max_velocity_level","Maximum velocity mesh refinement level",(uint)0);
   Readparameters::add("AMR.refine_limit","If the refinement criterion function returns a larger value than this, block is refined",(Realf)1.0);
   Readparameters::add("AMR.coarsen_limit","If the refinement criterion function returns a smaller value than this, block can be coarsened",(Realf)0.5);
   Readparameters::add("AMR.max_spatial_level","Maximum spatial mesh refinement level",(uint)0);
   Readparameters::add("AMR.box_half_width_x","Half width of the box that is refined (for testing)",(uint)1);
   Readparameters::add("AMR.box_half_width_y","Half width of the box that is refined (for testing)",(uint)1);
   Readparameters::add("AMR.box_half_width_z","Half width of the box that is refined (for testing)",(uint)1);
   Readparameters::add("AMR.box_center_x","x coordinate of the center of the box that is refined (for testing)",0.0);
   Readparameters::add("AMR.box_center_y","y coordinate of the center of the box that is refined (for testing)",0.0);
   Readparameters::add("AMR.box_center_z","z coordinate of the center of the box that is refined (for testing)",0.0);
   return true;
}


bool Parameters::getParameters(){

   //get numerical values of the parameters
   Readparameters::get("io.diagnostic_write_interval", P::diagnosticInterval);
   Readparameters::get("io.system_write_t_interval", P::systemWriteTimeInterval);
   Readparameters::get("io.system_write_file_name", P::systemWriteName);
   Readparameters::get("io.system_write_path", P::systemWritePath);
   Readparameters::get("io.system_write_distribution_stride", P::systemWriteDistributionWriteStride);
   Readparameters::get("io.system_write_distribution_xline_stride", P::systemWriteDistributionWriteXlineStride);
   Readparameters::get("io.system_write_distribution_yline_stride", P::systemWriteDistributionWriteYlineStride);
   Readparameters::get("io.system_write_distribution_zline_stride", P::systemWriteDistributionWriteZlineStride);
   Readparameters::get("io.write_initial_state", P::writeInitialState);
   Readparameters::get("io.restart_walltime_interval", P::saveRestartWalltimeInterval);
   Readparameters::get("io.number_of_restarts", P::exitAfterRestarts);
   Readparameters::get("io.vlsv_buffer_size", P::vlsvBufferSize);
   Readparameters::get("io.write_restart_stripe_factor", P::restartStripeFactor);
   Readparameters::get("io.restart_write_path", P::restartWritePath);
   Readparameters::get("io.write_as_float", P::writeAsFloat);
   
   // Checks for validity of io and restart parameters
   int myRank;
   MPI_Comm_rank(MPI_COMM_WORLD,&myRank);
   const string prefix = string("./");
   if (access(&(P::restartWritePath[0]), W_OK) != 0) {
      if(myRank == MASTER_RANK) {
         cerr << "ERROR restart write path " << P::restartWritePath << " not writeable, defaulting to local directory." << endl;
      }
      P::restartWritePath = prefix;
   }
   size_t maxSize = 0;
   maxSize = max(maxSize, P::systemWriteTimeInterval.size());
   maxSize = max(maxSize, P::systemWriteName.size());
   maxSize = max(maxSize, P::systemWritePath.size());
   maxSize = max(maxSize, P::systemWriteDistributionWriteStride.size());
   maxSize = max(maxSize, P::systemWriteDistributionWriteXlineStride.size());
   maxSize = max(maxSize, P::systemWriteDistributionWriteYlineStride.size());
   maxSize = max(maxSize, P::systemWriteDistributionWriteZlineStride.size());
   if ( P::systemWriteTimeInterval.size() != maxSize) {
      if(myRank == MASTER_RANK) {
         cerr << "ERROR io.system_write_t_interval should be defined for all file types." << endl;
      }
      return false;
   }
   if ( P::systemWriteName.size() != maxSize) {
      if(myRank == MASTER_RANK) {
      cerr << "ERROR io.system_write_file_name should be defined for all file types." << endl;
      }
      return false;
   }
   if ( P::systemWritePath.size() != maxSize && P::systemWritePath.size() != 0) {
      if(myRank == MASTER_RANK) {
         cerr << "ERROR io.system_write_path should be defined for all file types or none at all." << endl;
      }
      return false;
   }
   if ( P::systemWriteDistributionWriteStride.size() != maxSize) {
      if(myRank == MASTER_RANK) {
         cerr << "ERROR io.system_write_distribution_stride should be defined for all file types." << endl;
      }
      return false;
   }
   if ( P::systemWriteDistributionWriteXlineStride.size() != maxSize) {
      if(myRank == MASTER_RANK) {
         cerr << "ERROR io.system_write_distribution_xline_stride should be defined for all file types." << endl;
      }
      return false;
   }
   if ( P::systemWriteDistributionWriteYlineStride.size() != maxSize) {
      if(myRank == MASTER_RANK) {
         cerr << "ERROR io.system_write_distribution_yline_stride should be defined for all file types." << endl;
      }
      return false;
   }
   if ( P::systemWriteDistributionWriteZlineStride.size() != maxSize) {
      if(myRank == MASTER_RANK) {
         cerr << "ERROR io.system_write_distribution_zline_stride should be defined for all file types." << endl;
      }
      return false;
   }
   if ( P::systemWritePath.size() == 0 ) {
      for (uint i = 0; i < P::systemWriteName.size(); i++) {
         P::systemWritePath.push_back(string("./"));
      }
   } else {
      for (uint i = 0; i < P::systemWritePath.size(); i++) {
         if (access(&(P::systemWritePath.at(i)[0]), W_OK) != 0) {
            if(myRank == MASTER_RANK) {
               cerr << "ERROR " << P::systemWriteName.at(i) << " write path " << P::systemWritePath.at(i) << " not writeable, defaulting to local directory." << endl;
            }
            P::systemWritePath.at(i) = prefix;
         }
      }
   }
   
   std::vector<std::string> mpiioKeys, mpiioValues;
   Readparameters::get("io.system_write_mpiio_hint_key", mpiioKeys);
   Readparameters::get("io.system_write_mpiio_hint_value", mpiioValues);
   
   if ( mpiioKeys.size() != mpiioValues.size() ) {
      if(myRank == MASTER_RANK) {
         cerr << "WARNING the number of io.system_write_mpiio_hint_key and io.system_write_mpiio_hint_value do not match. Disregarding these options." << endl;
      }
   } else {
      for ( uint i=0; i<mpiioKeys.size(); i++) {
         P::systemWriteHints.push_back({mpiioKeys[i], mpiioValues[i]});
      }
   }

   Readparameters::get("propagate_field",P::propagateField);
   Readparameters::get("propagate_vlasov_acceleration",P::propagateVlasovAcceleration);
   Readparameters::get("propagate_vlasov_translation",P::propagateVlasovTranslation);
   Readparameters::get("dynamic_timestep",P::dynamicTimestep);
   Real hallRho;
   Readparameters::get("hallMinimumRho",hallRho);
   P::hallMinimumRhom = hallRho*physicalconstants::MASS_PROTON;
   P::hallMinimumRhoq = hallRho*physicalconstants::CHARGE;
   Readparameters::get("restart.filename",P::restartFileName);
   P::isRestart=(P::restartFileName!=string(""));

   Readparameters::get("project", P::projectName);
   if(Readparameters::helpRequested) {
      P::projectName = string("Magnetosphere");
   }
 
   /*get numerical values, let Readparameters handle the conversions*/
   string geometryString;
   Readparameters::get("gridbuilder.geometry",geometryString);
   Readparameters::get("gridbuilder.x_min",P::xmin);
   Readparameters::get("gridbuilder.x_max",P::xmax);
   Readparameters::get("gridbuilder.y_min",P::ymin);
   Readparameters::get("gridbuilder.y_max",P::ymax);
   Readparameters::get("gridbuilder.z_min",P::zmin);
   Readparameters::get("gridbuilder.z_max",P::zmax);
   Readparameters::get("gridbuilder.x_length",P::xcells_ini);
   Readparameters::get("gridbuilder.y_length",P::ycells_ini);
   Readparameters::get("gridbuilder.z_length",P::zcells_ini);
   if(Readparameters::helpRequested) {
      P::xcells_ini = 1;
      P::ycells_ini = 1;
      P::zcells_ini = 1;
      P::xmin = 0;
      P::xmax = 1;
      P::ymin = 0;
      P::ymax = 1;
      P::zmin = 0;
      P::zmax = 1;
   }
   Readparameters::get("AMR.max_velocity_level",P::amrMaxVelocityRefLevel);
   Readparameters::get("AMR.max_spatial_level",P::amrMaxSpatialRefLevel);
   Readparameters::get("AMR.box_half_width_x",P::amrBoxHalfWidthX);
   Readparameters::get("AMR.box_half_width_y",P::amrBoxHalfWidthY);
   Readparameters::get("AMR.box_half_width_z",P::amrBoxHalfWidthZ);
   Readparameters::get("AMR.box_center_x",P::amrBoxCenterX);
   Readparameters::get("AMR.box_center_y",P::amrBoxCenterY);
   Readparameters::get("AMR.box_center_z",P::amrBoxCenterZ);
   Readparameters::get("AMR.vel_refinement_criterion",P::amrVelRefCriterion);
   Readparameters::get("AMR.refine_limit",P::amrRefineLimit);
   Readparameters::get("AMR.coarsen_limit",P::amrCoarsenLimit);
   
   if (geometryString == "XY4D") P::geometry = geometry::XY4D;
   else if (geometryString == "XZ4D") P::geometry = geometry::XZ4D;
   else if (geometryString == "XY5D") P::geometry = geometry::XY5D;
   else if (geometryString == "XZ5D") P::geometry = geometry::XZ5D;
   else if (geometryString == "XYZ6D") P::geometry = geometry::XYZ6D;
   else {
      cerr << "Unknown simulation geometry " << geometryString << " in " << __FILE__ << ":" << __LINE__ << endl;
      return false;
   }
   
   if (P::amrCoarsenLimit >= P::amrRefineLimit) return false;
   if (P::xmax < P::xmin || (P::ymax < P::ymin || P::zmax < P::zmin)) return false;
   
   // Set some parameter values. 
   P::dx_ini = (P::xmax-P::xmin)/P::xcells_ini;
   P::dy_ini = (P::ymax-P::ymin)/P::ycells_ini;
   P::dz_ini = (P::zmax-P::zmin)/P::zcells_ini;
   
   Readparameters::get("gridbuilder.dt",P::dt);
   
   Readparameters::get("gridbuilder.t_max",P::t_max);
   Readparameters::get("gridbuilder.timestep_max",P::tstep_max);
   
   if(P::dynamicTimestep)
      P::dt=0.0; //if dynamic timestep then first dt is always 0 
   
   //if we are restarting, t,t_min, tstep, tstep_min will be overwritten in readGrid
   P::t_min=0;
   P::t = P::t_min;
   P::tstep_min=0;
   P::tstep = P::tstep_min;

   // Get field solver parameters
   Readparameters::get("fieldsolver.maxWaveVelocity", P::maxWaveVelocity);
   Readparameters::get("fieldsolver.maxSubcycles", P::maxFieldSolverSubcycles);
   Readparameters::get("fieldsolver.resistivity", P::resistivity);
   Readparameters::get("fieldsolver.diffusiveEterms", P::fieldSolverDiffusiveEterms);
   Readparameters::get("fieldsolver.ohmHallTerm", P::ohmHallTerm);
   Readparameters::get("fieldsolver.ohmGradPeTerm", P::ohmGradPeTerm);
   Readparameters::get("fieldsolver.electronTemperature", P::electronTemperature);
   Readparameters::get("fieldsolver.maxCFL",P::fieldSolverMaxCFL);
   Readparameters::get("fieldsolver.minCFL",P::fieldSolverMinCFL);
   // Get Vlasov solver parameters
   Readparameters::get("vlasovsolver.maxSlAccelerationRotation",P::maxSlAccelerationRotation);
   Readparameters::get("vlasovsolver.maxSlAccelerationSubcycles",P::maxSlAccelerationSubcycles);
   Readparameters::get("vlasovsolver.maxCFL",P::vlasovSolverMaxCFL);
   Readparameters::get("vlasovsolver.minCFL",P::vlasovSolverMinCFL);

   
   // Get load balance parameters
   Readparameters::get("loadBalance.algorithm", P::loadBalanceAlgorithm);
   Readparameters::get("loadBalance.tolerance", P::loadBalanceTolerance);
   Readparameters::get("loadBalance.rebalanceInterval", P::rebalanceInterval);
   
   // Get output variable parameters
   Readparameters::get("variables.output", P::outputVariableList);
   Readparameters::get("variables.diagnostic", P::diagnosticVariableList);

   // Filter duplicate variable names
   set<string> dummy(P::outputVariableList.begin(),P::outputVariableList.end());
   P::outputVariableList.clear();
   P::outputVariableList.insert(P::outputVariableList.end(),dummy.begin(),dummy.end());
   dummy.clear();
   
   dummy.insert(P::diagnosticVariableList.begin(),P::diagnosticVariableList.end());
   P::diagnosticVariableList.clear();
   P::diagnosticVariableList.insert(P::diagnosticVariableList.end(),dummy.begin(),dummy.end());
   
   // Get parameters related to bailout
   Readparameters::get("bailout.write_restart", P::bailout_write_restart);
   Readparameters::get("bailout.min_dt", P::bailout_min_dt);
   Readparameters::get("bailout.max_memory", P::bailout_max_memory);

   for (size_t s=0; s<P::systemWriteName.size(); ++s) P::systemWrites.push_back(0);
   
   return true;
}<|MERGE_RESOLUTION|>--- conflicted
+++ resolved
@@ -215,14 +215,34 @@
    
 // Output variable parameters
    // NOTE Do not remove the : before the list of variable names as this is parsed by tools/check_vlasiator_cfg.sh
-   Readparameters::addComposing("variables.output", "List of data reduction operators (DROs) to add to the grid file output.  Each variable to be added has to be on a new line output = XXX.  Available (20190514): B fg_B BackgroundB vg_BackgroundB fg_BackgroundB PerturbedB vg_PerturbedB fg_PerturbedB E fg_E Rhom vg_Rhom fg_Rhom Rhoq vg_Rhoq fg_Rhoq populations_Rho V vg_V fg_V populations_V populations_moments_Backstream populations_moments_NonBackstream populations_EffectiveSparsityThreshold populations_RhoLossAdjust populations_EnergyDensity LBweight MaxVdt MaxRdt populations_MaxVdt populations_MaxRdt MaxFieldsdt MPIrank vg_rank FsGridRank fg_rank FsGridBoundaryType BoundaryType vg_BoundaryType fg_BoundaryType BoundaryLayer vg_BoundaryLayer fg_BoundaryLayer populations_Blocks fSaved populations_accSubcycles VolE vg_VolE fg_VolE HallE GradPeE VolB vg_VolB fg_VolB BackgroundVolB PerturbedVolB Pressure vg_Pressure fg_Pressure populations_PTensor derivs BVOLderivs GridCoordinates Potential BackgroundVolE ChargeDensity PotentialError MeshData");
-
-<<<<<<< HEAD
-=======
-   Readparameters::addComposing("variables.output", "List of data reduction operators (DROs) to add to the grid file output.  Each variable to be added has to be on a new line output = XXX.  Available (20190514): B fg_B BackgroundB vg_BackgroundB fg_BackgroundB PerturbedB vg_PerturbedB fg_PerturbedB E fg_E Rhom vg_Rhom fg_Rhom Rhoq vg_Rhoq fg_Rhoq populations_Rho V vg_V fg_V populations_V populations_moments_Backstream populations_moments_NonBackstream populations_EffectiveSparsityThreshold populations_RhoLossAdjust LBweight MaxVdt MaxRdt populations_MaxVdt populations_MaxRdt MaxFieldsdt MPIrank vg_rank FsGridRank fg_rank FsGridBoundaryType BoundaryType vg_BoundaryType fg_BoundaryType BoundaryLayer vg_BoundaryLayer fg_BoundaryLayer populations_Blocks fSaved populations_accSubcycles VolE vg_VolE fg_VolE HallE GradPeE VolB vg_VolB fg_VolB BackgroundVolB PerturbedVolB Pressure vg_Pressure fg_Pressure populations_PTensor derivs BVOLderivs GridCoordinates BackgroundVolE MeshData");
->>>>>>> 07f37442
+   Readparameters::addComposing("variables.output", "List of data reduction operators (DROs) to add to the grid file output.  Each variable to be added has to be on a new line output = XXX.  "+
+				"Available (20190514): "+
+				"B fg_B BackgroundB vg_BackgroundB fg_BackgroundB PerturbedB vg_PerturbedB fg_PerturbedB "+
+				"E fg_E "+
+				"Rhom vg_Rhom fg_Rhom Rhoq vg_Rhoq fg_Rhoq populations_Rho "+
+				"V vg_V fg_V populations_V "+
+				"populations_moments_Backstream populations_moments_NonBackstream "+
+				"populations_EffectiveSparsityThreshold populations_RhoLossAdjust "+
+				"populations_EnergyDensity "+
+				"LBweight MaxVdt MaxRdt populations_MaxVdt populations_MaxRdt MaxFieldsdt "+
+				"MPIrank vg_rank FsGridRank fg_rank "+
+				"FsGridBoundaryType BoundaryType vg_BoundaryType fg_BoundaryType BoundaryLayer vg_BoundaryLayer fg_BoundaryLayer "+
+				"populations_Blocks fSaved "+
+				"populations_accSubcycles "+
+				"VolE vg_VolE fg_VolE HallE GradPeE VolB vg_VolB fg_VolB BackgroundVolB PerturbedVolB "+
+				"Pressure vg_Pressure fg_Pressure populations_PTensor "+
+				"derivs BVOLderivs "+
+				"GridCoordinates BackgroundVolE MeshData");
+
    // NOTE Do not remove the : before the list of variable names as this is parsed by tools/check_vlasiator_cfg.sh
-   Readparameters::addComposing("variables.diagnostic", "List of data reduction operators (DROs) to add to the diagnostic runtime output. Each variable to be added has to be on a new line diagnostic = XXX.  Available (20190320): FluxB FluxE populations_Blocks Rhom populations_RhoLossAdjust LBweight populations_MaxVdt MaxVdt populations_MaxRdt MaxRdt MaxFieldsdt populations_MaxDistributionFunction populations_MinDistributionFunction");
+   Readparameters::addComposing("variables.diagnostic", "List of data reduction operators (DROs) to add to the diagnostic runtime output. Each variable to be added has to be on a new line diagnostic = XXX.  "+
+				"Available (20190320): "+
+				"FluxB FluxE "+
+				"populations_Blocks "+
+				"Rhom populations_RhoLossAdjust "+
+				"LBweight "+
+				"populations_MaxVdt MaxVdt populations_MaxRdt MaxRdt MaxFieldsdt "+
+				"populations_MaxDistributionFunction populations_MinDistributionFunction");
 
    // bailout parameters
    Readparameters::add("bailout.write_restart", "If 1, write a restart file on bailout. Gets reset when sending a STOP (1) or a KILL (0).", true);
