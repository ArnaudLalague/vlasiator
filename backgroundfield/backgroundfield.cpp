/*
 * This file is part of Vlasiator.
 * Copyright 2010-2016 Finnish Meteorological Institute
 *
 * For details of usage, see the COPYING file and read the "Rules of the Road"
 * at http://www.physics.helsinki.fi/vlasiator/
 *
 * This program is free software; you can redistribute it and/or modify
 * it under the terms of the GNU General Public License as published by
 * the Free Software Foundation; either version 2 of the License, or
 * (at your option) any later version.
 *
 * This program is distributed in the hope that it will be useful,
 * but WITHOUT ANY WARRANTY; without even the implied warranty of
 * MERCHANTABILITY or FITNESS FOR A PARTICULAR PURPOSE.  See the
 * GNU General Public License for more details.
 *
 * You should have received a copy of the GNU General Public License along
 * with this program; if not, write to the Free Software Foundation, Inc.,
 * 51 Franklin Street, Fifth Floor, Boston, MA 02110-1301 USA.
 */

#include "../common.h"
#include "../definitions.h"
#include "../parameters.h"
#include "cmath"
#include "backgroundfield.h"
#include "fieldfunction.hpp"
#include "integratefunction.hpp"
#include "phiprof.hpp"

//FieldFunction should be initialized
void setBackgroundField(
   const FieldFunction& bgFunction,
   FsGrid< std::array<Real, fsgrids::bgbfield::N_BGB>, FS_STENCIL_WIDTH> & BgBGrid,
   bool append
   ) {
   using namespace std::placeholders;

   /*if we do not add a new background to the existing one we first put everything to zero*/
   if(append==false) {
      setBackgroundFieldToZero(BgBGrid);
   }
   const int* gridDims = &BgBGrid.getLocalSize()[0];
   const size_t N_cells = gridDims[0]*gridDims[1]*gridDims[2];
   phiprof::Timer bgTimer {"set Background field"};
   {
      //these are doubles, as the averaging functions copied from Gumics
      //use internally doubles. In any case, it should provide more
      //accurate results also for float simulations
      const double accuracy = 1e-17;
      unsigned int faceCoord1[3];
      unsigned int faceCoord2[3];

      //the coordinates of the edges face with a normal in the third coordinate direction, stored here to enable looping
      faceCoord1[0]=1;
      faceCoord2[0]=2;
      faceCoord1[1]=0;
      faceCoord2[1]=2;
      faceCoord1[2]=0;
      faceCoord2[2]=1;

      auto localSize = BgBGrid.getLocalSize();

      int loopTopId {phiprof::initializeTimer("loop-top")};
      int loopFaceId {phiprof::initializeTimer("loop-face-averages")};
      int loopVolumeId {phiprof::initializeTimer("loop-volume-averages")};

      // These are threaded now that the dipole field is threadsafe
      #pragma omp parallel for collapse(2)
      for (int z = 0; z < localSize[2]; ++z) {
         for (int y = 0; y < localSize[1]; ++y) {
            for (int x = 0; x < localSize[0]; ++x) {
<<<<<<< HEAD
               phiprof::start("loop-top");
=======
               phiprof::Timer loopTopTimer {loopTopId};
>>>>>>> 6bf18b89
               std::array<double, 3> start = BgBGrid.getPhysicalCoords(x, y, z);
               double dx[3];
               dx[0] = BgBGrid.DX;
               dx[1] = BgBGrid.DY;
               dx[2] = BgBGrid.DZ;
               double end[3];
               end[0]=start[0]+dx[0];
               end[1]=start[1]+dx[1];
               end[2]=start[2]+dx[2];
               loopTopTimer.stop();

               phiprof::Timer loopFaceTimer {loopFaceId};
               //Face averages
               for(uint fComponent=0; fComponent<3; fComponent++){
                  T3DFunction valueFunction = std::bind(bgFunction, std::placeholders::_1, std::placeholders::_2, std::placeholders::_3, (coordinate)fComponent, 0, (coordinate)0);
                  BgBGrid.get(x,y,z)->at(fsgrids::bgbfield::BGBX+fComponent) +=
                     surfaceAverage(valueFunction,
                        (coordinate)fComponent,
                                    accuracy,
                                    start.data(),
                                    dx[faceCoord1[fComponent]],
                                    dx[faceCoord2[fComponent]]
                                   );

                  //Compute derivatives. Note that we scale by dx[] as the arrays are assumed to contain differences, not true derivatives!
                  T3DFunction derivFunction1 = std::bind(bgFunction, std::placeholders::_1, std::placeholders::_2, std::placeholders::_3, (coordinate)fComponent, 1, (coordinate)faceCoord1[fComponent]);
                  BgBGrid.get(x,y,z)->at(fsgrids::bgbfield::dBGBxdy+2*fComponent) +=
                     dx[faceCoord1[fComponent]] *
                     surfaceAverage(derivFunction1,
                        (coordinate)fComponent,
                                    accuracy,
                                    start.data(),
                                    dx[faceCoord1[fComponent]],
                                    dx[faceCoord2[fComponent]]
                                   );

                  T3DFunction derivFunction2 = std::bind(bgFunction, std::placeholders::_1, std::placeholders::_2, std::placeholders::_3, (coordinate)fComponent, 1, (coordinate)faceCoord2[fComponent]);
                  BgBGrid.get(x,y,z)->at(fsgrids::bgbfield::dBGBxdy+1+2*fComponent) +=
                     dx[faceCoord2[fComponent]] *
                     surfaceAverage(derivFunction2,
                        (coordinate)fComponent,
                                    accuracy,
                                    start.data(),
                                    dx[faceCoord1[fComponent]],
                                    dx[faceCoord2[fComponent]]
                                   );
               }
               loopFaceTimer.stop();

               phiprof::Timer loopVolumeTimer {loopVolumeId};
               //Volume averages
               for(uint fComponent=0;fComponent<3;fComponent++){
                  T3DFunction valueFunction = std::bind(bgFunction, std::placeholders::_1, std::placeholders::_2, std::placeholders::_3, (coordinate)fComponent, 0, (coordinate)0);
                  BgBGrid.get(x,y,z)->at(fsgrids::bgbfield::BGBXVOL+fComponent) += volumeAverage(valueFunction,accuracy,start.data(),end);
                  
                  //Compute derivatives. Note that we scale by dx[] as the arrays are assumed to contain differences, not true derivatives!
                  for(uint dComponent=0;dComponent<3;dComponent++){
                     T3DFunction derivFunction = std::bind(bgFunction, std::placeholders::_1, std::placeholders::_2, std::placeholders::_3, (coordinate)fComponent, 1, (coordinate)dComponent);
                     BgBGrid.get(x,y,z)->at(fsgrids::bgbfield::dBGBXVOLdx+3*fComponent+dComponent) += dx[dComponent] * volumeAverage(derivFunction,accuracy,start.data(),end);
                  }
               }
               loopVolumeTimer.stop();
            }
         }
      }

   }
   bgTimer.stop(N_cells, "Spatial Cells");
   //TODO
   //Compute divergence and curl of volume averaged field and check that both are zero.
}

void setBackgroundFieldToZero(
   FsGrid< std::array<Real, fsgrids::bgbfield::N_BGB>, FS_STENCIL_WIDTH> & BgBGrid
) {
   auto localSize = BgBGrid.getLocalSize().data();

   #pragma omp parallel for collapse(2)
   for (int z = 0; z < localSize[2]; ++z) {
      for (int y = 0; y < localSize[1]; ++y) {
         for (int x = 0; x < localSize[0]; ++x) {
            for (int i = 0; i < fsgrids::bgbfield::N_BGB; ++i) {
               BgBGrid.get(x,y,z)->at(i) = 0;
            }
         }
      }
   }
}


void setPerturbedField(
   const FieldFunction& bfFunction,
   FsGrid< std::array<Real, fsgrids::bfield::N_BFIELD>, FS_STENCIL_WIDTH> & perBGrid,
   bool append) {

   using namespace std::placeholders;

   /*if we do not add a new background to the existing one we first put everything to zero*/
   if(append==false) {
      setPerturbedFieldToZero(perBGrid);
   }

   //these are doubles, as the averaging functions copied from Gumics
   //use internally doubles. In any case, it should provide more
   //accurate results also for float simulations
   const double accuracy = 1e-17;
   unsigned int faceCoord1[3];
   unsigned int faceCoord2[3];

   //the coordinates of the edges face with a normal in the third coordinate direction, stored here to enable looping
   faceCoord1[0]=1;
   faceCoord2[0]=2;
   faceCoord1[1]=0;
   faceCoord2[1]=2;
   faceCoord1[2]=0;
   faceCoord2[2]=1;

   auto localSize = perBGrid.getLocalSize();

   // These are threaded now that the stuff around here is threadsafe
   #pragma omp parallel for collapse(2)
   for (int z = 0; z < localSize[2]; ++z) {
      for (int y = 0; y < localSize[1]; ++y) {
         for (int x = 0; x < localSize[0]; ++x) {
            std::array<double, 3> start = perBGrid.getPhysicalCoords(x, y, z);
            double dx[3];
            dx[0] = perBGrid.DX;
            dx[1] = perBGrid.DY;
            dx[2] = perBGrid.DZ;

            //Face averages
            for(uint fComponent=0; fComponent<3; fComponent++){
               T3DFunction valueFunction = std::bind(bfFunction, std::placeholders::_1, std::placeholders::_2, std::placeholders::_3, (coordinate)fComponent, 0, (coordinate)0);
               perBGrid.get(x,y,z)->at(fsgrids::bfield::PERBX+fComponent) +=
                  surfaceAverage(valueFunction,
                     (coordinate)fComponent,
                                 accuracy,
                                 start.data(),
                                 dx[faceCoord1[fComponent]],
                                 dx[faceCoord2[fComponent]]
                                );

	    }
	    // Derivatives or volume averages are not calculated for the perBField
	 }
      }
   }
}

void setPerturbedFieldToZero(
   FsGrid< std::array<Real, fsgrids::bfield::N_BFIELD>, FS_STENCIL_WIDTH> & perBGrid) {
   auto localSize = perBGrid.getLocalSize().data();

   #pragma omp parallel for collapse(2)
   for (int z = 0; z < localSize[2]; ++z) {
      for (int y = 0; y < localSize[1]; ++y) {
         for (int x = 0; x < localSize[0]; ++x) {
            for (int i = 0; i < fsgrids::bfield::N_BFIELD; ++i) {
               perBGrid.get(x,y,z)->at(i) = 0;
            }
         }
      }
   }
}<|MERGE_RESOLUTION|>--- conflicted
+++ resolved
@@ -71,11 +71,7 @@
       for (int z = 0; z < localSize[2]; ++z) {
          for (int y = 0; y < localSize[1]; ++y) {
             for (int x = 0; x < localSize[0]; ++x) {
-<<<<<<< HEAD
-               phiprof::start("loop-top");
-=======
                phiprof::Timer loopTopTimer {loopTopId};
->>>>>>> 6bf18b89
                std::array<double, 3> start = BgBGrid.getPhysicalCoords(x, y, z);
                double dx[3];
                dx[0] = BgBGrid.DX;
