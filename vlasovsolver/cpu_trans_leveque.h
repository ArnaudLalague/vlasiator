--- conflicted
+++ resolved
@@ -879,13 +879,7 @@
    const UINT procBoundaryFlags = cell->procBoundaryFlag;
    for (uint nbr=0; nbr<27; ++nbr) {
       // If the neighbour does not exist, do not copy data:     
-<<<<<<< HEAD
-      if (((boundaryFlags >> nbr) & 1) == 0) continue;
-=======
       if (((procBoundaryFlags >> nbr) & 1) == 0) continue;
-
-      
->>>>>>> ef7cb176
       spatial_cell::Velocity_Block* nbrblock = mpiGrid[cell->neighbors[nbr]]->at(blockId);
        //if neighbour is null_block, do not copy fluxes to it
       if(mpiGrid[cell->neighbors[nbr]]->is_null_block(nbrblock)) continue;
