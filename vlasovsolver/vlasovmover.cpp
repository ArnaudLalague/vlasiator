/*
 * This file is part of Vlasiator.
 * Copyright 2010-2016 Finnish Meteorological Institute
 *
 * For details of usage, see the COPYING file and read the "Rules of the Road"
 * at http://www.physics.helsinki.fi/vlasiator/
 *
 * This program is free software; you can redistribute it and/or modify
 * it under the terms of the GNU General Public License as published by
 * the Free Software Foundation; either version 2 of the License, or
 * (at your option) any later version.
 *
 * This program is distributed in the hope that it will be useful,
 * but WITHOUT ANY WARRANTY; without even the implied warranty of
 * MERCHANTABILITY or FITNESS FOR A PARTICULAR PURPOSE.  See the
 * GNU General Public License for more details.
 *
 * You should have received a copy of the GNU General Public License along
 * with this program; if not, write to the Free Software Foundation, Inc.,
 * 51 Franklin Street, Fifth Floor, Boston, MA 02110-1301 USA.
 */

#include <cstdlib>
#include <iostream>
#include <vector>
#include <stdint.h>

#ifdef _OPENMP
   #include <omp.h>
#endif
#include <zoltan.h>
#include <dccrg.hpp>
#include <phiprof.hpp>

#include "../spatial_cell.hpp"
#include "../vlasovmover.h"
#include "../grid.h"
#include "../definitions.h"
#include "../object_wrapper.h"
#include "../mpiconversion.h"

#include "cpu_moments.h"
#include "cpu_acc_semilag.hpp"
#include "cpu_trans_map.hpp"
#include "cpu_trans_map_amr.hpp"

using namespace std;
using namespace spatial_cell;

creal ZERO    = 0.0;
creal HALF    = 0.5;
creal FOURTH  = 1.0/4.0;
creal SIXTH   = 1.0/6.0;
creal ONE     = 1.0;
creal TWO     = 2.0;
creal EPSILON = 1.0e-25;

/** Propagates the distribution function in spatial space. 
    
    Based on SLICE-3D algorithm: Zerroukat, M., and T. Allen. "A
    three‐dimensional monotone and conservative semi‐Lagrangian scheme
    (SLICE‐3D) for transport problems." Quarterly Journal of the Royal
    Meteorological Society 138.667 (2012): 1640-1651.
  
 */
void calculateSpatialTranslation(
        dccrg::Dccrg<SpatialCell,dccrg::Cartesian_Geometry>& mpiGrid,
        const vector<CellID>& localCells,
        const vector<CellID>& local_propagated_cells,
        const vector<CellID>& local_target_cells,
        const vector<CellID>& remoteTargetCellsx,
        const vector<CellID>& remoteTargetCellsy,
        const vector<CellID>& remoteTargetCellsz,
        vector<uint>& nPencils,
        creal dt,
        const uint popID,
        Real &time
) {

    bool AMRtranslationActive = false;
    if (P::amrMaxSpatialRefLevel > 0) AMRtranslationActive = true;

    double t1;
    
    int myRank;
    MPI_Comm_rank(MPI_COMM_WORLD,&myRank);
   
   phiprof::Timer btzTimer {"barrier-trans-pre-z", {"Barriers","MPI"}};
   MPI_Barrier(MPI_COMM_WORLD);
   btzTimer.stop();
 
    // ------------- SLICE - map dist function in Z --------------- //
   if(P::zcells_ini > 1){

      phiprof::Timer transTimer {"transfer-stencil-data-z", {"MPI"}};
      //updateRemoteVelocityBlockLists(mpiGrid,popID,VLASOV_SOLVER_Z_NEIGHBORHOOD_ID);
      SpatialCell::set_mpi_transfer_direction(2);
      SpatialCell::set_mpi_transfer_type(Transfer::VEL_BLOCK_DATA,false,AMRtranslationActive);
      mpiGrid.update_copies_of_remote_neighbors(VLASOV_SOLVER_Z_NEIGHBORHOOD_ID);
      transTimer.stop();

      // bt=phiprof::initializeTimer("barrier-trans-pre-trans_map_1d-z","Barriers","MPI");
      // phiprof::start(bt);
      // MPI_Barrier(MPI_COMM_WORLD);
      // phiprof::stop(bt);

      t1 = MPI_Wtime();
      phiprof::Timer computeTimer {"compute-mapping-z"};
      if(P::amrMaxSpatialRefLevel == 0) {
         trans_map_1d(mpiGrid,local_propagated_cells, remoteTargetCellsz, 2, dt,popID); // map along z//
      } else {
         trans_map_1d_amr(mpiGrid,local_propagated_cells, remoteTargetCellsz, nPencils, 2, dt,popID); // map along z//
      }
      computeTimer.stop();
      time += MPI_Wtime() - t1;

      phiprof::Timer btTimer {"barrier-trans-pre-update_remote-z", {"Barriers","MPI"}};
      MPI_Barrier(MPI_COMM_WORLD);
      btTimer.stop();

      phiprof::Timer updateRemoteTimer {"update_remote-z", {"MPI"}};
      if(P::amrMaxSpatialRefLevel == 0) {
         update_remote_mapping_contribution(mpiGrid, 2,+1,popID);
         update_remote_mapping_contribution(mpiGrid, 2,-1,popID);
      } else {
         update_remote_mapping_contribution_amr(mpiGrid, 2,+1,popID);
         update_remote_mapping_contribution_amr(mpiGrid, 2,-1,popID);
      }
      updateRemoteTimer.stop();

   }

   phiprof::Timer btxTimer {"barrier-trans-pre-x", {"Barriers","MPI"}};
   MPI_Barrier(MPI_COMM_WORLD);
   btxTimer.stop();
   
   // ------------- SLICE - map dist function in X --------------- //
   if(P::xcells_ini > 1){
      
      phiprof::Timer transTimer {"transfer-stencil-data-x", {"MPI"}};
      //updateRemoteVelocityBlockLists(mpiGrid,popID,VLASOV_SOLVER_X_NEIGHBORHOOD_ID);
      SpatialCell::set_mpi_transfer_direction(0);
      SpatialCell::set_mpi_transfer_type(Transfer::VEL_BLOCK_DATA,false,AMRtranslationActive);
      mpiGrid.update_copies_of_remote_neighbors(VLASOV_SOLVER_X_NEIGHBORHOOD_ID);
      transTimer.stop();
      
      // bt=phiprof::initializeTimer("barrier-trans-pre-trans_map_1d-x","Barriers","MPI");
      // phiprof::start(bt);
      // MPI_Barrier(MPI_COMM_WORLD);
      // phiprof::stop(bt);

      t1 = MPI_Wtime();
      phiprof::Timer computeTimer {"compute-mapping-x"};
      if(P::amrMaxSpatialRefLevel == 0) {
         trans_map_1d(mpiGrid,local_propagated_cells, remoteTargetCellsx, 0,dt,popID); // map along x//
      } else {
         trans_map_1d_amr(mpiGrid,local_propagated_cells, remoteTargetCellsx, nPencils, 0,dt,popID); // map along x//
      }
      computeTimer.stop();
      time += MPI_Wtime() - t1;

      phiprof::Timer btTimer {"barrier-trans-pre-update_remote-x", {"Barriers","MPI"}};
      MPI_Barrier(MPI_COMM_WORLD);
      btTimer.stop();

      phiprof::Timer updateRemoteTimer {"update_remote-x", {"MPI"}};
      if(P::amrMaxSpatialRefLevel == 0) {
         update_remote_mapping_contribution(mpiGrid, 0,+1,popID);
         update_remote_mapping_contribution(mpiGrid, 0,-1,popID);
      } else {
         update_remote_mapping_contribution_amr(mpiGrid, 0,+1,popID);
         update_remote_mapping_contribution_amr(mpiGrid, 0,-1,popID);
      }
      updateRemoteTimer.stop();
   }

   phiprof::Timer btyTimer {"barrier-trans-pre-y", {"Barriers","MPI"}};
   MPI_Barrier(MPI_COMM_WORLD);
   btyTimer.stop();

   // ------------- SLICE - map dist function in Y --------------- //
   if(P::ycells_ini > 1) {
      
      phiprof::Timer transTimer {"transfer-stencil-data-y", {"MPI"}};
      //updateRemoteVelocityBlockLists(mpiGrid,popID,VLASOV_SOLVER_Y_NEIGHBORHOOD_ID);
      SpatialCell::set_mpi_transfer_direction(1);
      SpatialCell::set_mpi_transfer_type(Transfer::VEL_BLOCK_DATA,false,AMRtranslationActive);
      mpiGrid.update_copies_of_remote_neighbors(VLASOV_SOLVER_Y_NEIGHBORHOOD_ID);
      transTimer.stop();
      
      // bt=phiprof::initializeTimer("barrier-trans-pre-trans_map_1d-y","Barriers","MPI");
      // phiprof::start(bt);
      // MPI_Barrier(MPI_COMM_WORLD);
      // phiprof::stop(bt);

      t1 = MPI_Wtime();
      phiprof::Timer computeTimer {"compute-mapping-y"};
      if(P::amrMaxSpatialRefLevel == 0) {
         trans_map_1d(mpiGrid,local_propagated_cells, remoteTargetCellsy, 1,dt,popID); // map along y//
      } else {
         trans_map_1d_amr(mpiGrid,local_propagated_cells, remoteTargetCellsy, nPencils, 1,dt,popID); // map along y//      
      }
      computeTimer.stop();
      time += MPI_Wtime() - t1;
      
      phiprof::Timer btTimer {"barrier-trans-pre-update_remote-y", {"Barriers","MPI"}};
      MPI_Barrier(MPI_COMM_WORLD);
      btTimer.stop();

      phiprof::Timer updateRemoteTimer {"update_remote-y", {"MPI"}};
      if(P::amrMaxSpatialRefLevel == 0) {
         update_remote_mapping_contribution(mpiGrid, 1,+1,popID);
         update_remote_mapping_contribution(mpiGrid, 1,-1,popID);
      } else {
         update_remote_mapping_contribution_amr(mpiGrid, 1,+1,popID);
         update_remote_mapping_contribution_amr(mpiGrid, 1,-1,popID);
      }
      updateRemoteTimer.stop();
   }

   phiprof::Timer btpostimer {"barrier-trans-post-trans",{"Barriers","MPI"}};
   MPI_Barrier(MPI_COMM_WORLD);
   btpostimer.stop();

   // MPI_Barrier(MPI_COMM_WORLD);
   // bailout(true, "", __FILE__, __LINE__);
}

/*!
  
  Propagates the distribution function in spatial space. 
  
  Based on SLICE-3D algorithm: Zerroukat, M., and T. Allen. "A
  three‐dimensional monotone and conservative semi‐Lagrangian scheme
  (SLICE‐3D) for transport problems." Quarterly Journal of the Royal
  Meteorological Society 138.667 (2012): 1640-1651.

*/
void calculateSpatialTranslation(
        dccrg::Dccrg<SpatialCell,dccrg::Cartesian_Geometry>& mpiGrid,
        creal dt) {
   typedef Parameters P;
   
   phiprof::Timer semilagTimer {"semilag-trans"};
   
   //double t1 = MPI_Wtime();

   const vector<CellID>& localCells = getLocalCells();
   vector<CellID> remoteTargetCellsx;
   vector<CellID> remoteTargetCellsy;
   vector<CellID> remoteTargetCellsz;
   vector<CellID> local_propagated_cells;
   vector<CellID> local_target_cells;
   vector<uint> nPencils;
   Real time=0.0;
   
   // If dt=0 we are either initializing or distribution functions are not translated. 
   // In both cases go to the end of this function and calculate the moments.
   if (dt == 0.0) {
      calculateMoments_R(mpiGrid,localCells,true);
      return;
   }
   
   phiprof::Timer computeTimer {"compute_cell_lists"};
   remoteTargetCellsx = mpiGrid.get_remote_cells_on_process_boundary(VLASOV_SOLVER_TARGET_X_NEIGHBORHOOD_ID);
   remoteTargetCellsy = mpiGrid.get_remote_cells_on_process_boundary(VLASOV_SOLVER_TARGET_Y_NEIGHBORHOOD_ID);
   remoteTargetCellsz = mpiGrid.get_remote_cells_on_process_boundary(VLASOV_SOLVER_TARGET_Z_NEIGHBORHOOD_ID);
   
   // Figure out which spatial cells are translated,
   // result independent of particle species.
   for (size_t c=0; c<localCells.size(); ++c) {
      if (do_translate_cell(mpiGrid[localCells[c]])) {
         local_propagated_cells.push_back(localCells[c]);
      }
   }
   
   // Figure out target spatial cells, result
   // independent of particle species.
   for (size_t c=0; c<localCells.size(); ++c) {
      if (mpiGrid[localCells[c]]->sysBoundaryFlag == sysboundarytype::NOT_SYSBOUNDARY) {
         local_target_cells.push_back(localCells[c]);
      }
   }
   if (P::prepareForRebalance == true && P::amrMaxSpatialRefLevel != 0) {
      // One more element to count the sums
      for (size_t c=0; c<local_propagated_cells.size()+1; c++) {
         nPencils.push_back(0);
      }
   }
   computeTimer.stop();
   
   // Translate all particle species
   for (uint popID=0; popID<getObjectWrapper().particleSpecies.size(); ++popID) {
      string profName = "translate "+getObjectWrapper().particleSpecies[popID].name;
      phiprof::Timer timer {profName};
      SpatialCell::setCommunicatedSpecies(popID);
      //      std::cout << "I am at line " << __LINE__ << " of " << __FILE__ << std::endl;
      calculateSpatialTranslation(
         mpiGrid,
         localCells,
         local_propagated_cells,
         local_target_cells,
         remoteTargetCellsx,
         remoteTargetCellsy,
         remoteTargetCellsz,
         nPencils,
         dt,
         popID,
         time
      );
   }
   
   if (Parameters::prepareForRebalance == true) {
      if(P::amrMaxSpatialRefLevel == 0) {
//          const double deltat = (MPI_Wtime() - t1) / local_propagated_cells.size();
         for (size_t c=0; c<localCells.size(); ++c) {
//            mpiGrid[localCells[c]]->parameters[CellParams::LBWEIGHTCOUNTER] += time / localCells.size();
            for (uint popID=0; popID<getObjectWrapper().particleSpecies.size(); ++popID) {
               mpiGrid[localCells[c]]->parameters[CellParams::LBWEIGHTCOUNTER] += mpiGrid[localCells[c]]->get_number_of_velocity_blocks(popID);
            }
         }
      } else {
//          const double deltat = MPI_Wtime() - t1;
         for (size_t c=0; c<local_propagated_cells.size(); ++c) {
            Real counter = 0;
            for (uint popID=0; popID<getObjectWrapper().particleSpecies.size(); ++popID) {
               counter += mpiGrid[local_propagated_cells[c]]->get_number_of_velocity_blocks(popID);
            }
            mpiGrid[local_propagated_cells[c]]->parameters[CellParams::LBWEIGHTCOUNTER] += nPencils[c] * counter;
//            mpiGrid[localCells[c]]->parameters[CellParams::LBWEIGHTCOUNTER] += time / localCells.size();
         }
      }
   }
   
   // Mapping complete, update moments and maximum dt limits //
   calculateMoments_R(mpiGrid,localCells,true);
}

/*
  --------------------------------------------------
  Acceleration (velocity space propagation)
  --------------------------------------------------
*/

/** Accelerate the given population to new time t+dt.
 * This function is AMR safe.
 * @param popID Particle population ID.
 * @param globalMaxSubcycles Number of times acceleration is subcycled.
 * @param step The current subcycle step.
 * @param mpiGrid Parallel grid library.
 * @param propagatedCells List of cells in which the population is accelerated.
 * @param dt Timestep.*/
void calculateAcceleration(const uint popID,const uint globalMaxSubcycles,const uint step,
                           dccrg::Dccrg<SpatialCell,dccrg::Cartesian_Geometry>& mpiGrid,
                           const std::vector<CellID>& propagatedCells,
                           const Real& dt) {
   // Set active population
   SpatialCell::setCommunicatedSpecies(popID);
   
   // Calculate velocity moments, these are needed to 
   // calculate the transforms used in the accelerations.
   // Calculated moments are stored in the "_V" variables.
   calculateMoments_V(mpiGrid, propagatedCells, false);

   // Semi-Lagrangian acceleration for those cells which are subcycled
   #pragma omp parallel for schedule(dynamic,1)
   for (size_t c=0; c<propagatedCells.size(); ++c) {
      const CellID cellID = propagatedCells[c];
      const Real maxVdt = mpiGrid[cellID]->get_max_v_dt(popID);
      
      //compute subcycle dt. The length is maxVdt on all steps
      //except the last one. This is to keep the neighboring
      //spatial cells in sync, so that two neighboring cells with
      //different number of subcycles have similar timesteps,
      //except that one takes an additional short step. This keeps
      //spatial block neighbors as much in sync as possible for
      //adjust blocks.
      Real subcycleDt;
      if( (step + 1) * maxVdt > fabs(dt)) {
	 subcycleDt = max(fabs(dt) - step * maxVdt, 0.0);
      } else{
         subcycleDt = maxVdt;
      }
      if (dt<0) subcycleDt = -subcycleDt;
      
      //generate pseudo-random order which is always the same irrespective of parallelization, restarts, etc.
      char rngStateBuffer[256];
      random_data rngDataBuffer;

      // set seed, initialise generator and get value. The order is the same
      // for all cells, but varies with timestep.
      memset(&(rngDataBuffer), 0, sizeof(rngDataBuffer));
      #ifdef _AIX
         initstate_r(P::tstep, &(rngStateBuffer[0]), 256, NULL, &(rngDataBuffer));
         int64_t rndInt;
         random_r(&rndInt, &rngDataBuffer);
      #else
         initstate_r(P::tstep, &(rngStateBuffer[0]), 256, &(rngDataBuffer));
         int32_t rndInt;
         random_r(&rngDataBuffer, &rndInt);
      #endif
         
      uint map_order=rndInt%3;
      phiprof::Timer semilagAccTimer {"cell-semilag-acc"};
      cpu_accelerate_cell(mpiGrid[cellID],popID,map_order,subcycleDt);
      semilagAccTimer.stop();
   }

   //global adjust after each subcycle to keep number of blocks managable. Even the ones not
   //accelerating anyore participate. It is important to keep
   //the spatial dimension to make sure that we do not loose
   //stuff streaming in from other cells, perhaps not connected
   //to the existing distribution function in the cell.
   //- All cells update and communicate their lists of content blocks
   //- Only cells which were accerelated on this step need to be adjusted (blocks removed or added).
   //- Not done here on last step (done after loop)
   if(step < (globalMaxSubcycles - 1)) adjustVelocityBlocks(mpiGrid, propagatedCells, false, popID);
}

/** Accelerate all particle populations to new time t+dt. 
 * This function is AMR safe.
 * @param mpiGrid Parallel grid library.
 * @param dt Time step.*/
void calculateAcceleration(dccrg::Dccrg<SpatialCell,dccrg::Cartesian_Geometry>& mpiGrid,
                           Real dt
                          ) {    
   typedef Parameters P;
   const vector<CellID>& cells = getLocalCells();

   int myRank;
   MPI_Comm_rank(MPI_COMM_WORLD,&myRank);
   
   if (dt == 0.0 && P::tstep > 0) {
      
      // Even if acceleration is turned off we need to adjust velocity blocks 
      // because the boundary conditions may have altered the velocity space, 
      // and to update changes in no-content blocks during translation.
      for (uint popID=0; popID<getObjectWrapper().particleSpecies.size(); ++popID) {
         adjustVelocityBlocks(mpiGrid, cells, true, popID);
      }
   } else {
      // Fairly ugly but no goto
      phiprof::Timer timer {"semilag-acc"};
      
      // Accelerate all particle species
      for (uint popID=0; popID<getObjectWrapper().particleSpecies.size(); ++popID) {
         int maxSubcycles=0;
         int globalMaxSubcycles;

         // Set active population
         SpatialCell::setCommunicatedSpecies(popID);
         
         // Iterate through all local cells and collect cells to propagate.
         // Ghost cells (spatial cells at the boundary of the simulation 
         // volume) do not need to be propagated:
         vector<CellID> propagatedCells;
         for (size_t c=0; c<cells.size(); ++c) {
            SpatialCell* SC = mpiGrid[cells[c]];
            const vmesh::VelocityMesh<vmesh::GlobalID,vmesh::LocalID>& vmesh = SC->get_velocity_mesh(popID);
            // disregard boundary cells, in preparation for acceleration
            if (  (SC->sysBoundaryFlag == sysboundarytype::NOT_SYSBOUNDARY) ||
                  // Include inflow-Maxwellian
                  (P::vlasovAccelerateMaxwellianBoundaries && (SC->sysBoundaryFlag == sysboundarytype::SET_MAXWELLIAN)) ) {
               if (vmesh.size() != 0){
                  //do not propagate spatial cells with no blocks
                  propagatedCells.push_back(cells[c]);
               }
               //prepare for acceleration, updates max dt for each cell, it
               //needs to be set to somthing sensible for _all_ cells, even if
               //they are not propagated
               prepareAccelerateCell(SC, popID);
               //update max subcycles for all cells in this process
               maxSubcycles = max((int)getAccelerationSubcycles(SC, dt, popID), maxSubcycles);
               spatial_cell::Population& pop = SC->get_population(popID);
               pop.ACCSUBCYCLES = getAccelerationSubcycles(SC, dt, popID);
            }
         }

         // Compute global maximum for number of subcycles
         MPI_Allreduce(&maxSubcycles, &globalMaxSubcycles, 1, MPI_INT, MPI_MAX, MPI_COMM_WORLD);
         
         // substep global max times
         for(uint step=0; step<(uint)globalMaxSubcycles; ++step) {
            if(step > 0) {
               // prune list of cells to propagate to only contained those which are now subcycled
               vector<CellID> temp;
               for (const auto& cell: propagatedCells) {
                  if (step < getAccelerationSubcycles(mpiGrid[cell], dt, popID) ) {
                     temp.push_back(cell);
                  }
               }
               
               propagatedCells.swap(temp);
            }
            // Accelerate population over one subcycle step
            calculateAcceleration(popID,(uint)globalMaxSubcycles,step,mpiGrid,propagatedCells,dt);
         } // for-loop over acceleration substeps
         
         // final adjust for all cells, also fixing remote cells.
         adjustVelocityBlocks(mpiGrid, cells, true, popID);
      } // for-loop over particle species
   }
<<<<<<< HEAD
   phiprof::start("semilag-acc");
    
   // Accelerate all particle species
    for (uint popID=0; popID<getObjectWrapper().particleSpecies.size(); ++popID) {
       int maxSubcycles=0;
       int globalMaxSubcycles;

       // Set active population
       SpatialCell::setCommunicatedSpecies(popID);
       
       // Iterate through all local cells and collect cells to propagate.
       // Ghost cells (spatial cells at the boundary of the simulation 
       // volume) do not need to be propagated:
       vector<CellID> propagatedCells;
       for (size_t c=0; c<cells.size(); ++c) {
          SpatialCell* SC = mpiGrid[cells[c]];
          const vmesh::VelocityMesh<vmesh::GlobalID,vmesh::LocalID>& vmesh = SC->get_velocity_mesh(popID);
          // disregard boundary cells, in preparation for acceleration
          if (  (SC->sysBoundaryFlag == sysboundarytype::NOT_SYSBOUNDARY) ||
                // Include inflow-Maxwellian
                (P::vlasovAccelerateMaxwellianBoundaries && (SC->sysBoundaryFlag == sysboundarytype::MAXWELLIAN)) ) {
             if (vmesh.size() != 0){
                //do not propagate spatial cells with no blocks
                propagatedCells.push_back(cells[c]);
             }
             //prepare for acceleration, updates max dt for each cell, it
             //needs to be set to somthing sensible for _all_ cells, even if
             //they are not propagated
             prepareAccelerateCell(SC, popID);
             //update max subcycles for all cells in this process
             maxSubcycles = max((int)getAccelerationSubcycles(SC, dt, popID), maxSubcycles);
             spatial_cell::Population& pop = SC->get_population(popID);
             pop.ACCSUBCYCLES = getAccelerationSubcycles(SC, dt, popID);
          }
       }

       // Compute global maximum for number of subcycles
       MPI_Allreduce(&maxSubcycles, &globalMaxSubcycles, 1, MPI_INT, MPI_MAX, MPI_COMM_WORLD);
       
       // substep global max times
       for(uint step=0; step<(uint)globalMaxSubcycles; ++step) {
          if(step > 0) {
             // prune list of cells to propagate to only contained those which are now subcycled
             vector<CellID> temp;
             for (const auto& cell: propagatedCells) {
                if (step < getAccelerationSubcycles(mpiGrid[cell], dt, popID) ) {
                   temp.push_back(cell);
                }
             }
             
             propagatedCells.swap(temp);
          }
          // Accelerate population over one subcycle step
          calculateAcceleration(popID,(uint)globalMaxSubcycles,step,mpiGrid,propagatedCells,dt);
       } // for-loop over acceleration substeps
       
       // final adjust for all cells, also fixing remote cells.
       adjustVelocityBlocks(mpiGrid, cells, true, popID);
    } // for-loop over particle species

    phiprof::stop("semilag-acc");
=======
>>>>>>> d751cb0d

   // Recalculate "_V" velocity moments
   calculateMoments_V(mpiGrid,cells,true);

   // Set CellParams::MAXVDT to be the minimum dt of all per-species values
   #pragma omp parallel for
   for (size_t c=0; c<cells.size(); ++c) {
      SpatialCell* cell = mpiGrid[cells[c]];
      cell->parameters[CellParams::MAXVDT] = numeric_limits<Real>::max();
      for (uint popID=0; popID<getObjectWrapper().particleSpecies.size(); ++popID) {
         cell->parameters[CellParams::MAXVDT]
           = min(cell->get_max_v_dt(popID), cell->parameters[CellParams::MAXVDT]);
      }
   }
}

/*--------------------------------------------------
  Functions for computing moments
  --------------------------------------------------*/

void calculateInterpolatedVelocityMoments(
   dccrg::Dccrg<SpatialCell,dccrg::Cartesian_Geometry>& mpiGrid,
   const int cp_rhom,
   const int cp_vx,
   const int cp_vy,
   const int cp_vz,
   const int cp_rhoq,
   const int cp_p11,
   const int cp_p22,
   const int cp_p33
) {
   const vector<CellID>& cells = getLocalCells();
   
   //Iterate through all local cells
    #pragma omp parallel for
   for (size_t c=0; c<cells.size(); ++c) {
      const CellID cellID = cells[c];
      SpatialCell* SC = mpiGrid[cellID];
      SC->parameters[cp_rhom  ] = 0.5* ( SC->parameters[CellParams::RHOM_R] + SC->parameters[CellParams::RHOM_V] );
      SC->parameters[cp_vx] = 0.5* ( SC->parameters[CellParams::VX_R] + SC->parameters[CellParams::VX_V] );
      SC->parameters[cp_vy] = 0.5* ( SC->parameters[CellParams::VY_R] + SC->parameters[CellParams::VY_V] );
      SC->parameters[cp_vz] = 0.5* ( SC->parameters[CellParams::VZ_R] + SC->parameters[CellParams::VZ_V] );
      SC->parameters[cp_rhoq  ] = 0.5* ( SC->parameters[CellParams::RHOQ_R] + SC->parameters[CellParams::RHOQ_V] );
      SC->parameters[cp_p11]   = 0.5* ( SC->parameters[CellParams::P_11_R] + SC->parameters[CellParams::P_11_V] );
      SC->parameters[cp_p22]   = 0.5* ( SC->parameters[CellParams::P_22_R] + SC->parameters[CellParams::P_22_V] );
      SC->parameters[cp_p33]   = 0.5* ( SC->parameters[CellParams::P_33_R] + SC->parameters[CellParams::P_33_V] );

      for (uint popID=0; popID<getObjectWrapper().particleSpecies.size(); ++popID) {
         spatial_cell::Population& pop = SC->get_population(popID);
         pop.RHO = 0.5 * ( pop.RHO_R + pop.RHO_V );
         for(int i=0; i<3; i++) {
            pop.V[i] = 0.5 * ( pop.V_R[i] + pop.V_V[i] );
            pop.P[i]    = 0.5 * ( pop.P_R[i] + pop.P_V[i] );
         }
      }
   }
}

void calculateInitialVelocityMoments(dccrg::Dccrg<SpatialCell,dccrg::Cartesian_Geometry>& mpiGrid) {
   const vector<CellID>& cells = getLocalCells();
   phiprof::Timer timer {"Calculate moments"};

   // Iterate through all local cells (incl. system boundary cells):
   #pragma omp parallel for
   for (size_t c=0; c<cells.size(); ++c) {
      const CellID cellID = cells[c];
      SpatialCell* SC = mpiGrid[cellID];
      calculateCellMoments(SC,true,false);

      // WARNING the following is sane as this function is only called by initializeGrid.
      // We need initialized _DT2 values for the dt=0 field propagation done in the beginning.
      // Later these will be set properly.
      SC->parameters[CellParams::RHOM_DT2] = SC->parameters[CellParams::RHOM];
      SC->parameters[CellParams::VX_DT2] = SC->parameters[CellParams::VX];
      SC->parameters[CellParams::VY_DT2] = SC->parameters[CellParams::VY];
      SC->parameters[CellParams::VZ_DT2] = SC->parameters[CellParams::VZ];
      SC->parameters[CellParams::RHOQ_DT2] = SC->parameters[CellParams::RHOQ];
      SC->parameters[CellParams::P_11_DT2] = SC->parameters[CellParams::P_11];
      SC->parameters[CellParams::P_22_DT2] = SC->parameters[CellParams::P_22];
      SC->parameters[CellParams::P_33_DT2] = SC->parameters[CellParams::P_33];
   } // for-loop over spatial cells
}<|MERGE_RESOLUTION|>--- conflicted
+++ resolved
@@ -460,7 +460,7 @@
             // disregard boundary cells, in preparation for acceleration
             if (  (SC->sysBoundaryFlag == sysboundarytype::NOT_SYSBOUNDARY) ||
                   // Include inflow-Maxwellian
-                  (P::vlasovAccelerateMaxwellianBoundaries && (SC->sysBoundaryFlag == sysboundarytype::SET_MAXWELLIAN)) ) {
+                  (P::vlasovAccelerateMaxwellianBoundaries && (SC->sysBoundaryFlag == sysboundarytype::MAXWELLIAN)) ) {
                if (vmesh.size() != 0){
                   //do not propagate spatial cells with no blocks
                   propagatedCells.push_back(cells[c]);
@@ -500,70 +500,6 @@
          adjustVelocityBlocks(mpiGrid, cells, true, popID);
       } // for-loop over particle species
    }
-<<<<<<< HEAD
-   phiprof::start("semilag-acc");
-    
-   // Accelerate all particle species
-    for (uint popID=0; popID<getObjectWrapper().particleSpecies.size(); ++popID) {
-       int maxSubcycles=0;
-       int globalMaxSubcycles;
-
-       // Set active population
-       SpatialCell::setCommunicatedSpecies(popID);
-       
-       // Iterate through all local cells and collect cells to propagate.
-       // Ghost cells (spatial cells at the boundary of the simulation 
-       // volume) do not need to be propagated:
-       vector<CellID> propagatedCells;
-       for (size_t c=0; c<cells.size(); ++c) {
-          SpatialCell* SC = mpiGrid[cells[c]];
-          const vmesh::VelocityMesh<vmesh::GlobalID,vmesh::LocalID>& vmesh = SC->get_velocity_mesh(popID);
-          // disregard boundary cells, in preparation for acceleration
-          if (  (SC->sysBoundaryFlag == sysboundarytype::NOT_SYSBOUNDARY) ||
-                // Include inflow-Maxwellian
-                (P::vlasovAccelerateMaxwellianBoundaries && (SC->sysBoundaryFlag == sysboundarytype::MAXWELLIAN)) ) {
-             if (vmesh.size() != 0){
-                //do not propagate spatial cells with no blocks
-                propagatedCells.push_back(cells[c]);
-             }
-             //prepare for acceleration, updates max dt for each cell, it
-             //needs to be set to somthing sensible for _all_ cells, even if
-             //they are not propagated
-             prepareAccelerateCell(SC, popID);
-             //update max subcycles for all cells in this process
-             maxSubcycles = max((int)getAccelerationSubcycles(SC, dt, popID), maxSubcycles);
-             spatial_cell::Population& pop = SC->get_population(popID);
-             pop.ACCSUBCYCLES = getAccelerationSubcycles(SC, dt, popID);
-          }
-       }
-
-       // Compute global maximum for number of subcycles
-       MPI_Allreduce(&maxSubcycles, &globalMaxSubcycles, 1, MPI_INT, MPI_MAX, MPI_COMM_WORLD);
-       
-       // substep global max times
-       for(uint step=0; step<(uint)globalMaxSubcycles; ++step) {
-          if(step > 0) {
-             // prune list of cells to propagate to only contained those which are now subcycled
-             vector<CellID> temp;
-             for (const auto& cell: propagatedCells) {
-                if (step < getAccelerationSubcycles(mpiGrid[cell], dt, popID) ) {
-                   temp.push_back(cell);
-                }
-             }
-             
-             propagatedCells.swap(temp);
-          }
-          // Accelerate population over one subcycle step
-          calculateAcceleration(popID,(uint)globalMaxSubcycles,step,mpiGrid,propagatedCells,dt);
-       } // for-loop over acceleration substeps
-       
-       // final adjust for all cells, also fixing remote cells.
-       adjustVelocityBlocks(mpiGrid, cells, true, popID);
-    } // for-loop over particle species
-
-    phiprof::stop("semilag-acc");
-=======
->>>>>>> d751cb0d
 
    // Recalculate "_V" velocity moments
    calculateMoments_V(mpiGrid,cells,true);
