/*
  This file is part of Vlasiator.

  Copyright 2010-2015 Finnish Meteorological Institute

*/

#include <cstdlib>
#include <iostream>
#include <vector>
#include <stdint.h>

#ifdef _OPENMP
<<<<<<< HEAD
    #include "omp.h"
=======
   #include "omp.h"
>>>>>>> 3aef8bc4
#endif
#include <zoltan.h>
#include <dccrg.hpp>
#include <phiprof.hpp>

#include "../vlasovmover.h"

#include "cpu_moments.h"
#include "cpu_acc_semilag.hpp"
#include "cpu_trans_map.hpp"
<<<<<<< HEAD
=======

#include <stdint.h>
#include <dccrg.hpp>

>>>>>>> 3aef8bc4
#include "spatial_cell.hpp"
#include "../grid.h"
#include "../definitions.h"

using namespace std;
using namespace spatial_cell;

creal ZERO    = 0.0;
creal HALF    = 0.5;
creal FOURTH  = 1.0/4.0;
creal SIXTH   = 1.0/6.0;
creal ONE     = 1.0;
creal TWO     = 2.0;
creal EPSILON = 1.0e-25;

<<<<<<< HEAD
void calculateSpatialTranslation(
        dccrg::Dccrg<SpatialCell,dccrg::Cartesian_Geometry>& mpiGrid,
        const vector<CellID>& localCells,
        const vector<CellID>& local_propagated_cells,
        const vector<CellID>& local_target_cells,
        const vector<CellID>& remoteTargetCellsx,
        const vector<CellID>& remoteTargetCellsy,
        const vector<CellID>& remoteTargetCellsz,
        creal dt,
        const int& popID) {
    
    int trans_timer;
    bool localTargetGridGenerated = false;
    
    // ------------- SLICE - map dist function in Z --------------- //
=======

/*!
  
  Propagates the distribution function in spatial space. 
  
  Based on SLICE-3D algorithm: Zerroukat, M., and T. Allen. "A
  three‐dimensional monotone and conservative semi‐Lagrangian scheme
  (SLICE‐3D) for transport problems." Quarterly Journal of the Royal
  Meteorological Society 138.667 (2012): 1640-1651.

*/
void calculateSpatialTranslation(
        dccrg::Dccrg<SpatialCell,dccrg::Cartesian_Geometry>& mpiGrid,creal dt,
        const std::vector<CellID>& local_propagated_cells,
        const std::vector<CellID>& local_target_cells,
        const std::vector<CellID>& remoteTargetCellsx,
        const std::vector<CellID>& remoteTargetCellsy,
        const std::vector<CellID>& remoteTargetCellsz,
        const int& popID) {
   
   int trans_timer;
   bool localTargetGridGenerated = false;
   
   // ------------- SLICE - map dist function in Z --------------- //
>>>>>>> 3aef8bc4
   if(P::zcells_ini > 1 ){
      trans_timer=phiprof::initializeTimer("transfer-stencil-data-z","MPI");
      phiprof::start(trans_timer);
      SpatialCell::set_mpi_transfer_type(Transfer::VEL_BLOCK_DATA);
      mpiGrid.start_remote_neighbor_copy_updates(VLASOV_SOLVER_Z_NEIGHBORHOOD_ID);
      phiprof::stop(trans_timer);
      
      // generate target grid in the temporary arrays, same size as
      // original one. We only need to create these in target cells
      createTargetGrid(mpiGrid,remoteTargetCellsz,popID);

      if(!localTargetGridGenerated){ 
         createTargetGrid(mpiGrid,local_target_cells,popID);
         localTargetGridGenerated=true;
      }
      
      phiprof::start(trans_timer);
      mpiGrid.wait_remote_neighbor_copy_update_receives(VLASOV_SOLVER_Z_NEIGHBORHOOD_ID);
      phiprof::stop(trans_timer);
      
      phiprof::start("compute-mapping-z");
      #pragma omp parallel
      {
         no_subnormals();
         for (size_t c=0; c<local_propagated_cells.size(); ++c) {
            trans_map_1d(mpiGrid,local_propagated_cells[c], 2, dt,popID); // map along z//
         }
      }
      phiprof::stop("compute-mapping-z");

      phiprof::start(trans_timer);
      mpiGrid.wait_remote_neighbor_copy_update_sends();
      phiprof::stop(trans_timer);
      
      trans_timer=phiprof::initializeTimer("update_remote-z","MPI");
      phiprof::start("update_remote-z");
<<<<<<< HEAD
      update_remote_mapping_contribution(mpiGrid, 2, 1,popID);
=======
      update_remote_mapping_contribution(mpiGrid, 2,+1,popID);
>>>>>>> 3aef8bc4
      update_remote_mapping_contribution(mpiGrid, 2,-1,popID);
      phiprof::stop("update_remote-z");

      clearTargetGrid(mpiGrid,remoteTargetCellsz);
      swapTargetSourceGrid(mpiGrid, local_target_cells,popID);
      zeroTargetGrid(mpiGrid, local_target_cells);
   }

   // ------------- SLICE - map dist function in X --------------- //
   if(P::xcells_ini > 1 ){
      trans_timer=phiprof::initializeTimer("transfer-stencil-data-x","MPI");
      phiprof::start(trans_timer);
      SpatialCell::set_mpi_transfer_type(Transfer::VEL_BLOCK_DATA);
      mpiGrid.start_remote_neighbor_copy_updates(VLASOV_SOLVER_X_NEIGHBORHOOD_ID);
      phiprof::stop(trans_timer);
      
      createTargetGrid(mpiGrid,remoteTargetCellsx,popID);
       if(!localTargetGridGenerated){ 
         createTargetGrid(mpiGrid,local_target_cells,popID);
         localTargetGridGenerated=true;
      }
       
      phiprof::start(trans_timer);
      mpiGrid.wait_remote_neighbor_copy_update_receives(VLASOV_SOLVER_X_NEIGHBORHOOD_ID);
      phiprof::stop(trans_timer);

      phiprof::start("compute-mapping-x");
      #pragma omp parallel
      {
         no_subnormals();
         for (size_t c=0; c<local_propagated_cells.size(); ++c) {
<<<<<<< HEAD
            trans_map_1d(mpiGrid,local_propagated_cells[c],0,dt,popID); // map along x//
=======
            trans_map_1d(mpiGrid,local_propagated_cells[c], 0, dt,popID); // map along x//
>>>>>>> 3aef8bc4
         }
      }
      phiprof::stop("compute-mapping-x");

      phiprof::start(trans_timer);
      mpiGrid.wait_remote_neighbor_copy_update_sends();
      phiprof::stop(trans_timer);
      
      trans_timer=phiprof::initializeTimer("update_remote-x","MPI");
      phiprof::start("update_remote-x");
<<<<<<< HEAD
      update_remote_mapping_contribution(mpiGrid, 0, 1,popID);
=======
      update_remote_mapping_contribution(mpiGrid, 0,+1,popID);
>>>>>>> 3aef8bc4
      update_remote_mapping_contribution(mpiGrid, 0,-1,popID);
      phiprof::stop("update_remote-x");
      clearTargetGrid(mpiGrid,remoteTargetCellsx);
      swapTargetSourceGrid(mpiGrid, local_target_cells,popID);
      zeroTargetGrid(mpiGrid, local_target_cells);
   }
   
   // ------------- SLICE - map dist function in Y --------------- //
   if(P::ycells_ini > 1 ){
      trans_timer=phiprof::initializeTimer("transfer-stencil-data-y","MPI");
      phiprof::start(trans_timer);
      SpatialCell::set_mpi_transfer_type(Transfer::VEL_BLOCK_DATA);
      mpiGrid.start_remote_neighbor_copy_updates(VLASOV_SOLVER_Y_NEIGHBORHOOD_ID);
      phiprof::stop(trans_timer);
      
      createTargetGrid(mpiGrid,remoteTargetCellsy,popID);
      if(!localTargetGridGenerated){ 
         createTargetGrid(mpiGrid,local_target_cells,popID);
         localTargetGridGenerated=true;
      }
      
      phiprof::start(trans_timer);
      mpiGrid.wait_remote_neighbor_copy_update_receives(VLASOV_SOLVER_Y_NEIGHBORHOOD_ID);
      phiprof::stop(trans_timer);

      phiprof::start("compute-mapping-y");
      #pragma omp parallel
      {
         no_subnormals();
         for (size_t c=0; c<local_propagated_cells.size(); ++c) {
<<<<<<< HEAD
            trans_map_1d(mpiGrid,local_propagated_cells[c],1,dt,popID); // map along y//
=======
            trans_map_1d(mpiGrid,local_propagated_cells[c], 1, dt,popID); // map along y//
>>>>>>> 3aef8bc4
         }
      }
      
      phiprof::stop("compute-mapping-y");

      phiprof::start(trans_timer);
      mpiGrid.wait_remote_neighbor_copy_update_sends();
      phiprof::stop(trans_timer);
      
      trans_timer=phiprof::initializeTimer("update_remote-y","MPI");
      phiprof::start("update_remote-y");
      update_remote_mapping_contribution(mpiGrid, 1,+1,popID);
      update_remote_mapping_contribution(mpiGrid, 1,-1,popID);
      phiprof::stop("update_remote-y");
      clearTargetGrid(mpiGrid,remoteTargetCellsy);
      swapTargetSourceGrid(mpiGrid, local_target_cells,popID);
   }

   clearTargetGrid(mpiGrid,local_target_cells);
}
<<<<<<< HEAD

/*!
  
  Propagates the distribution function in spatial space. 
  
  Based on SLICE-3D algorithm: Zerroukat, M., and T. Allen. "A
  three‐dimensional monotone and conservative semi‐Lagrangian scheme
  (SLICE‐3D) for transport problems." Quarterly Journal of the Royal
  Meteorological Society 138.667 (2012): 1640-1651.

*/
void calculateSpatialTranslation(
        dccrg::Dccrg<SpatialCell,dccrg::Cartesian_Geometry>& mpiGrid,
        creal dt) {
    const size_t popID = 0;
    typedef Parameters P;
   
    phiprof::start("semilag-trans");
    phiprof::start("compute_cell_lists");
    const vector<CellID> localCells = mpiGrid.get_cells();
    const vector<CellID> remoteTargetCellsx = mpiGrid.get_remote_cells_on_process_boundary(VLASOV_SOLVER_TARGET_X_NEIGHBORHOOD_ID);
    const vector<CellID> remoteTargetCellsy = mpiGrid.get_remote_cells_on_process_boundary(VLASOV_SOLVER_TARGET_Y_NEIGHBORHOOD_ID);
    const vector<CellID> remoteTargetCellsz = mpiGrid.get_remote_cells_on_process_boundary(VLASOV_SOLVER_TARGET_Z_NEIGHBORHOOD_ID);

    // Figure out which spatial cells are translated, 
    // same for all particle species.
    vector<CellID> local_propagated_cells;   
    for (size_t c=0; c<localCells.size(); ++c) {
        if(do_translate_cell(mpiGrid[localCells[c]])){
            local_propagated_cells.push_back(localCells[c]);
        }
    }

    // Figure out target spatial cells, same for all particle species.
    vector<CellID> local_target_cells;
    for (size_t c=0; c<localCells.size(); ++c) {
        if(mpiGrid[localCells[c]]->sysBoundaryFlag == sysboundarytype::NOT_SYSBOUNDARY) {
            local_target_cells.push_back(localCells[c]);
        }
    }
    phiprof::stop("compute_cell_lists");
   
    // Translate all particle species
    //for (int popID=0; popID<getObjectWrapper().particleSpecies.size(); ++popID) {
        SpatialCell::setCommunicatedSpecies(popID);
        calculateSpatialTranslation(mpiGrid,localCells,local_propagated_cells,
                local_target_cells,remoteTargetCellsx,remoteTargetCellsy,
                remoteTargetCellsz,dt,popID);
    //}

    // Mapping complete, update moments //
    calculateMoments_R_maxdt(mpiGrid,localCells,true);

    phiprof::stop("semilag-trans");
=======
   
void calculateSpatialTranslation(
   dccrg::Dccrg<SpatialCell,dccrg::Cartesian_Geometry>& mpiGrid,
   creal dt
) {
   const size_t popID = 0;
   typedef Parameters P;

   cerr << "spat trans" << endl;
   phiprof::start("semilag-trans");

   // Calculate propagated cells, these are the same for all particle populations
   phiprof::start("compute_cell_lists");
   const vector<CellID> localCells = mpiGrid.get_cells();
   const vector<CellID> remoteTargetCellsx = mpiGrid.get_remote_cells_on_process_boundary(VLASOV_SOLVER_TARGET_X_NEIGHBORHOOD_ID);
   const vector<CellID> remoteTargetCellsy = mpiGrid.get_remote_cells_on_process_boundary(VLASOV_SOLVER_TARGET_Y_NEIGHBORHOOD_ID);
   const vector<CellID> remoteTargetCellsz = mpiGrid.get_remote_cells_on_process_boundary(VLASOV_SOLVER_TARGET_Z_NEIGHBORHOOD_ID);

   vector<CellID> local_propagated_cells;
   vector<CellID> local_target_cells;
   for (size_t c=0; c<localCells.size(); ++c) {
      if(do_translate_cell(mpiGrid[localCells[c]])){
         local_propagated_cells.push_back(localCells[c]);
      }
   }
   for (size_t c=0; c<localCells.size(); ++c) {
      if(mpiGrid[localCells[c]]->sysBoundaryFlag == sysboundarytype::NOT_SYSBOUNDARY) {
         local_target_cells.push_back(localCells[c]);
      }
   }
   phiprof::stop("compute_cell_lists");

   // Propagate all particle species
   for (size_t p=0; p<getObjectWrapper().particleSpecies.size(); ++p) {
      SpatialCell::setCommunicatedSpecies(p);
      calculateSpatialTranslation(mpiGrid,dt,local_propagated_cells,local_target_cells,
              remoteTargetCellsx,remoteTargetCellsy,remoteTargetCellsz,p);
      
   }

   // Mapping complete, update moments //
   phiprof::start("compute-moments-n-maxdt");
   
   cerr << "moments" << endl;
   // Note: Parallelization over blocks is not thread-safe
   #pragma omp  parallel for
   for (size_t c=0; c<localCells.size(); ++c) {
      SpatialCell* SC=mpiGrid[localCells[c]];
      Real* cellParams  = SC->get_cell_parameters();
      
      // Clear old moments
      const Real dx=SC->parameters[CellParams::DX];
      const Real dy=SC->parameters[CellParams::DY];
      const Real dz=SC->parameters[CellParams::DZ];
      SC->parameters[CellParams::RHO_R  ] = 0.0;
      SC->parameters[CellParams::RHOVX_R] = 0.0;
      SC->parameters[CellParams::RHOVY_R] = 0.0;
      SC->parameters[CellParams::RHOVZ_R] = 0.0;
      SC->parameters[CellParams::P_11_R ] = 0.0;
      SC->parameters[CellParams::P_22_R ] = 0.0;
      SC->parameters[CellParams::P_33_R ] = 0.0;

      // Reset spatial max DT
      cellParams[CellParams::MAXRDT]=numeric_limits<Real>::max();
      
      for (int popID=0; popID<getObjectWrapper().particleSpecies.size(); ++popID) {
         // This prevents get_block_parameters from segfaulting if there're no blocks
         if (SC->get_number_of_velocity_blocks(popID) == 0) continue;         
         
         // Get pointer to velocity block data (for this species)
         const Realf* data       = SC->get_data(popID);
         const Real* blockParams = SC->get_block_parameters(popID);
         
         // Array for storing temporary moment values
         Real array[4]; 
         for (int i=0; i<4; ++i) array[i] = 0;
         
         for (vmesh::LocalID blockLID=0; blockLID<SC->get_number_of_velocity_blocks(popID); ++blockLID) {
            // Compute maximum dt. Algorithm has a CFL condition, since it
            // is written only for the case where we have a stencil
            // supporting max translation of one cell.
            for (unsigned int i=0; i<WID; i+=(WID-1)) {
               const Real Vx = blockParams[BlockParams::VXCRD] + (i+HALF)*blockParams[BlockParams::DVX];
               const Real Vy = blockParams[BlockParams::VYCRD] + (i+HALF)*blockParams[BlockParams::DVY];
               const Real Vz = blockParams[BlockParams::VZCRD] + (i+HALF)*blockParams[BlockParams::DVZ];
            
               if (fabs(Vx) != ZERO) cellParams[CellParams::MAXRDT]=min(dx/fabs(Vx),cellParams[CellParams::MAXRDT]);
               if (fabs(Vy) != ZERO) cellParams[CellParams::MAXRDT]=min(dy/fabs(Vy),cellParams[CellParams::MAXRDT]);
               if (fabs(Vz) != ZERO) cellParams[CellParams::MAXRDT]=min(dz/fabs(Vz),cellParams[CellParams::MAXRDT]);
            }
            
            // Compute first moments for this block, 
            // moments stored to array indices 0-3.
            if (SC->sysBoundaryFlag == sysboundarytype::NOT_SYSBOUNDARY) {
               blockVelocityFirstMoments(
                       data,
                       blockParams,
                       array
               );
            }

            data        += SIZE_VELBLOCK;
            blockParams += BlockParams::N_VELOCITY_BLOCK_PARAMS;
         } // for-loop over blocks

         // Accumulate the contribution of this species to velocity 
         // moments, taking the mass correctly into account.
         const Real massRatio = getObjectWrapper().particleSpecies[popID].mass / physicalconstants::MASS_PROTON;
         cellParams[CellParams::RHO_R  ] += array[0]*massRatio;
         cellParams[CellParams::RHOVX_R] += array[1]*massRatio;
         cellParams[CellParams::RHOVY_R] += array[2]*massRatio;
         cellParams[CellParams::RHOVZ_R] += array[3]*massRatio;
      } // for-loop over particle species
      cerr << "first moments" << endl;
      
      // Compute the second velocity moments (pressure) for this cell
      for (int popID=0; popID<getObjectWrapper().particleSpecies.size(); ++popID) {
         // This prevents get_block_parameters from segfaulting if there're no blocks
         if (SC->get_number_of_velocity_blocks(popID) == 0) continue;         

         // Get pointer to velocity block data (for this species)
         const Realf* data       = SC->get_data(popID);
         const Real* blockParams = SC->get_block_parameters(popID);
         
         // Array for storing temporary moment values
         Real array[3]; 
         for (int i=0; i<3; ++i) array[i] = 0;
         
         for (vmesh::LocalID blockLID=0; blockLID<SC->get_number_of_velocity_blocks(popID); ++blockLID) {
            if (SC->sysBoundaryFlag == sysboundarytype::NOT_SYSBOUNDARY) {
               blockVelocitySecondMoments(
                  data,
                  blockParams,
                  cellParams,
                  CellParams::RHO_R,
                  CellParams::RHOVX_R,
                  CellParams::RHOVY_R,
                  CellParams::RHOVZ_R,
                  array
               );
            }
         } // for-loop over velocity blocks

         // Accumulate the contribution of this species to velocity 
         // moments, taking the mass correctly into account.
         const Real mass = getObjectWrapper().particleSpecies[popID].mass;
         cellParams[CellParams::P_11_R] += array[0]*mass;
         cellParams[CellParams::P_22_R] += array[1]*mass;
         cellParams[CellParams::P_33_R] += array[2]*mass;         
      } // for-loop over particle species
      cerr << "second moments" << endl;
   } // for-loop over spatial cells

   phiprof::stop("compute-moments-n-maxdt");
   phiprof::stop("semilag-trans");
>>>>>>> 3aef8bc4
}

/*
  --------------------------------------------------
  Acceleration (velocity space propagation)
  --------------------------------------------------
*/

int getAccerelationSubcycles(SpatialCell* sc, Real dt){
   return max(convert<int>(ceil(dt / sc->parameters[CellParams::MAXVDT])),1);
}

void calculateAcceleration(const int& popID,const int& globalMaxSubcycles,const uint& step,
        dccrg::Dccrg<SpatialCell,dccrg::Cartesian_Geometry>& mpiGrid,
        const std::vector<CellID>& propagatedCells,
        const Real& dt) {

   // Set active population
   SpatialCell::setCommunicatedSpecies(popID);

   //Semilagrangian acceleration for those cells which are subcycled
   #pragma omp parallel for schedule(dynamic,1)
   for (size_t c=0; c<propagatedCells.size(); ++c) {
      const CellID cellID = propagatedCells[c];
      const Real maxVdt = mpiGrid[cellID]->parameters[CellParams::MAXVDT]; 

      //compute subcycle dt. The length is maVdt on all steps
      //except the last one. This is to keep the neighboring
      //spatial cells in sync, so that two neighboring cells with
      //different number of subcycles have similar timesteps,
      //except that one takes an additional short step. This keeps
      //spatial block neighbors as much in sync as possible for
      //adjust blocks.
      Real subcycleDt;
      if( (step + 1) * maxVdt > dt) {
         subcycleDt = dt - step * maxVdt;
      } else{
         subcycleDt = maxVdt;
      }

      //generate pseudo-random order which is always the same irrespective of parallelization, restarts, etc
      char rngStateBuffer[256];
      random_data rngDataBuffer;

      // set seed, initialise generator and get value
      memset(&(rngDataBuffer), 0, sizeof(rngDataBuffer));
      #ifdef _AIX
         initstate_r(P::tstep + cellID, &(rngStateBuffer[0]), 256, NULL, &(rngDataBuffer));
         int64_t rndInt;
         random_r(&rndInt, &rngDataBuffer);
      #else
         initstate_r(P::tstep + cellID, &(rngStateBuffer[0]), 256, &(rngDataBuffer));
         int32_t rndInt;
         random_r(&rngDataBuffer, &rndInt);
      #endif
         
      uint map_order=rndInt%3;
      phiprof::start("cell-semilag-acc");
      cpu_accelerate_cell(mpiGrid[cellID],map_order,subcycleDt,popID);
      phiprof::stop("cell-semilag-acc");
   }
      
   //global adjust after each subcycle to keep number of blocks managable. Even the ones not
   //accelerating anyore participate. It is important to keep
   //the spatial dimension to make sure that we do not loose
   //stuff streaming in from other cells, perhaps not connected
   //to the existing distribution function in the cell.
   //- All cells update and communicate their lists of content blocks
   //- Only cells which were accerelated on this step need to be adjusted (blocks removed or added).
   //- Not done here on last step (done after loop)
   if(step < (globalMaxSubcycles - 1)) adjustVelocityBlocks(mpiGrid, propagatedCells, false, popID);
}

void calculateAcceleration(
   dccrg::Dccrg<SpatialCell,dccrg::Cartesian_Geometry>& mpiGrid,
   Real dt
<<<<<<< HEAD
) {    
    typedef Parameters P;
    const vector<CellID> cells = mpiGrid.get_cells();
    
    phiprof::start("semilag-acc");
    
    // Calculate first velocity moments, these are needed to 
    // calculate the transforms used in the accelerations.
    // Calculated moments are stored in the "_V" variables.
    calculateMoments_V(mpiGrid,cells,false);
    
    // Accelerate all particle species
    //for (int popID=0; popID<getObjectWrapper().particleSpecies.size(); ++popID) {
        const int popID=0;
    
        // Iterate through all local cells and collect cells to propagate.
        // Ghost cells (spatial cells at the boundary of the simulation 
        // volume) do not need to be propagated:
        vector<CellID> propagatedCells;
        for (size_t c=0; c<cells.size(); ++c) {
            SpatialCell* SC = mpiGrid[cells[c]];
            const vmesh::VelocityMesh<vmesh::GlobalID,vmesh::LocalID>& vmesh = SC->get_velocity_mesh(popID);
            //disregard boundary cells
            //do not integrate cells with no blocks (well, do not computes in practice)
            if (SC->sysBoundaryFlag == sysboundarytype::NOT_SYSBOUNDARY && vmesh.size() != 0) {
                propagatedCells.push_back(cells[c]);
            }
        }
        
        // Compute global maximum for number of subcycles (collective operation).
        #warning Needs to be fixed for multi-species
        int maxSubcycles=0;
        int globalMaxSubcycles;
        for (size_t c=0; c<propagatedCells.size(); ++c) {
            const CellID cellID = propagatedCells[c];
            int subcycles = getAccerelationSubcycles(mpiGrid[cellID], dt);
            mpiGrid[cellID]->parameters[CellParams::ACCSUBCYCLES] = subcycles;
            maxSubcycles=maxSubcycles < subcycles ? subcycles:maxSubcycles;
        }
        MPI_Allreduce(&maxSubcycles, &globalMaxSubcycles, 1, MPI_INT, MPI_MAX, MPI_COMM_WORLD);
        
        // substep global max times
        for(uint step=0; step<globalMaxSubcycles; ++step) {
            // prune list of cells to propagate to only contained those which are now subcycled
            vector<CellID> temp;
            for (size_t c=0; c<propagatedCells.size(); ++c) {
                if(step<getAccerelationSubcycles(mpiGrid[propagatedCells[c]],dt)) {
                    temp.push_back(propagatedCells[c]);
                }
            }
            propagatedCells.swap(temp);

            // Semi-Lagrangian acceleration for those cells which are subcycled
            #pragma omp parallel for schedule(dynamic,1)
            for (size_t c=0; c<propagatedCells.size(); ++c) {
                no_subnormals();
                const CellID cellID = propagatedCells[c];
                const Real maxVdt = mpiGrid[cellID]->parameters[CellParams::MAXVDT]; 

                //compute subcycle dt. The length is maVdt on all steps
                //except the last one. This is to keep the neighboring
                //spatial cells in sync, so that two neighboring cells with
                //different number of subcycles have similar timesteps,
                //except that one takes an additional short step. This keeps
                //spatial block neighbors as much in sync as possible for
                //adjust blocks.
                Real subcycleDt;
                if( (step + 1) * maxVdt > dt) {
                    subcycleDt = dt - step * maxVdt;
                } else {
                    subcycleDt = maxVdt;
                }
                // generate pseudo-random order which is always the same irrespective of parallelization, restarts, etc
                char rngStateBuffer[256];
                random_data rngDataBuffer;
                // set seed, initialise generator and get value
                memset(&(rngDataBuffer), 0, sizeof(rngDataBuffer));
                #ifdef _AIX
                    initstate_r(P::tstep + cellID, &(rngStateBuffer[0]), 256, NULL, &(rngDataBuffer));
                    int64_t rndInt;
                    random_r(&rndInt, &rngDataBuffer);
                #else
                    initstate_r(P::tstep + cellID, &(rngStateBuffer[0]), 256, &(rngDataBuffer));
                    int32_t rndInt;
                    random_r(&rngDataBuffer, &rndInt);
                #endif
         
                uint map_order=rndInt%3;
                phiprof::start("cell-semilag-acc");
                cpu_accelerate_cell(mpiGrid[cellID],popID,map_order,subcycleDt);
                phiprof::stop("cell-semilag-acc");
            } // for-loop over propagated cells
      
            //global adjust after each subcycle to keep number of blocks managable. Even the ones not
            //accelerating anyore participate. It is important to keep
            //the spatial dimension to make sure that we do not loose
            //stuff streaming in from other cells, perhaps not connected
            //to the existing distribution function in the cell.
            //- All cells update and communicate their lists of content blocks
            //- Only cells which were accerelated on this step need to be adjusted (blocks removed or added).
            //- Not done here on last step (done after loop)
            if(step < (globalMaxSubcycles - 1))
                adjustVelocityBlocks(mpiGrid, propagatedCells, false);
        }

        //final adjust for all cells, also fixing remote cells.
        adjustVelocityBlocks(mpiGrid, cells, true);
    //} // for-loop over particle species
        
    phiprof::stop("semilag-acc");
    
    // Recalculate "_V" velocity moments
    calculateMoments_V(mpiGrid,cells,true);
=======
) {
   typedef Parameters P;
   const vector<CellID> cells = mpiGrid.get_cells();
//    if(dt > 0)  // FIXME this has to be deactivated to support regular projects but it breaks test_trans support most likely, with this on dt stays 0
   phiprof::start("semilag-acc");

   // Iterate through all local cells and collect cells to propagate.
   // Ghost cells (spatial cells at the boundary of the simulation 
   // volume) do not need to be propagated:
   vector<CellID> propagatedCells;
   for (size_t c=0; c<cells.size(); ++c) {
      SpatialCell* SC = mpiGrid[cells[c]];
      //disregard boundary cells
      //do not integrate cells with no blocks  (well, do not computes in practice)
      #warning In principle this is different for different species
      if (SC->sysBoundaryFlag == sysboundarytype::NOT_SYSBOUNDARY &&
          SC->get_number_of_all_velocity_blocks() != 0) {
         propagatedCells.push_back(cells[c]);
      }
   }

   //Compute global maximum for number of subcycles (collective operation)
   int maxSubcycles=0;
   int globalMaxSubcycles;
   for (size_t c=0; c<propagatedCells.size(); ++c) {
      const CellID cellID = propagatedCells[c];
      int subcycles = getAccerelationSubcycles(mpiGrid[cellID], dt);
      mpiGrid[cellID]->parameters[CellParams::ACCSUBCYCLES] = subcycles;
      maxSubcycles=maxSubcycles < subcycles ? subcycles:maxSubcycles;
   }
   MPI_Allreduce(&maxSubcycles, &globalMaxSubcycles, 1, MPI_INT, MPI_MAX, MPI_COMM_WORLD);

   // Substep global max times
   for(uint step = 0;step < globalMaxSubcycles; step ++) {
      //prune list of cells to propagate to only contained those which are now subcycled
      vector<CellID> temp;
      for (size_t c=0; c<propagatedCells.size(); ++c) {
         if(step < getAccerelationSubcycles(mpiGrid[propagatedCells[c]], dt)) {
            temp.push_back(propagatedCells[c]);
         }
      }
      propagatedCells.swap(temp);

      // Substep each population
      for (int popID=0; popID<getObjectWrapper().particleSpecies.size(); ++popID) {
         calculateAcceleration(popID,globalMaxSubcycles,step,mpiGrid,propagatedCells,dt);
      }
   }
   //final adjust for all cells, also fixing remote cells.
   for (int popID=0; popID<getObjectWrapper().particleSpecies.size(); ++popID) {
      adjustVelocityBlocks(mpiGrid, cells, true, popID);
   }
   phiprof::stop("semilag-acc");   

   // compute moments after acceleration
   phiprof::start("Compute moments");
   
   // Loop over particle populations, must be done before looping over 
   // spatial cells because setActivePopulation is static
   for (int popID=0; popID<getObjectWrapper().particleSpecies.size(); ++popID) {
      #pragma omp parallel for
      for (size_t c=0; c<cells.size(); ++c) {
         const CellID cellID = cells[c];

         // clear old moments
         if (popID == 0) {
            mpiGrid[cellID]->parameters[CellParams::RHO_V  ] = 0.0;
            mpiGrid[cellID]->parameters[CellParams::RHOVX_V] = 0.0;
            mpiGrid[cellID]->parameters[CellParams::RHOVY_V] = 0.0;
            mpiGrid[cellID]->parameters[CellParams::RHOVZ_V] = 0.0;
            mpiGrid[cellID]->parameters[CellParams::P_11_V] = 0.0;
            mpiGrid[cellID]->parameters[CellParams::P_22_V] = 0.0;
            mpiGrid[cellID]->parameters[CellParams::P_33_V] = 0.0;
         }
      
         for (vmesh::LocalID block_i=0; block_i<mpiGrid[cellID]->get_number_of_velocity_blocks(popID); ++block_i) {
            cpu_calcVelocityFirstMoments(
               mpiGrid[cellID],
               block_i,
               CellParams::RHO_V,
               CellParams::RHOVX_V,
               CellParams::RHOVY_V,
               CellParams::RHOVZ_V,
               popID
            );   //set first moments after acceleration
         }
      }
   }

   // Second iteration needed as rho has to be already computed when computing pressure
   for (int popID=0; popID<getObjectWrapper().particleSpecies.size(); ++popID) {
      #pragma omp parallel for
      for (size_t c=0; c<cells.size(); ++c) {
         const CellID cellID = cells[c];

         for (vmesh::LocalID block_i=0; block_i<mpiGrid[cellID]->get_number_of_velocity_blocks(popID); ++block_i) {
            cpu_calcVelocitySecondMoments(
               mpiGrid[cellID],
               block_i,
               CellParams::RHO_V,
               CellParams::RHOVX_V,
               CellParams::RHOVY_V,
               CellParams::RHOVZ_V,
               CellParams::P_11_V,
               CellParams::P_22_V,
               CellParams::P_33_V,
               popID
            );   //set second moments after acceleration
         }
      } // for-loop over spatial cells
   } // for-loop over species
   phiprof::stop("Compute moments");
>>>>>>> 3aef8bc4
}

/*--------------------------------------------------
  Functions for computing moments
  --------------------------------------------------*/

void calculateInterpolatedVelocityMoments(
   dccrg::Dccrg<SpatialCell,dccrg::Cartesian_Geometry>& mpiGrid,
   const int cp_rho,
   const int cp_rhovx,
   const int cp_rhovy,
   const int cp_rhovz,
   const int cp_p11,
   const int cp_p22,
   const int cp_p33
) {
   vector<CellID> cells;
   cells=mpiGrid.get_cells();
   
   //Iterate through all local cells (excl. system boundary cells):
    #pragma omp parallel for
   for (size_t c=0; c<cells.size(); ++c) {
      const CellID cellID = cells[c];
      SpatialCell* SC = mpiGrid[cellID];
      if(SC->sysBoundaryFlag == sysboundarytype::NOT_SYSBOUNDARY) {
         SC->parameters[cp_rho  ] = 0.5* ( SC->parameters[CellParams::RHO_R] + SC->parameters[CellParams::RHO_V] );
         SC->parameters[cp_rhovx] = 0.5* ( SC->parameters[CellParams::RHOVX_R] + SC->parameters[CellParams::RHOVX_V] );
         SC->parameters[cp_rhovy] = 0.5* ( SC->parameters[CellParams::RHOVY_R] + SC->parameters[CellParams::RHOVY_V] );
         SC->parameters[cp_rhovz] = 0.5* ( SC->parameters[CellParams::RHOVZ_R] + SC->parameters[CellParams::RHOVZ_V] );
         SC->parameters[cp_p11]   = 0.5* ( SC->parameters[CellParams::P_11_R] + SC->parameters[CellParams::P_11_V] );
         SC->parameters[cp_p22]   = 0.5* ( SC->parameters[CellParams::P_22_R] + SC->parameters[CellParams::P_22_V] );
         SC->parameters[cp_p33]   = 0.5* ( SC->parameters[CellParams::P_33_R] + SC->parameters[CellParams::P_33_V] );
      }
   }
}

<<<<<<< HEAD
=======
void calculateCellVelocityMoments(
   SpatialCell* SC,
   bool doNotSkip // default: false
) {
   // if doNotSkip == true then the first clause is false and we will never return, i.e. always compute
   // otherwise we skip DO_NOT_COMPUTE cells
   // or boundary cells of layer larger than 1
   if (!doNotSkip &&
       (SC->sysBoundaryFlag == sysboundarytype::DO_NOT_COMPUTE ||
       (SC->sysBoundaryLayer != 1  &&
       SC->sysBoundaryFlag != sysboundarytype::NOT_SYSBOUNDARY))
      ) return;

   // Clear old moment values
   SC->parameters[CellParams::RHO  ] = 0.0;
   SC->parameters[CellParams::RHOVX] = 0.0;
   SC->parameters[CellParams::RHOVY] = 0.0;
   SC->parameters[CellParams::RHOVZ] = 0.0;
   SC->parameters[CellParams::P_11 ] = 0.0;  
   SC->parameters[CellParams::P_22 ] = 0.0;  
   SC->parameters[CellParams::P_33 ] = 0.0;  

   // Iterate over all populations and calculate the zeroth and first velocity moments
   for (int popID=0; popID<getObjectWrapper().particleSpecies.size(); ++popID) {
      for (vmesh::LocalID blockLID=0; blockLID<SC->get_number_of_velocity_blocks(popID); ++blockLID) {
         cpu_blockVelocityFirstMoments(
            SC->get_data(blockLID,popID),
            SC->get_block_parameters(blockLID,popID),
            SC->parameters,
            CellParams::RHO,
            CellParams::RHOVX,
            CellParams::RHOVY,
            CellParams::RHOVZ
         );
      }
   }

   // Second iteration needed as rho has to be already computed when computing pressure
   for (int popID=0; popID<getObjectWrapper().particleSpecies.size(); ++popID) {      
      for (vmesh::LocalID blockLID=0; blockLID<SC->get_number_of_velocity_blocks(popID); ++blockLID) {
         cpu_blockVelocitySecondMoments(
            SC->get_data(blockLID,popID),
            SC->get_block_parameters(blockLID,popID),
            SC->parameters,
            CellParams::RHO,
            CellParams::RHOVX,
            CellParams::RHOVY,
            CellParams::RHOVZ,
            CellParams::P_11,
            CellParams::P_22,
            CellParams::P_33
         );
      }
   } // for-loop over populations
}

>>>>>>> 3aef8bc4
void calculateInitialVelocityMoments(dccrg::Dccrg<SpatialCell,dccrg::Cartesian_Geometry>& mpiGrid) {
   vector<CellID> cells;
   cells=mpiGrid.get_cells();
   phiprof::start("Calculate moments");
<<<<<<< HEAD
   
    // Iterate through all local cells (incl. system boundary cells):
    #pragma omp parallel for
    for (size_t c=0; c<cells.size(); ++c) {
      const CellID cellID = cells[c];
      SpatialCell* SC = mpiGrid[cellID];
      calculateCellMoments(SC,true);

=======
 
   // Iterate through all local cells (incl. system boundary cells):
   #pragma omp parallel for
   for (size_t c=0; c<cells.size(); ++c) {
      const CellID cellID = cells[c];
      SpatialCell* SC = mpiGrid[cellID];
      calculateCellVelocityMoments(SC);
      
>>>>>>> 3aef8bc4
      // WARNING the following is sane as this function is only called by initializeGrid.
      // We need initialized _DT2 values for the dt=0 field propagation done in the beginning.
      // Later these will be set properly.
      SC->parameters[CellParams::RHO_DT2] = SC->parameters[CellParams::RHO];
      SC->parameters[CellParams::RHOVX_DT2] = SC->parameters[CellParams::RHOVX];
      SC->parameters[CellParams::RHOVY_DT2] = SC->parameters[CellParams::RHOVY];
      SC->parameters[CellParams::RHOVZ_DT2] = SC->parameters[CellParams::RHOVZ];
      SC->parameters[CellParams::P_11_DT2] = SC->parameters[CellParams::P_11];
      SC->parameters[CellParams::P_22_DT2] = SC->parameters[CellParams::P_22];
      SC->parameters[CellParams::P_33_DT2] = SC->parameters[CellParams::P_33];
   } // for-loop over spatial cells
   phiprof::stop("Calculate moments"); 
}<|MERGE_RESOLUTION|>--- conflicted
+++ resolved
@@ -11,31 +11,20 @@
 #include <stdint.h>
 
 #ifdef _OPENMP
-<<<<<<< HEAD
-    #include "omp.h"
-=======
-   #include "omp.h"
->>>>>>> 3aef8bc4
+   #include <omp.h>
 #endif
 #include <zoltan.h>
 #include <dccrg.hpp>
 #include <phiprof.hpp>
 
+#include "../spatial_cell.hpp"
 #include "../vlasovmover.h"
+#include "../grid.h"
+#include "../definitions.h"
 
 #include "cpu_moments.h"
 #include "cpu_acc_semilag.hpp"
 #include "cpu_trans_map.hpp"
-<<<<<<< HEAD
-=======
-
-#include <stdint.h>
-#include <dccrg.hpp>
-
->>>>>>> 3aef8bc4
-#include "spatial_cell.hpp"
-#include "../grid.h"
-#include "../definitions.h"
 
 using namespace std;
 using namespace spatial_cell;
@@ -48,7 +37,14 @@
 creal TWO     = 2.0;
 creal EPSILON = 1.0e-25;
 
-<<<<<<< HEAD
+/** Propagates the distribution function in spatial space. 
+    
+    Based on SLICE-3D algorithm: Zerroukat, M., and T. Allen. "A
+    three‐dimensional monotone and conservative semi‐Lagrangian scheme
+    (SLICE‐3D) for transport problems." Quarterly Journal of the Royal
+    Meteorological Society 138.667 (2012): 1640-1651.
+  
+ */
 void calculateSpatialTranslation(
         dccrg::Dccrg<SpatialCell,dccrg::Cartesian_Geometry>& mpiGrid,
         const vector<CellID>& localCells,
@@ -59,12 +55,141 @@
         const vector<CellID>& remoteTargetCellsz,
         creal dt,
         const int& popID) {
-    
+
     int trans_timer;
     bool localTargetGridGenerated = false;
-    
+
     // ------------- SLICE - map dist function in Z --------------- //
-=======
+   if(P::zcells_ini > 1 ){
+      trans_timer=phiprof::initializeTimer("transfer-stencil-data-z","MPI");
+      phiprof::start(trans_timer);
+      SpatialCell::set_mpi_transfer_type(Transfer::VEL_BLOCK_DATA);
+      mpiGrid.start_remote_neighbor_copy_updates(VLASOV_SOLVER_Z_NEIGHBORHOOD_ID);
+      phiprof::stop(trans_timer);
+      
+      // generate target grid in the temporary arrays, same size as
+      // original one. We only need to create these in target cells
+      createTargetGrid(mpiGrid,remoteTargetCellsz,popID);
+
+      if(!localTargetGridGenerated){ 
+         createTargetGrid(mpiGrid,local_target_cells,popID);
+         localTargetGridGenerated=true;
+      }
+      
+      phiprof::start(trans_timer);
+      mpiGrid.wait_remote_neighbor_copy_update_receives(VLASOV_SOLVER_Z_NEIGHBORHOOD_ID);
+      phiprof::stop(trans_timer);
+      
+      phiprof::start("compute-mapping-z");
+      #pragma omp parallel
+      {
+         no_subnormals();
+         for (size_t c=0; c<local_propagated_cells.size(); ++c) {
+            trans_map_1d(mpiGrid,local_propagated_cells[c], 2, dt,popID); // map along z//
+         }
+      }
+      phiprof::stop("compute-mapping-z");
+
+      phiprof::start(trans_timer);
+      mpiGrid.wait_remote_neighbor_copy_update_sends();
+      phiprof::stop(trans_timer);
+      
+      trans_timer=phiprof::initializeTimer("update_remote-z","MPI");
+      phiprof::start("update_remote-z");
+      update_remote_mapping_contribution(mpiGrid, 2,+1,popID);
+      update_remote_mapping_contribution(mpiGrid, 2,-1,popID);
+      phiprof::stop("update_remote-z");
+
+      clearTargetGrid(mpiGrid,remoteTargetCellsz);
+      swapTargetSourceGrid(mpiGrid, local_target_cells,popID);
+      zeroTargetGrid(mpiGrid, local_target_cells);
+   }
+
+   // ------------- SLICE - map dist function in X --------------- //
+   if(P::xcells_ini > 1 ){
+      trans_timer=phiprof::initializeTimer("transfer-stencil-data-x","MPI");
+      phiprof::start(trans_timer);
+      SpatialCell::set_mpi_transfer_type(Transfer::VEL_BLOCK_DATA);
+      mpiGrid.start_remote_neighbor_copy_updates(VLASOV_SOLVER_X_NEIGHBORHOOD_ID);
+      phiprof::stop(trans_timer);
+      
+      createTargetGrid(mpiGrid,remoteTargetCellsx,popID);
+       if(!localTargetGridGenerated){ 
+         createTargetGrid(mpiGrid,local_target_cells,popID);
+         localTargetGridGenerated=true;
+      }
+       
+      phiprof::start(trans_timer);
+      mpiGrid.wait_remote_neighbor_copy_update_receives(VLASOV_SOLVER_X_NEIGHBORHOOD_ID);
+      phiprof::stop(trans_timer);
+
+      phiprof::start("compute-mapping-x");
+      #pragma omp parallel
+      {
+         no_subnormals();
+         for (size_t c=0; c<local_propagated_cells.size(); ++c) {
+            trans_map_1d(mpiGrid,local_propagated_cells[c],0,dt,popID); // map along x//
+         }
+      }
+      phiprof::stop("compute-mapping-x");
+
+      phiprof::start(trans_timer);
+      mpiGrid.wait_remote_neighbor_copy_update_sends();
+      phiprof::stop(trans_timer);
+      
+      trans_timer=phiprof::initializeTimer("update_remote-x","MPI");
+      phiprof::start("update_remote-x");
+      update_remote_mapping_contribution(mpiGrid, 0,+1,popID);
+      update_remote_mapping_contribution(mpiGrid, 0,-1,popID);
+      phiprof::stop("update_remote-x");
+      clearTargetGrid(mpiGrid,remoteTargetCellsx);
+      swapTargetSourceGrid(mpiGrid, local_target_cells,popID);
+      zeroTargetGrid(mpiGrid, local_target_cells);
+   }
+   
+   // ------------- SLICE - map dist function in Y --------------- //
+   if(P::ycells_ini > 1 ){
+      trans_timer=phiprof::initializeTimer("transfer-stencil-data-y","MPI");
+      phiprof::start(trans_timer);
+      SpatialCell::set_mpi_transfer_type(Transfer::VEL_BLOCK_DATA);
+      mpiGrid.start_remote_neighbor_copy_updates(VLASOV_SOLVER_Y_NEIGHBORHOOD_ID);
+      phiprof::stop(trans_timer);
+      
+      createTargetGrid(mpiGrid,remoteTargetCellsy,popID);
+      if(!localTargetGridGenerated){ 
+         createTargetGrid(mpiGrid,local_target_cells,popID);
+         localTargetGridGenerated=true;
+      }
+      
+      phiprof::start(trans_timer);
+      mpiGrid.wait_remote_neighbor_copy_update_receives(VLASOV_SOLVER_Y_NEIGHBORHOOD_ID);
+      phiprof::stop(trans_timer);
+
+      phiprof::start("compute-mapping-y");
+      #pragma omp parallel
+      {
+         no_subnormals();
+         for (size_t c=0; c<local_propagated_cells.size(); ++c) {
+            trans_map_1d(mpiGrid,local_propagated_cells[c],1,dt,popID); // map along y//
+         }
+      }
+      phiprof::stop("compute-mapping-y");
+
+      phiprof::start(trans_timer);
+      mpiGrid.wait_remote_neighbor_copy_update_sends();
+      phiprof::stop(trans_timer);
+      
+      trans_timer=phiprof::initializeTimer("update_remote-y","MPI");
+      phiprof::start("update_remote-y");
+      update_remote_mapping_contribution(mpiGrid, 1,+1,popID);
+      update_remote_mapping_contribution(mpiGrid, 1,-1,popID);
+      phiprof::stop("update_remote-y");
+      clearTargetGrid(mpiGrid,remoteTargetCellsy);
+      swapTargetSourceGrid(mpiGrid, local_target_cells,popID);
+   }
+
+   clearTargetGrid(mpiGrid,local_target_cells);
+}
 
 /*!
   
@@ -77,182 +202,8 @@
 
 */
 void calculateSpatialTranslation(
-        dccrg::Dccrg<SpatialCell,dccrg::Cartesian_Geometry>& mpiGrid,creal dt,
-        const std::vector<CellID>& local_propagated_cells,
-        const std::vector<CellID>& local_target_cells,
-        const std::vector<CellID>& remoteTargetCellsx,
-        const std::vector<CellID>& remoteTargetCellsy,
-        const std::vector<CellID>& remoteTargetCellsz,
-        const int& popID) {
-   
-   int trans_timer;
-   bool localTargetGridGenerated = false;
-   
-   // ------------- SLICE - map dist function in Z --------------- //
->>>>>>> 3aef8bc4
-   if(P::zcells_ini > 1 ){
-      trans_timer=phiprof::initializeTimer("transfer-stencil-data-z","MPI");
-      phiprof::start(trans_timer);
-      SpatialCell::set_mpi_transfer_type(Transfer::VEL_BLOCK_DATA);
-      mpiGrid.start_remote_neighbor_copy_updates(VLASOV_SOLVER_Z_NEIGHBORHOOD_ID);
-      phiprof::stop(trans_timer);
-      
-      // generate target grid in the temporary arrays, same size as
-      // original one. We only need to create these in target cells
-      createTargetGrid(mpiGrid,remoteTargetCellsz,popID);
-
-      if(!localTargetGridGenerated){ 
-         createTargetGrid(mpiGrid,local_target_cells,popID);
-         localTargetGridGenerated=true;
-      }
-      
-      phiprof::start(trans_timer);
-      mpiGrid.wait_remote_neighbor_copy_update_receives(VLASOV_SOLVER_Z_NEIGHBORHOOD_ID);
-      phiprof::stop(trans_timer);
-      
-      phiprof::start("compute-mapping-z");
-      #pragma omp parallel
-      {
-         no_subnormals();
-         for (size_t c=0; c<local_propagated_cells.size(); ++c) {
-            trans_map_1d(mpiGrid,local_propagated_cells[c], 2, dt,popID); // map along z//
-         }
-      }
-      phiprof::stop("compute-mapping-z");
-
-      phiprof::start(trans_timer);
-      mpiGrid.wait_remote_neighbor_copy_update_sends();
-      phiprof::stop(trans_timer);
-      
-      trans_timer=phiprof::initializeTimer("update_remote-z","MPI");
-      phiprof::start("update_remote-z");
-<<<<<<< HEAD
-      update_remote_mapping_contribution(mpiGrid, 2, 1,popID);
-=======
-      update_remote_mapping_contribution(mpiGrid, 2,+1,popID);
->>>>>>> 3aef8bc4
-      update_remote_mapping_contribution(mpiGrid, 2,-1,popID);
-      phiprof::stop("update_remote-z");
-
-      clearTargetGrid(mpiGrid,remoteTargetCellsz);
-      swapTargetSourceGrid(mpiGrid, local_target_cells,popID);
-      zeroTargetGrid(mpiGrid, local_target_cells);
-   }
-
-   // ------------- SLICE - map dist function in X --------------- //
-   if(P::xcells_ini > 1 ){
-      trans_timer=phiprof::initializeTimer("transfer-stencil-data-x","MPI");
-      phiprof::start(trans_timer);
-      SpatialCell::set_mpi_transfer_type(Transfer::VEL_BLOCK_DATA);
-      mpiGrid.start_remote_neighbor_copy_updates(VLASOV_SOLVER_X_NEIGHBORHOOD_ID);
-      phiprof::stop(trans_timer);
-      
-      createTargetGrid(mpiGrid,remoteTargetCellsx,popID);
-       if(!localTargetGridGenerated){ 
-         createTargetGrid(mpiGrid,local_target_cells,popID);
-         localTargetGridGenerated=true;
-      }
-       
-      phiprof::start(trans_timer);
-      mpiGrid.wait_remote_neighbor_copy_update_receives(VLASOV_SOLVER_X_NEIGHBORHOOD_ID);
-      phiprof::stop(trans_timer);
-
-      phiprof::start("compute-mapping-x");
-      #pragma omp parallel
-      {
-         no_subnormals();
-         for (size_t c=0; c<local_propagated_cells.size(); ++c) {
-<<<<<<< HEAD
-            trans_map_1d(mpiGrid,local_propagated_cells[c],0,dt,popID); // map along x//
-=======
-            trans_map_1d(mpiGrid,local_propagated_cells[c], 0, dt,popID); // map along x//
->>>>>>> 3aef8bc4
-         }
-      }
-      phiprof::stop("compute-mapping-x");
-
-      phiprof::start(trans_timer);
-      mpiGrid.wait_remote_neighbor_copy_update_sends();
-      phiprof::stop(trans_timer);
-      
-      trans_timer=phiprof::initializeTimer("update_remote-x","MPI");
-      phiprof::start("update_remote-x");
-<<<<<<< HEAD
-      update_remote_mapping_contribution(mpiGrid, 0, 1,popID);
-=======
-      update_remote_mapping_contribution(mpiGrid, 0,+1,popID);
->>>>>>> 3aef8bc4
-      update_remote_mapping_contribution(mpiGrid, 0,-1,popID);
-      phiprof::stop("update_remote-x");
-      clearTargetGrid(mpiGrid,remoteTargetCellsx);
-      swapTargetSourceGrid(mpiGrid, local_target_cells,popID);
-      zeroTargetGrid(mpiGrid, local_target_cells);
-   }
-   
-   // ------------- SLICE - map dist function in Y --------------- //
-   if(P::ycells_ini > 1 ){
-      trans_timer=phiprof::initializeTimer("transfer-stencil-data-y","MPI");
-      phiprof::start(trans_timer);
-      SpatialCell::set_mpi_transfer_type(Transfer::VEL_BLOCK_DATA);
-      mpiGrid.start_remote_neighbor_copy_updates(VLASOV_SOLVER_Y_NEIGHBORHOOD_ID);
-      phiprof::stop(trans_timer);
-      
-      createTargetGrid(mpiGrid,remoteTargetCellsy,popID);
-      if(!localTargetGridGenerated){ 
-         createTargetGrid(mpiGrid,local_target_cells,popID);
-         localTargetGridGenerated=true;
-      }
-      
-      phiprof::start(trans_timer);
-      mpiGrid.wait_remote_neighbor_copy_update_receives(VLASOV_SOLVER_Y_NEIGHBORHOOD_ID);
-      phiprof::stop(trans_timer);
-
-      phiprof::start("compute-mapping-y");
-      #pragma omp parallel
-      {
-         no_subnormals();
-         for (size_t c=0; c<local_propagated_cells.size(); ++c) {
-<<<<<<< HEAD
-            trans_map_1d(mpiGrid,local_propagated_cells[c],1,dt,popID); // map along y//
-=======
-            trans_map_1d(mpiGrid,local_propagated_cells[c], 1, dt,popID); // map along y//
->>>>>>> 3aef8bc4
-         }
-      }
-      
-      phiprof::stop("compute-mapping-y");
-
-      phiprof::start(trans_timer);
-      mpiGrid.wait_remote_neighbor_copy_update_sends();
-      phiprof::stop(trans_timer);
-      
-      trans_timer=phiprof::initializeTimer("update_remote-y","MPI");
-      phiprof::start("update_remote-y");
-      update_remote_mapping_contribution(mpiGrid, 1,+1,popID);
-      update_remote_mapping_contribution(mpiGrid, 1,-1,popID);
-      phiprof::stop("update_remote-y");
-      clearTargetGrid(mpiGrid,remoteTargetCellsy);
-      swapTargetSourceGrid(mpiGrid, local_target_cells,popID);
-   }
-
-   clearTargetGrid(mpiGrid,local_target_cells);
-}
-<<<<<<< HEAD
-
-/*!
-  
-  Propagates the distribution function in spatial space. 
-  
-  Based on SLICE-3D algorithm: Zerroukat, M., and T. Allen. "A
-  three‐dimensional monotone and conservative semi‐Lagrangian scheme
-  (SLICE‐3D) for transport problems." Quarterly Journal of the Royal
-  Meteorological Society 138.667 (2012): 1640-1651.
-
-*/
-void calculateSpatialTranslation(
         dccrg::Dccrg<SpatialCell,dccrg::Cartesian_Geometry>& mpiGrid,
         creal dt) {
-    const size_t popID = 0;
     typedef Parameters P;
    
     phiprof::start("semilag-trans");
@@ -263,192 +214,36 @@
     const vector<CellID> remoteTargetCellsz = mpiGrid.get_remote_cells_on_process_boundary(VLASOV_SOLVER_TARGET_Z_NEIGHBORHOOD_ID);
 
     // Figure out which spatial cells are translated, 
-    // same for all particle species.
+    // result independent of particle species.
     vector<CellID> local_propagated_cells;   
     for (size_t c=0; c<localCells.size(); ++c) {
-        if(do_translate_cell(mpiGrid[localCells[c]])){
-            local_propagated_cells.push_back(localCells[c]);
-        }
+       if (do_translate_cell(mpiGrid[localCells[c]])) {
+          local_propagated_cells.push_back(localCells[c]);
+       }
     }
 
-    // Figure out target spatial cells, same for all particle species.
-    vector<CellID> local_target_cells;
-    for (size_t c=0; c<localCells.size(); ++c) {
-        if(mpiGrid[localCells[c]]->sysBoundaryFlag == sysboundarytype::NOT_SYSBOUNDARY) {
-            local_target_cells.push_back(localCells[c]);
-        }
-    }
-    phiprof::stop("compute_cell_lists");
-   
-    // Translate all particle species
-    //for (int popID=0; popID<getObjectWrapper().particleSpecies.size(); ++popID) {
-        SpatialCell::setCommunicatedSpecies(popID);
-        calculateSpatialTranslation(mpiGrid,localCells,local_propagated_cells,
-                local_target_cells,remoteTargetCellsx,remoteTargetCellsy,
-                remoteTargetCellsz,dt,popID);
-    //}
-
-    // Mapping complete, update moments //
-    calculateMoments_R_maxdt(mpiGrid,localCells,true);
-
-    phiprof::stop("semilag-trans");
-=======
-   
-void calculateSpatialTranslation(
-   dccrg::Dccrg<SpatialCell,dccrg::Cartesian_Geometry>& mpiGrid,
-   creal dt
-) {
-   const size_t popID = 0;
-   typedef Parameters P;
-
-   cerr << "spat trans" << endl;
-   phiprof::start("semilag-trans");
-
-   // Calculate propagated cells, these are the same for all particle populations
-   phiprof::start("compute_cell_lists");
-   const vector<CellID> localCells = mpiGrid.get_cells();
-   const vector<CellID> remoteTargetCellsx = mpiGrid.get_remote_cells_on_process_boundary(VLASOV_SOLVER_TARGET_X_NEIGHBORHOOD_ID);
-   const vector<CellID> remoteTargetCellsy = mpiGrid.get_remote_cells_on_process_boundary(VLASOV_SOLVER_TARGET_Y_NEIGHBORHOOD_ID);
-   const vector<CellID> remoteTargetCellsz = mpiGrid.get_remote_cells_on_process_boundary(VLASOV_SOLVER_TARGET_Z_NEIGHBORHOOD_ID);
-
-   vector<CellID> local_propagated_cells;
+   // Figure out target spatial cells, result
+   // independent of particle species.
    vector<CellID> local_target_cells;
    for (size_t c=0; c<localCells.size(); ++c) {
-      if(do_translate_cell(mpiGrid[localCells[c]])){
-         local_propagated_cells.push_back(localCells[c]);
-      }
-   }
-   for (size_t c=0; c<localCells.size(); ++c) {
-      if(mpiGrid[localCells[c]]->sysBoundaryFlag == sysboundarytype::NOT_SYSBOUNDARY) {
+      if (mpiGrid[localCells[c]]->sysBoundaryFlag == sysboundarytype::NOT_SYSBOUNDARY) {
          local_target_cells.push_back(localCells[c]);
       }
    }
    phiprof::stop("compute_cell_lists");
 
-   // Propagate all particle species
-   for (size_t p=0; p<getObjectWrapper().particleSpecies.size(); ++p) {
-      SpatialCell::setCommunicatedSpecies(p);
-      calculateSpatialTranslation(mpiGrid,dt,local_propagated_cells,local_target_cells,
-              remoteTargetCellsx,remoteTargetCellsy,remoteTargetCellsz,p);
-      
+   // Translate all particle species
+   for (int popID=0; popID<getObjectWrapper().particleSpecies.size(); ++popID) {
+      SpatialCell::setCommunicatedSpecies(popID);
+      calculateSpatialTranslation(mpiGrid,localCells,local_propagated_cells,
+                                  local_target_cells,remoteTargetCellsx,remoteTargetCellsy,
+                                  remoteTargetCellsz,dt,popID);
    }
 
    // Mapping complete, update moments //
-   phiprof::start("compute-moments-n-maxdt");
-   
-   cerr << "moments" << endl;
-   // Note: Parallelization over blocks is not thread-safe
-   #pragma omp  parallel for
-   for (size_t c=0; c<localCells.size(); ++c) {
-      SpatialCell* SC=mpiGrid[localCells[c]];
-      Real* cellParams  = SC->get_cell_parameters();
-      
-      // Clear old moments
-      const Real dx=SC->parameters[CellParams::DX];
-      const Real dy=SC->parameters[CellParams::DY];
-      const Real dz=SC->parameters[CellParams::DZ];
-      SC->parameters[CellParams::RHO_R  ] = 0.0;
-      SC->parameters[CellParams::RHOVX_R] = 0.0;
-      SC->parameters[CellParams::RHOVY_R] = 0.0;
-      SC->parameters[CellParams::RHOVZ_R] = 0.0;
-      SC->parameters[CellParams::P_11_R ] = 0.0;
-      SC->parameters[CellParams::P_22_R ] = 0.0;
-      SC->parameters[CellParams::P_33_R ] = 0.0;
-
-      // Reset spatial max DT
-      cellParams[CellParams::MAXRDT]=numeric_limits<Real>::max();
-      
-      for (int popID=0; popID<getObjectWrapper().particleSpecies.size(); ++popID) {
-         // This prevents get_block_parameters from segfaulting if there're no blocks
-         if (SC->get_number_of_velocity_blocks(popID) == 0) continue;         
-         
-         // Get pointer to velocity block data (for this species)
-         const Realf* data       = SC->get_data(popID);
-         const Real* blockParams = SC->get_block_parameters(popID);
-         
-         // Array for storing temporary moment values
-         Real array[4]; 
-         for (int i=0; i<4; ++i) array[i] = 0;
-         
-         for (vmesh::LocalID blockLID=0; blockLID<SC->get_number_of_velocity_blocks(popID); ++blockLID) {
-            // Compute maximum dt. Algorithm has a CFL condition, since it
-            // is written only for the case where we have a stencil
-            // supporting max translation of one cell.
-            for (unsigned int i=0; i<WID; i+=(WID-1)) {
-               const Real Vx = blockParams[BlockParams::VXCRD] + (i+HALF)*blockParams[BlockParams::DVX];
-               const Real Vy = blockParams[BlockParams::VYCRD] + (i+HALF)*blockParams[BlockParams::DVY];
-               const Real Vz = blockParams[BlockParams::VZCRD] + (i+HALF)*blockParams[BlockParams::DVZ];
-            
-               if (fabs(Vx) != ZERO) cellParams[CellParams::MAXRDT]=min(dx/fabs(Vx),cellParams[CellParams::MAXRDT]);
-               if (fabs(Vy) != ZERO) cellParams[CellParams::MAXRDT]=min(dy/fabs(Vy),cellParams[CellParams::MAXRDT]);
-               if (fabs(Vz) != ZERO) cellParams[CellParams::MAXRDT]=min(dz/fabs(Vz),cellParams[CellParams::MAXRDT]);
-            }
-            
-            // Compute first moments for this block, 
-            // moments stored to array indices 0-3.
-            if (SC->sysBoundaryFlag == sysboundarytype::NOT_SYSBOUNDARY) {
-               blockVelocityFirstMoments(
-                       data,
-                       blockParams,
-                       array
-               );
-            }
-
-            data        += SIZE_VELBLOCK;
-            blockParams += BlockParams::N_VELOCITY_BLOCK_PARAMS;
-         } // for-loop over blocks
-
-         // Accumulate the contribution of this species to velocity 
-         // moments, taking the mass correctly into account.
-         const Real massRatio = getObjectWrapper().particleSpecies[popID].mass / physicalconstants::MASS_PROTON;
-         cellParams[CellParams::RHO_R  ] += array[0]*massRatio;
-         cellParams[CellParams::RHOVX_R] += array[1]*massRatio;
-         cellParams[CellParams::RHOVY_R] += array[2]*massRatio;
-         cellParams[CellParams::RHOVZ_R] += array[3]*massRatio;
-      } // for-loop over particle species
-      cerr << "first moments" << endl;
-      
-      // Compute the second velocity moments (pressure) for this cell
-      for (int popID=0; popID<getObjectWrapper().particleSpecies.size(); ++popID) {
-         // This prevents get_block_parameters from segfaulting if there're no blocks
-         if (SC->get_number_of_velocity_blocks(popID) == 0) continue;         
-
-         // Get pointer to velocity block data (for this species)
-         const Realf* data       = SC->get_data(popID);
-         const Real* blockParams = SC->get_block_parameters(popID);
-         
-         // Array for storing temporary moment values
-         Real array[3]; 
-         for (int i=0; i<3; ++i) array[i] = 0;
-         
-         for (vmesh::LocalID blockLID=0; blockLID<SC->get_number_of_velocity_blocks(popID); ++blockLID) {
-            if (SC->sysBoundaryFlag == sysboundarytype::NOT_SYSBOUNDARY) {
-               blockVelocitySecondMoments(
-                  data,
-                  blockParams,
-                  cellParams,
-                  CellParams::RHO_R,
-                  CellParams::RHOVX_R,
-                  CellParams::RHOVY_R,
-                  CellParams::RHOVZ_R,
-                  array
-               );
-            }
-         } // for-loop over velocity blocks
-
-         // Accumulate the contribution of this species to velocity 
-         // moments, taking the mass correctly into account.
-         const Real mass = getObjectWrapper().particleSpecies[popID].mass;
-         cellParams[CellParams::P_11_R] += array[0]*mass;
-         cellParams[CellParams::P_22_R] += array[1]*mass;
-         cellParams[CellParams::P_33_R] += array[2]*mass;         
-      } // for-loop over particle species
-      cerr << "second moments" << endl;
-   } // for-loop over spatial cells
-
-   phiprof::stop("compute-moments-n-maxdt");
+   calculateMoments_R_maxdt(mpiGrid,localCells,true);
+
    phiprof::stop("semilag-trans");
->>>>>>> 3aef8bc4
 }
 
 /*
@@ -457,23 +252,23 @@
   --------------------------------------------------
 */
 
-int getAccerelationSubcycles(SpatialCell* sc, Real dt){
-   return max(convert<int>(ceil(dt / sc->parameters[CellParams::MAXVDT])),1);
+int getAccerelationSubcycles(SpatialCell* sc,Real dt,const int& popID) {
+   return max( convert<int>(ceil(dt / sc->get_max_v_dt(popID))), 1);
 }
 
 void calculateAcceleration(const int& popID,const int& globalMaxSubcycles,const uint& step,
-        dccrg::Dccrg<SpatialCell,dccrg::Cartesian_Geometry>& mpiGrid,
-        const std::vector<CellID>& propagatedCells,
-        const Real& dt) {
+                           dccrg::Dccrg<SpatialCell,dccrg::Cartesian_Geometry>& mpiGrid,
+                           const std::vector<CellID>& propagatedCells,
+                           const Real& dt) {
 
    // Set active population
    SpatialCell::setCommunicatedSpecies(popID);
 
-   //Semilagrangian acceleration for those cells which are subcycled
+   // Semilagrangian acceleration for those cells which are subcycled
    #pragma omp parallel for schedule(dynamic,1)
    for (size_t c=0; c<propagatedCells.size(); ++c) {
       const CellID cellID = propagatedCells[c];
-      const Real maxVdt = mpiGrid[cellID]->parameters[CellParams::MAXVDT]; 
+      const Real maxVdt = mpiGrid[cellID]->get_max_v_dt(popID);
 
       //compute subcycle dt. The length is maVdt on all steps
       //except the last one. This is to keep the neighboring
@@ -510,7 +305,7 @@
       cpu_accelerate_cell(mpiGrid[cellID],map_order,subcycleDt,popID);
       phiprof::stop("cell-semilag-acc");
    }
-      
+
    //global adjust after each subcycle to keep number of blocks managable. Even the ones not
    //accelerating anyore participate. It is important to keep
    //the spatial dimension to make sure that we do not loose
@@ -519,17 +314,15 @@
    //- All cells update and communicate their lists of content blocks
    //- Only cells which were accerelated on this step need to be adjusted (blocks removed or added).
    //- Not done here on last step (done after loop)
-   if(step < (globalMaxSubcycles - 1)) adjustVelocityBlocks(mpiGrid, propagatedCells, false, popID);
+   //if(step < (globalMaxSubcycles - 1)) adjustVelocityBlocks(mpiGrid, propagatedCells, false, popID);
 }
 
-void calculateAcceleration(
-   dccrg::Dccrg<SpatialCell,dccrg::Cartesian_Geometry>& mpiGrid,
-   Real dt
-<<<<<<< HEAD
-) {    
-    typedef Parameters P;
-    const vector<CellID> cells = mpiGrid.get_cells();
-    
+void calculateAcceleration(dccrg::Dccrg<SpatialCell,dccrg::Cartesian_Geometry>& mpiGrid,
+                           Real dt
+                          ) {    
+   typedef Parameters P;
+   const vector<CellID> cells = mpiGrid.get_cells();
+
     phiprof::start("semilag-acc");
     
     // Calculate first velocity moments, these are needed to 
@@ -538,221 +331,115 @@
     calculateMoments_V(mpiGrid,cells,false);
     
     // Accelerate all particle species
-    //for (int popID=0; popID<getObjectWrapper().particleSpecies.size(); ++popID) {
-        const int popID=0;
-    
-        // Iterate through all local cells and collect cells to propagate.
-        // Ghost cells (spatial cells at the boundary of the simulation 
-        // volume) do not need to be propagated:
-        vector<CellID> propagatedCells;
-        for (size_t c=0; c<cells.size(); ++c) {
-            SpatialCell* SC = mpiGrid[cells[c]];
-            const vmesh::VelocityMesh<vmesh::GlobalID,vmesh::LocalID>& vmesh = SC->get_velocity_mesh(popID);
-            //disregard boundary cells
-            //do not integrate cells with no blocks (well, do not computes in practice)
-            if (SC->sysBoundaryFlag == sysboundarytype::NOT_SYSBOUNDARY && vmesh.size() != 0) {
-                propagatedCells.push_back(cells[c]);
-            }
-        }
-        
-        // Compute global maximum for number of subcycles (collective operation).
-        #warning Needs to be fixed for multi-species
-        int maxSubcycles=0;
-        int globalMaxSubcycles;
-        for (size_t c=0; c<propagatedCells.size(); ++c) {
-            const CellID cellID = propagatedCells[c];
-            int subcycles = getAccerelationSubcycles(mpiGrid[cellID], dt);
-            mpiGrid[cellID]->parameters[CellParams::ACCSUBCYCLES] = subcycles;
-            maxSubcycles=maxSubcycles < subcycles ? subcycles:maxSubcycles;
-        }
-        MPI_Allreduce(&maxSubcycles, &globalMaxSubcycles, 1, MPI_INT, MPI_MAX, MPI_COMM_WORLD);
-        
-        // substep global max times
-        for(uint step=0; step<globalMaxSubcycles; ++step) {
-            // prune list of cells to propagate to only contained those which are now subcycled
-            vector<CellID> temp;
-            for (size_t c=0; c<propagatedCells.size(); ++c) {
-                if(step<getAccerelationSubcycles(mpiGrid[propagatedCells[c]],dt)) {
-                    temp.push_back(propagatedCells[c]);
-                }
-            }
-            propagatedCells.swap(temp);
-
-            // Semi-Lagrangian acceleration for those cells which are subcycled
-            #pragma omp parallel for schedule(dynamic,1)
-            for (size_t c=0; c<propagatedCells.size(); ++c) {
-                no_subnormals();
-                const CellID cellID = propagatedCells[c];
-                const Real maxVdt = mpiGrid[cellID]->parameters[CellParams::MAXVDT]; 
-
-                //compute subcycle dt. The length is maVdt on all steps
-                //except the last one. This is to keep the neighboring
-                //spatial cells in sync, so that two neighboring cells with
-                //different number of subcycles have similar timesteps,
-                //except that one takes an additional short step. This keeps
-                //spatial block neighbors as much in sync as possible for
-                //adjust blocks.
-                Real subcycleDt;
-                if( (step + 1) * maxVdt > dt) {
-                    subcycleDt = dt - step * maxVdt;
-                } else {
-                    subcycleDt = maxVdt;
-                }
-                // generate pseudo-random order which is always the same irrespective of parallelization, restarts, etc
-                char rngStateBuffer[256];
-                random_data rngDataBuffer;
-                // set seed, initialise generator and get value
-                memset(&(rngDataBuffer), 0, sizeof(rngDataBuffer));
-                #ifdef _AIX
-                    initstate_r(P::tstep + cellID, &(rngStateBuffer[0]), 256, NULL, &(rngDataBuffer));
-                    int64_t rndInt;
-                    random_r(&rndInt, &rngDataBuffer);
-                #else
-                    initstate_r(P::tstep + cellID, &(rngStateBuffer[0]), 256, &(rngDataBuffer));
-                    int32_t rndInt;
-                    random_r(&rngDataBuffer, &rndInt);
-                #endif
-         
-                uint map_order=rndInt%3;
-                phiprof::start("cell-semilag-acc");
-                cpu_accelerate_cell(mpiGrid[cellID],popID,map_order,subcycleDt);
-                phiprof::stop("cell-semilag-acc");
-            } // for-loop over propagated cells
-      
-            //global adjust after each subcycle to keep number of blocks managable. Even the ones not
-            //accelerating anyore participate. It is important to keep
-            //the spatial dimension to make sure that we do not loose
-            //stuff streaming in from other cells, perhaps not connected
-            //to the existing distribution function in the cell.
-            //- All cells update and communicate their lists of content blocks
-            //- Only cells which were accerelated on this step need to be adjusted (blocks removed or added).
+    for (int popID=0; popID<getObjectWrapper().particleSpecies.size(); ++popID) {
+       // Iterate through all local cells and collect cells to propagate.
+       // Ghost cells (spatial cells at the boundary of the simulation 
+       // volume) do not need to be propagated:
+       vector<CellID> propagatedCells;
+       for (size_t c=0; c<cells.size(); ++c) {
+          SpatialCell* SC = mpiGrid[cells[c]];
+          const vmesh::VelocityMesh<vmesh::GlobalID,vmesh::LocalID>& vmesh = SC->get_velocity_mesh(popID);
+          // disregard boundary cells and do not propagate spatial 
+          // cells with no blocks (well, do not computes in practice)
+          if (SC->sysBoundaryFlag == sysboundarytype::NOT_SYSBOUNDARY && vmesh.size() != 0) {
+             propagatedCells.push_back(cells[c]);
+          }
+       }
+
+       // Compute global maximum for number of subcycles (collective operation).
+       #warning Needs to be fixed for multi-species
+       int maxSubcycles=0;
+       int globalMaxSubcycles;
+       for (size_t c=0; c<propagatedCells.size(); ++c) {
+          const CellID cellID = propagatedCells[c];
+          int subcycles = getAccerelationSubcycles(mpiGrid[cellID],dt,popID);
+          mpiGrid[cellID]->parameters[CellParams::ACCSUBCYCLES] = subcycles;
+          maxSubcycles=maxSubcycles < subcycles ? subcycles:maxSubcycles;
+       }
+       MPI_Allreduce(&maxSubcycles, &globalMaxSubcycles, 1, MPI_INT, MPI_MAX, MPI_COMM_WORLD);
+
+       // substep global max times
+       for(uint step=0; step<globalMaxSubcycles; ++step) {
+          // prune list of cells to propagate to only contained those which are now subcycled
+          vector<CellID> temp;
+          for (size_t c=0; c<propagatedCells.size(); ++c) {
+             if (step < getAccerelationSubcycles(mpiGrid[propagatedCells[c]],dt,popID)) {
+                temp.push_back(propagatedCells[c]);
+             }
+          }
+          propagatedCells.swap(temp);
+          
+          // Semi-Lagrangian acceleration for those cells which are subcycled
+          #pragma omp parallel for schedule(dynamic,1)
+          for (size_t c=0; c<propagatedCells.size(); ++c) {
+             no_subnormals();
+             const CellID cellID = propagatedCells[c];
+             const Real maxVdt = mpiGrid[cellID]->parameters[CellParams::MAXVDT]; 
+
+             //compute subcycle dt. The length is maVdt on all steps
+             //except the last one. This is to keep the neighboring
+             //spatial cells in sync, so that two neighboring cells with
+             //different number of subcycles have similar timesteps,
+             //except that one takes an additional short step. This keeps
+             //spatial block neighbors as much in sync as possible for
+             //adjust blocks.
+             Real subcycleDt;
+             if( (step + 1) * maxVdt > dt) {
+                subcycleDt = dt - step * maxVdt;
+             } else {
+                subcycleDt = maxVdt;
+             }
+             // generate pseudo-random order which is always the same irrespective of parallelization, restarts, etc
+             char rngStateBuffer[256];
+             random_data rngDataBuffer;
+             // set seed, initialise generator and get value
+             memset(&(rngDataBuffer), 0, sizeof(rngDataBuffer));
+             #ifdef _AIX
+                initstate_r(P::tstep + cellID, &(rngStateBuffer[0]), 256, NULL, &(rngDataBuffer));
+                int64_t rndInt;
+                random_r(&rndInt, &rngDataBuffer);
+             #else
+                initstate_r(P::tstep + cellID, &(rngStateBuffer[0]), 256, &(rngDataBuffer));
+                int32_t rndInt;
+                random_r(&rngDataBuffer, &rndInt);
+             #endif
+
+             uint map_order=rndInt % 3;
+             phiprof::start("cell-semilag-acc");
+             cpu_accelerate_cell(mpiGrid[cellID],popID,map_order,subcycleDt);
+             phiprof::stop("cell-semilag-acc");
+          } // for-loop over propagated cells
+      
+          //global adjust after each subcycle to keep number of blocks managable. Even the ones not
+          //accelerating anyore participate. It is important to keep
+          //the spatial dimension to make sure that we do not loose
+          //stuff streaming in from other cells, perhaps not connected
+          //to the existing distribution function in the cell.
+          //- All cells update and communicate their lists of content blocks
+          //- Only cells which were accerelated on this step need to be adjusted (blocks removed or added).
             //- Not done here on last step (done after loop)
-            if(step < (globalMaxSubcycles - 1))
-                adjustVelocityBlocks(mpiGrid, propagatedCells, false);
-        }
-
-        //final adjust for all cells, also fixing remote cells.
-        adjustVelocityBlocks(mpiGrid, cells, true);
-    //} // for-loop over particle species
-        
+          if (step < (globalMaxSubcycles - 1))
+            adjustVelocityBlocks(mpiGrid, propagatedCells, false, popID);
+       }
+
+       // final adjust for all cells, also fixing remote cells.
+       adjustVelocityBlocks(mpiGrid, cells, true, popID);
+    } // for-loop over particle species
+
     phiprof::stop("semilag-acc");
-    
-    // Recalculate "_V" velocity moments
-    calculateMoments_V(mpiGrid,cells,true);
-=======
-) {
-   typedef Parameters P;
-   const vector<CellID> cells = mpiGrid.get_cells();
-//    if(dt > 0)  // FIXME this has to be deactivated to support regular projects but it breaks test_trans support most likely, with this on dt stays 0
-   phiprof::start("semilag-acc");
-
-   // Iterate through all local cells and collect cells to propagate.
-   // Ghost cells (spatial cells at the boundary of the simulation 
-   // volume) do not need to be propagated:
-   vector<CellID> propagatedCells;
+
+   // Recalculate "_V" velocity moments
+   calculateMoments_V(mpiGrid,cells,true);
+   
+   // Set CellParams::MAXVDT to be the max of all per-species values
    for (size_t c=0; c<cells.size(); ++c) {
-      SpatialCell* SC = mpiGrid[cells[c]];
-      //disregard boundary cells
-      //do not integrate cells with no blocks  (well, do not computes in practice)
-      #warning In principle this is different for different species
-      if (SC->sysBoundaryFlag == sysboundarytype::NOT_SYSBOUNDARY &&
-          SC->get_number_of_all_velocity_blocks() != 0) {
-         propagatedCells.push_back(cells[c]);
-      }
-   }
-
-   //Compute global maximum for number of subcycles (collective operation)
-   int maxSubcycles=0;
-   int globalMaxSubcycles;
-   for (size_t c=0; c<propagatedCells.size(); ++c) {
-      const CellID cellID = propagatedCells[c];
-      int subcycles = getAccerelationSubcycles(mpiGrid[cellID], dt);
-      mpiGrid[cellID]->parameters[CellParams::ACCSUBCYCLES] = subcycles;
-      maxSubcycles=maxSubcycles < subcycles ? subcycles:maxSubcycles;
-   }
-   MPI_Allreduce(&maxSubcycles, &globalMaxSubcycles, 1, MPI_INT, MPI_MAX, MPI_COMM_WORLD);
-
-   // Substep global max times
-   for(uint step = 0;step < globalMaxSubcycles; step ++) {
-      //prune list of cells to propagate to only contained those which are now subcycled
-      vector<CellID> temp;
-      for (size_t c=0; c<propagatedCells.size(); ++c) {
-         if(step < getAccerelationSubcycles(mpiGrid[propagatedCells[c]], dt)) {
-            temp.push_back(propagatedCells[c]);
-         }
-      }
-      propagatedCells.swap(temp);
-
-      // Substep each population
+      SpatialCell* cell = mpiGrid[cells[c]];
+      cell->parameters[CellParams::MAXVDT] = -numeric_limits<Real>::max();
       for (int popID=0; popID<getObjectWrapper().particleSpecies.size(); ++popID) {
-         calculateAcceleration(popID,globalMaxSubcycles,step,mpiGrid,propagatedCells,dt);
-      }
-   }
-   //final adjust for all cells, also fixing remote cells.
-   for (int popID=0; popID<getObjectWrapper().particleSpecies.size(); ++popID) {
-      adjustVelocityBlocks(mpiGrid, cells, true, popID);
-   }
-   phiprof::stop("semilag-acc");   
-
-   // compute moments after acceleration
-   phiprof::start("Compute moments");
-   
-   // Loop over particle populations, must be done before looping over 
-   // spatial cells because setActivePopulation is static
-   for (int popID=0; popID<getObjectWrapper().particleSpecies.size(); ++popID) {
-      #pragma omp parallel for
-      for (size_t c=0; c<cells.size(); ++c) {
-         const CellID cellID = cells[c];
-
-         // clear old moments
-         if (popID == 0) {
-            mpiGrid[cellID]->parameters[CellParams::RHO_V  ] = 0.0;
-            mpiGrid[cellID]->parameters[CellParams::RHOVX_V] = 0.0;
-            mpiGrid[cellID]->parameters[CellParams::RHOVY_V] = 0.0;
-            mpiGrid[cellID]->parameters[CellParams::RHOVZ_V] = 0.0;
-            mpiGrid[cellID]->parameters[CellParams::P_11_V] = 0.0;
-            mpiGrid[cellID]->parameters[CellParams::P_22_V] = 0.0;
-            mpiGrid[cellID]->parameters[CellParams::P_33_V] = 0.0;
-         }
-      
-         for (vmesh::LocalID block_i=0; block_i<mpiGrid[cellID]->get_number_of_velocity_blocks(popID); ++block_i) {
-            cpu_calcVelocityFirstMoments(
-               mpiGrid[cellID],
-               block_i,
-               CellParams::RHO_V,
-               CellParams::RHOVX_V,
-               CellParams::RHOVY_V,
-               CellParams::RHOVZ_V,
-               popID
-            );   //set first moments after acceleration
-         }
-      }
-   }
-
-   // Second iteration needed as rho has to be already computed when computing pressure
-   for (int popID=0; popID<getObjectWrapper().particleSpecies.size(); ++popID) {
-      #pragma omp parallel for
-      for (size_t c=0; c<cells.size(); ++c) {
-         const CellID cellID = cells[c];
-
-         for (vmesh::LocalID block_i=0; block_i<mpiGrid[cellID]->get_number_of_velocity_blocks(popID); ++block_i) {
-            cpu_calcVelocitySecondMoments(
-               mpiGrid[cellID],
-               block_i,
-               CellParams::RHO_V,
-               CellParams::RHOVX_V,
-               CellParams::RHOVY_V,
-               CellParams::RHOVZ_V,
-               CellParams::P_11_V,
-               CellParams::P_22_V,
-               CellParams::P_33_V,
-               popID
-            );   //set second moments after acceleration
-         }
-      } // for-loop over spatial cells
-   } // for-loop over species
-   phiprof::stop("Compute moments");
->>>>>>> 3aef8bc4
+         cell->parameters[CellParams::MAXVDT]
+           = max(cell->get_max_v_dt(popID), cell->parameters[CellParams::MAXVDT]);
+      }
+   }
 }
 
 /*--------------------------------------------------
@@ -789,88 +476,18 @@
    }
 }
 
-<<<<<<< HEAD
-=======
-void calculateCellVelocityMoments(
-   SpatialCell* SC,
-   bool doNotSkip // default: false
-) {
-   // if doNotSkip == true then the first clause is false and we will never return, i.e. always compute
-   // otherwise we skip DO_NOT_COMPUTE cells
-   // or boundary cells of layer larger than 1
-   if (!doNotSkip &&
-       (SC->sysBoundaryFlag == sysboundarytype::DO_NOT_COMPUTE ||
-       (SC->sysBoundaryLayer != 1  &&
-       SC->sysBoundaryFlag != sysboundarytype::NOT_SYSBOUNDARY))
-      ) return;
-
-   // Clear old moment values
-   SC->parameters[CellParams::RHO  ] = 0.0;
-   SC->parameters[CellParams::RHOVX] = 0.0;
-   SC->parameters[CellParams::RHOVY] = 0.0;
-   SC->parameters[CellParams::RHOVZ] = 0.0;
-   SC->parameters[CellParams::P_11 ] = 0.0;  
-   SC->parameters[CellParams::P_22 ] = 0.0;  
-   SC->parameters[CellParams::P_33 ] = 0.0;  
-
-   // Iterate over all populations and calculate the zeroth and first velocity moments
-   for (int popID=0; popID<getObjectWrapper().particleSpecies.size(); ++popID) {
-      for (vmesh::LocalID blockLID=0; blockLID<SC->get_number_of_velocity_blocks(popID); ++blockLID) {
-         cpu_blockVelocityFirstMoments(
-            SC->get_data(blockLID,popID),
-            SC->get_block_parameters(blockLID,popID),
-            SC->parameters,
-            CellParams::RHO,
-            CellParams::RHOVX,
-            CellParams::RHOVY,
-            CellParams::RHOVZ
-         );
-      }
-   }
-
-   // Second iteration needed as rho has to be already computed when computing pressure
-   for (int popID=0; popID<getObjectWrapper().particleSpecies.size(); ++popID) {      
-      for (vmesh::LocalID blockLID=0; blockLID<SC->get_number_of_velocity_blocks(popID); ++blockLID) {
-         cpu_blockVelocitySecondMoments(
-            SC->get_data(blockLID,popID),
-            SC->get_block_parameters(blockLID,popID),
-            SC->parameters,
-            CellParams::RHO,
-            CellParams::RHOVX,
-            CellParams::RHOVY,
-            CellParams::RHOVZ,
-            CellParams::P_11,
-            CellParams::P_22,
-            CellParams::P_33
-         );
-      }
-   } // for-loop over populations
-}
-
->>>>>>> 3aef8bc4
 void calculateInitialVelocityMoments(dccrg::Dccrg<SpatialCell,dccrg::Cartesian_Geometry>& mpiGrid) {
    vector<CellID> cells;
    cells=mpiGrid.get_cells();
    phiprof::start("Calculate moments");
-<<<<<<< HEAD
-   
-    // Iterate through all local cells (incl. system boundary cells):
-    #pragma omp parallel for
-    for (size_t c=0; c<cells.size(); ++c) {
-      const CellID cellID = cells[c];
-      SpatialCell* SC = mpiGrid[cellID];
-      calculateCellMoments(SC,true);
-
-=======
- 
+
    // Iterate through all local cells (incl. system boundary cells):
    #pragma omp parallel for
    for (size_t c=0; c<cells.size(); ++c) {
       const CellID cellID = cells[c];
       SpatialCell* SC = mpiGrid[cellID];
-      calculateCellVelocityMoments(SC);
-      
->>>>>>> 3aef8bc4
+      calculateCellMoments(SC,true);
+
       // WARNING the following is sane as this function is only called by initializeGrid.
       // We need initialized _DT2 values for the dt=0 field propagation done in the beginning.
       // Later these will be set properly.
