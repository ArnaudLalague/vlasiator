/*
 * This file is part of Vlasiator.
 * Copyright 2010-2016 Finnish Meteorological Institute
 *
 * For details of usage, see the COPYING file and read the "Rules of the Road"
 * at http://www.physics.helsinki.fi/vlasiator/
 *
 * This program is free software; you can redistribute it and/or modify
 * it under the terms of the GNU General Public License as published by
 * the Free Software Foundation; either version 2 of the License, or
 * (at your option) any later version.
 *
 * This program is distributed in the hope that it will be useful,
 * but WITHOUT ANY WARRANTY; without even the implied warranty of
 * MERCHANTABILITY or FITNESS FOR A PARTICULAR PURPOSE.  See the
 * GNU General Public License for more details.
 *
 * You should have received a copy of the GNU General Public License along
 * with this program; if not, write to the Free Software Foundation, Inc.,
 * 51 Franklin Street, Fifth Floor, Boston, MA 02110-1301 USA.
 */

/*!\file setbyuser.cpp
 * \brief Implementation of the class SysBoundaryCondition::SetByUser. 
 * This serves as the base class for further classes like SysBoundaryCondition::SetMaxwellian.
 */

#include <cstdlib>
#include <iostream>

#include <assert.h>
#include "setbyuser.h"
#include "../vlasovmover.h"
#include "../fieldsolver/fs_common.h"
#include "../object_wrapper.h"

#ifndef NDEBUG
   #define DEBUG_SETBYUSER
#endif
#ifdef DEBUG_SYSBOUNDARY
   #define DEBUG_SETBYUSER
#endif

using namespace std;

namespace SBC {
   SetByUser::SetByUser(): SysBoundaryCondition() { }
   SetByUser::~SetByUser() { }
   
   bool SetByUser::initSysBoundary(
      creal& t,
      Project &project
   ) {
      /* The array of bool describes which of the x+, x-, y+, y-, z+, z- faces are to have user-set system boundary conditions.
       * A true indicates the corresponding face will have user-set system boundary conditions.
       * The 6 elements correspond to x+, x-, y+, y-, z+, z- respectively.
       */
      bool success = true;
      for(uint i=0; i<6; i++) facesToProcess[i] = false;
      
      this->getParameters();
      
      vector<string>::const_iterator it;
      for (it = faceList.begin(); it != faceList.end(); ++it) {
         if(*it == "x+") facesToProcess[0] = true;
         if(*it == "x-") facesToProcess[1] = true;
         if(*it == "y+") facesToProcess[2] = true;
         if(*it == "y-") facesToProcess[3] = true;
         if(*it == "z+") facesToProcess[4] = true;
         if(*it == "z-") facesToProcess[5] = true;
      }
      
      for(unsigned int i=0; i<speciesParams.size(); i++) {
         success = loadInputData(i);
      }
      success = success & generateTemplateCells(t);
      
      return success;
   }
   
   bool SetByUser::assignSysBoundary(dccrg::Dccrg<SpatialCell,dccrg::Cartesian_Geometry>& mpiGrid,
                                     FsGrid< fsgrids::technical, FS_STENCIL_WIDTH> & technicalGrid) {
      bool doAssign;
      array<bool,6> isThisCellOnAFace;

      const vector<CellID>& cells = getLocalCells();
      for(uint i = 0; i < cells.size(); i++) {
         if(mpiGrid[cells[i]]->sysBoundaryFlag == sysboundarytype::DO_NOT_COMPUTE) continue;
         creal* const cellParams = &(mpiGrid[cells[i]]->parameters[0]);
         creal dx = cellParams[CellParams::DX];
         creal dy = cellParams[CellParams::DY];
         creal dz = cellParams[CellParams::DZ];
         creal x = cellParams[CellParams::XCRD] + 0.5*dx;
         creal y = cellParams[CellParams::YCRD] + 0.5*dy;
         creal z = cellParams[CellParams::ZCRD] + 0.5*dz;
         
         isThisCellOnAFace.fill(false);
         determineFace(isThisCellOnAFace.data(), x, y, z, dx, dy, dz);
         // Comparison of the array defining which faces to use and the array telling on which faces this cell is
         doAssign = false;
         for(int j=0; j<6; j++) doAssign = doAssign || (facesToProcess[j] && isThisCellOnAFace[j]);
         if(doAssign) {
            mpiGrid[cells[i]]->sysBoundaryFlag = this->getIndex();
         }
      }
      
      // Assign boundary flags to local fsgrid cells
      const array<int, 3> gridDims(technicalGrid.getLocalSize());
      for (int k=0; k<gridDims[2]; k++) {
         for (int j=0; j<gridDims[1]; j++) {
            for (int i=0; i<gridDims[0]; i++) {
               const auto coords = technicalGrid.getPhysicalCoords(i,j,k);

               
               // Shift to the center of the fsgrid cell
               auto cellCenterCoords = coords;
               cellCenterCoords[0] += 0.5 * technicalGrid.DX;
               cellCenterCoords[1] += 0.5 * technicalGrid.DY;
               cellCenterCoords[2] += 0.5 * technicalGrid.DZ;
               const auto refLvl = mpiGrid.get_refinement_level(mpiGrid.get_existing_cell(cellCenterCoords));

               if(refLvl == -1) {
                  cerr << "Error, could not get refinement level of remote DCCRG cell " << __FILE__ << " " << __LINE__ << endl;
                  MPI_Abort(MPI_COMM_WORLD, 1);
               }

               creal dx = P::dx_ini / pow(2, refLvl);
               creal dy = P::dy_ini / pow(2, refLvl);
               creal dz = P::dz_ini / pow(2, refLvl);
               
               isThisCellOnAFace.fill(false);
               doAssign = false;

               determineFace(isThisCellOnAFace.data(), cellCenterCoords[0], cellCenterCoords[1], cellCenterCoords[2], dx, dy, dz);
               for(int iface=0; iface<6; iface++) doAssign = doAssign || (facesToProcess[iface] && isThisCellOnAFace[iface]);
               if(doAssign) {
                  technicalGrid.get(i,j,k)->sysBoundaryFlag = this->getIndex();
               }
            }
         }
      }

      return true;
   }
   
   bool SetByUser::applyInitialState(
      const dccrg::Dccrg<SpatialCell,dccrg::Cartesian_Geometry>& mpiGrid,
      FsGrid< array<Real, fsgrids::bfield::N_BFIELD>, FS_STENCIL_WIDTH> & perBGrid,
      Project &project
   ) {
      bool success = true;
      for (uint popID=0; popID<getObjectWrapper().particleSpecies.size(); ++popID) {
         if (!setCellsFromTemplate(mpiGrid, popID)) success = false;
      }
      if (!setBFromTemplate(mpiGrid, perBGrid)) success = false;
      
      return success;
   }
   
   void SetByUser::fieldSolverBoundaryCondMagneticFieldProjection(
<<<<<<< HEAD
      FsGrid< std::array<Real, fsgrids::bfield::N_BFIELD>, FS_STENCIL_WIDTH> & bGrid,
=======
      FsGrid< array<Real, fsgrids::bfield::N_BFIELD>, FS_STENCIL_WIDTH> & bGrid,
>>>>>>> b94817ce
      FsGrid< fsgrids::technical, FS_STENCIL_WIDTH> & technicalGrid,
      cint i,
      cint j,
      cint k
   ) {
   }

   Real SetByUser::fieldSolverBoundaryCondMagneticField(
      FsGrid< array<Real, fsgrids::bfield::N_BFIELD>, FS_STENCIL_WIDTH> & bGrid,
      FsGrid< fsgrids::technical, FS_STENCIL_WIDTH> & technicalGrid,
      cint i,
      cint j,
      cint k,
      creal& dt,
      cuint& component
   ) {
      Real result = 0.0;
      creal dx = Parameters::dx_ini;
      creal dy = Parameters::dy_ini;
      creal dz = Parameters::dz_ini;
      const array<int, 3> globalIndices = technicalGrid.getGlobalIndices(i,j,k);
      creal x = (convert<Real>(globalIndices[0])+0.5)*technicalGrid.DX + Parameters::xmin;
      creal y = (convert<Real>(globalIndices[1])+0.5)*technicalGrid.DY + Parameters::ymin;
      creal z = (convert<Real>(globalIndices[2])+0.5)*technicalGrid.DZ + Parameters::zmin;
      
      bool isThisCellOnAFace[6];
      determineFace(&isThisCellOnAFace[0], x, y, z, dx, dy, dz, true);

      for (uint i=0; i<6; i++) {
         if (isThisCellOnAFace[i]) {
            result = templateB[i][component];
            break; // This effectively sets the precedence of faces through the order of faces.
         }
      }
      return result;
   }

   void SetByUser::fieldSolverBoundaryCondElectricField(
      FsGrid< array<Real, fsgrids::efield::N_EFIELD>, FS_STENCIL_WIDTH> & EGrid,
      cint i,
      cint j,
      cint k,
      cuint component
   ) {
      EGrid.get(i,j,k)->at(fsgrids::efield::EX+component) = 0.0;
   }

   void SetByUser::fieldSolverBoundaryCondHallElectricField(
      FsGrid< array<Real, fsgrids::ehall::N_EHALL>, FS_STENCIL_WIDTH> & EHallGrid,
      cint i,
      cint j,
      cint k,
      cuint component
   ) {
      array<Real, fsgrids::ehall::N_EHALL> * cp = EHallGrid.get(i,j,k);
      switch (component) {
         case 0:
            cp->at(fsgrids::ehall::EXHALL_000_100) = 0.0;
            cp->at(fsgrids::ehall::EXHALL_010_110) = 0.0;
            cp->at(fsgrids::ehall::EXHALL_001_101) = 0.0;
            cp->at(fsgrids::ehall::EXHALL_011_111) = 0.0;
            break;
         case 1:
            cp->at(fsgrids::ehall::EYHALL_000_010) = 0.0;
            cp->at(fsgrids::ehall::EYHALL_100_110) = 0.0;
            cp->at(fsgrids::ehall::EYHALL_001_011) = 0.0;
            cp->at(fsgrids::ehall::EYHALL_101_111) = 0.0;
            break;
         case 2:
            cp->at(fsgrids::ehall::EZHALL_000_001) = 0.0;
            cp->at(fsgrids::ehall::EZHALL_100_101) = 0.0;
            cp->at(fsgrids::ehall::EZHALL_010_011) = 0.0;
            cp->at(fsgrids::ehall::EZHALL_110_111) = 0.0;
            break;
         default:
            cerr << __FILE__ << ":" << __LINE__ << ":" << " Invalid component" << endl;
      }
   }
   
   void SetByUser::fieldSolverBoundaryCondGradPeElectricField(
      FsGrid< array<Real, fsgrids::egradpe::N_EGRADPE>, FS_STENCIL_WIDTH> & EGradPeGrid,
      cint i,
      cint j,
      cint k,
      cuint component
   ) {
         EGradPeGrid.get(i,j,k)->at(fsgrids::egradpe::EXGRADPE+component) = 0.0;
   }
   
   void SetByUser::fieldSolverBoundaryCondDerivatives(
      FsGrid< array<Real, fsgrids::dperb::N_DPERB>, FS_STENCIL_WIDTH> & dPerBGrid,
      FsGrid< array<Real, fsgrids::dmoments::N_DMOMENTS>, FS_STENCIL_WIDTH> & dMomentsGrid,
      cint i,
      cint j,
      cint k,
      cuint& RKCase,
      cuint& component
   ) {
      this->setCellDerivativesToZero(dPerBGrid, dMomentsGrid, i, j, k, component);
   }

   void SetByUser::fieldSolverBoundaryCondBVOLDerivatives(
      FsGrid< array<Real, fsgrids::volfields::N_VOL>, FS_STENCIL_WIDTH> & volGrid,
      cint i,
      cint j,
      cint k,
      cuint& component
   ) {
      this->setCellBVOLDerivativesToZero(volGrid, i, j, k, component);
   }

   void SetByUser::vlasovBoundaryCondition(
      const dccrg::Dccrg<SpatialCell,dccrg::Cartesian_Geometry>& mpiGrid,
      const CellID& cellID,
      const uint popID,
      const bool calculate_V_moments
   ) {
      // No need to do anything in this function, as the propagators do not touch the distribution function   
   }
   
   bool SetByUser::setBFromTemplate(const dccrg::Dccrg<SpatialCell,dccrg::Cartesian_Geometry>& mpiGrid,
                                    FsGrid< array<Real, fsgrids::bfield::N_BFIELD>, FS_STENCIL_WIDTH> & perBGrid) {

      array<bool,6> isThisCellOnAFace;
      const array<int, 3> gridDims(perBGrid.getLocalSize());

      for (int k=0; k<gridDims[2]; k++) {
         for (int j=0; j<gridDims[1]; j++) {
            for (int i=0; i<gridDims[0]; i++) {
               const auto coords = perBGrid.getPhysicalCoords(i,j,k);
               
               // TODO: This code up to determineFace() should be in a separate function, it gets called in a lot of places.
               // Shift to the center of the fsgrid cell
               auto cellCenterCoords = coords;
               cellCenterCoords[0] += 0.5 * perBGrid.DX;
               cellCenterCoords[1] += 0.5 * perBGrid.DY;
               cellCenterCoords[2] += 0.5 * perBGrid.DZ;

               const auto refLvl = mpiGrid.get_refinement_level(mpiGrid.get_existing_cell(cellCenterCoords));

               if(refLvl == -1) {
                  cerr << "Error, could not get refinement level of remote DCCRG cell " << __FILE__ << " " << __LINE__ << endl;
                  return false;
               }

               creal dx = P::dx_ini / pow(2, refLvl);
               creal dy = P::dy_ini / pow(2, refLvl);
               creal dz = P::dz_ini / pow(2, refLvl);
               
               isThisCellOnAFace.fill(false);

               determineFace(isThisCellOnAFace.data(), cellCenterCoords[0], cellCenterCoords[1], cellCenterCoords[2], dx, dy, dz);

               for(uint iface=0; iface < 6; iface++) {
                  if(facesToProcess[iface] && isThisCellOnAFace[iface]) {
                     perBGrid.get(i,j,k)->at(fsgrids::bfield::PERBX) = templateB[iface][0];
                     perBGrid.get(i,j,k)->at(fsgrids::bfield::PERBY) = templateB[iface][1];
                     perBGrid.get(i,j,k)->at(fsgrids::bfield::PERBZ) = templateB[iface][2];
                     break;
                  }
               }
            }
         }
      }
      return true;
   }


   bool SetByUser::setCellsFromTemplate(const dccrg::Dccrg<SpatialCell,dccrg::Cartesian_Geometry>& mpiGrid,const uint popID) {
      const vector<CellID>& cells = getLocalCells();
      #pragma omp parallel for
      for (size_t c=0; c<cells.size(); c++) {
         SpatialCell* cell = mpiGrid[cells[c]];
         if(cell->sysBoundaryFlag != this->getIndex()) continue;
         
         creal dx = cell->parameters[CellParams::DX];
         creal dy = cell->parameters[CellParams::DY];
         creal dz = cell->parameters[CellParams::DZ];
         creal x = cell->parameters[CellParams::XCRD] + 0.5*dx;
         creal y = cell->parameters[CellParams::YCRD] + 0.5*dy;
         creal z = cell->parameters[CellParams::ZCRD] + 0.5*dz;
         
         bool isThisCellOnAFace[6];
         determineFace(&isThisCellOnAFace[0], x, y, z, dx, dy, dz, true);
         
         for(uint i=0; i<6; i++) {
            if(facesToProcess[i] && isThisCellOnAFace[i]) {
               copyCellData(&templateCells[i], cell,false,popID,true); // copy also vdf, _V
               copyCellData(&templateCells[i], cell,true,popID,false); // don't copy vdf again but copy _R now
               break; // This effectively sets the precedence of faces through the order of faces.
            }
         }
      }
      return true;
   }
   
   void SetByUser::getFaces(bool* faces) {
      for(uint i=0; i<6; i++) faces[i] = facesToProcess[i];
   }
   
   bool SetByUser::loadInputData(const uint popID) {
      UserSpeciesParameters& sP = speciesParams[popID];

      for(uint i=0; i<6; i++) {
         if(facesToProcess[i]) {
            sP.inputData[i] = loadFile(sP.files[i].c_str(), sP.nParams);
         } else {
            vector<Real> tmp1;
            vector<vector<Real> > tmp2;
            for(uint j=0; j<sP.nParams; j++) {
               tmp1.push_back(-1.0);
            }
            tmp2.push_back(tmp1);
            sP.inputData[i] = tmp2;
         }
      }
      return true;
   }
   
   /*! Load user-set boundary data from given file.
    * The first entry of each line is assumed to be the time.
    * The number of entries per line is given by nParams which is defined as a parameter
    * from the configuration file/command line.
    * 
    * Function adapted from GUMICS-5.
    * 
    * \param fn Name of the file to be opened.
    * \retval dataset Vector of Real vectors. Each line of length nParams is put into a vector. Each of these is then put into the vector returned here.
    */
   vector<vector<Real> > SetByUser::loadFile(const char *fn, unsigned int nParams) {
      vector<vector<Real> > dataset;
 
   
      int myRank;
      MPI_Comm_rank(MPI_COMM_WORLD,&myRank);
      
      // Count lines with data
      FILE *fp;
      fp = fopen(fn,"r");
      if (fp == NULL) {
         cerr << "Couldn't open parameter file " << fn << endl;
         exit(1);
      }
      uint nlines = 0;
      int ret = nParams;

      // Make sure the type id of Real is correct
      assert( typeid( Real ) == typeid(float) || typeid( Real ) == typeid(double) );

      while (!feof(fp) && ret == (int)nParams) {
         Real readParam;
         ret = 0;
         if ( typeid( readParam ) == typeid(double) ) {
            for(uint i=0; i<nParams; i++) ret += fscanf(fp, "%lf", &readParam);
         } else if( typeid( readParam ) == typeid(float) ) {
            for(uint i=0; i<nParams; i++) ret += fscanf(fp, "%f", &readParam);
         } else {
            assert( typeid( readParam ) == typeid(float) || typeid( readParam ) == typeid(double) );
            
         }
         nlines++;
      }
      nlines--;
      
      fclose(fp);
      
      if (nlines < 1) {
         cerr << "Parameter file must have at least one value (t, n, T...)" << endl;
         exit(1);
      }
      
      if (myRank == 0) cout << "Parameter data file (" << fn << ") has " << nlines << " values"<< endl;
      
      fp = fopen(fn,"r");
      for (uint line=0; line<nlines; line++) {
         vector<Real> tempData;
         for (uint i=0; i<nParams; i++) {
            Real readParam;
            int ret;
            if ( typeid( readParam ) == typeid(double) ) {
               ret = fscanf(fp,"%lf",&readParam);
            } else if( typeid( readParam ) == typeid(float) ) {
               ret = fscanf(fp,"%f",&readParam);
            } else {
               assert( typeid( readParam ) == typeid(float) || typeid( readParam ) == typeid(double) ); 
            }
            if (ret != 1) {
               cerr << "Couldn't read a number from parameter file " << *fn << " for line value " << line << endl;
            }
            tempData.push_back(readParam);
         }
         dataset.push_back(tempData);
      }
      
      // check that sw data is in ascending temporal order
      for (uint line = 1; line < nlines; line++) {
         if (dataset[line][0] < dataset[line - 1][0]) {
            cerr << "Parameter data must be in ascending temporal order" << endl;
            exit(1);
         }
      }
      
      fclose(fp);
      
      return dataset;
   }
   
   /*! Loops through the array of template cells and generates the ones needed. The function
    * generateTemplateCell is defined in the inheriting class such as to have the specific
    * condition needed.
    * \param t Simulation time.
    * \sa generateTemplateCell
    */
   bool SetByUser::generateTemplateCells(creal& t) {
      #pragma omp parallel for
      for(uint i=0; i<6; i++) {
         int index;
         if(facesToProcess[i]) {
            generateTemplateCell(templateCells[i], templateB[i], i, t);
         }
      }
      return true;
   }
   
   /*!Interpolate the input data to the given time.
    * The first entry of each line is assumed to be the time.
    * \param inputDataIndex Index used to get the correct face's input data.
    * \param t Current simulation time.
    * \param outputData Pointer to the location where to write the result. Make sure from the calling side that nParams Real values can be written there!
    */
   void SetByUser::interpolate(
      const int inputDataIndex, const uint popID,
      creal t,
      Real* outputData
   ) {

      UserSpeciesParameters& sP = speciesParams[popID];

      // Find first data[0] value which is >= t
      int i1=0,i2=0;
      bool found = false;
      Real s;      // 0 <= s < 1
      
      // use first value of sw data if interpolating for time before sw data starts
      if (t < sP.inputData[inputDataIndex][0][0]) {
         i1 = i2 = 0;
         s = 0;
      } else {
         for (uint i=0; i<sP.inputData[inputDataIndex].size(); i++) {
            if (sP.inputData[inputDataIndex][i][0] >= t) {
               found = true;
               i2 = (int)i;
               break;
            }
         }
         if (found) {
            // i2 is now "ceil(t)"
            i1 = i2 - 1;
            if (i1 < 0) {
               i1 = i2 = 0;
               s = 0.0;
            } else {
               // normal case, now both i1 and i2 are >= 0 and < nlines, and i1 = i2-1
               s = (t - sP.inputData[inputDataIndex][i1][0])/(sP.inputData[inputDataIndex][i2][0] - sP.inputData[inputDataIndex][i1][0]);
            }
         } else {
            i1 = i2 = sP.inputData[inputDataIndex].size()-1;
            s = 0.0;
         }
      }
      
      creal s1 = 1 - s;
      
      for(uint i=0; i<sP.nParams-1; i++) {
         outputData[i] = s1*sP.inputData[inputDataIndex][i1][i+1] +
                           s*sP.inputData[inputDataIndex][i2][i+1];
      }
   }
}<|MERGE_RESOLUTION|>--- conflicted
+++ resolved
@@ -158,11 +158,7 @@
    }
    
    void SetByUser::fieldSolverBoundaryCondMagneticFieldProjection(
-<<<<<<< HEAD
-      FsGrid< std::array<Real, fsgrids::bfield::N_BFIELD>, FS_STENCIL_WIDTH> & bGrid,
-=======
       FsGrid< array<Real, fsgrids::bfield::N_BFIELD>, FS_STENCIL_WIDTH> & bGrid,
->>>>>>> b94817ce
       FsGrid< fsgrids::technical, FS_STENCIL_WIDTH> & technicalGrid,
       cint i,
       cint j,
