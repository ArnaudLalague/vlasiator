--- conflicted
+++ resolved
@@ -962,7 +962,6 @@
       return closestCells;
    }
    
-<<<<<<< HEAD
    /*! Get the cellIDs of all flowto cells (cells into which the velocity distribution can flow and which is of type NOT_SYSBOUNDARY).
     * \param cellID ID of the cell to start look from.
     * \return The vector of cell indices of those cells
@@ -991,7 +990,8 @@
       }
       phiprof::stop("getFlowtoCellsBlock");
       return flowtoCellsBlock;
-=======
+   }
+   
    Real SysBoundaryCondition::fieldBoundaryCopyFromExistingFaceNbrMagneticField(
       FsGrid< std::array<Real, fsgrids::bfield::N_BFIELD>, 2> & perBGrid,
       FsGrid< fsgrids::technical, 2> & technicalGrid,
@@ -1017,7 +1017,6 @@
       #endif
       
       return perBGrid.get(closestCell[0], closestCell[1], closestCell[2])->at(fsgrids::bfield::PERBX+component);
->>>>>>> f0d84545
    }
    
    /*! Function used in some cases to know which faces the system boundary condition is being applied to.
