--- conflicted
+++ resolved
@@ -112,14 +112,11 @@
       cerr << "ERROR: SysBoundaryCondition::getParameters called instead of derived class function!" << endl;
    }
    
-<<<<<<< HEAD
    /*! Function called during initialisation to set the system boundary condition's parameters.
     * This function must initialize the boundary condition function for all particle species,
     * i.e., its behavior is not allowed to depend on SysBoundaryCondition::activePopID.
-    */
-=======
-   /*! Function called at initialisation to set the system boundary condition's parameters. Should not be used, each derived class should have its own.*/
->>>>>>> ffe85469
+    * Base version should not be used, each derived class should have its own.
+    */
    bool SysBoundaryCondition::initSysBoundary(
       creal& t,
       Project &project
@@ -332,18 +329,12 @@
       }
    }
    
-<<<<<<< HEAD
+
    /*! Function used to compute the system boundary condition for 
     * the distribution function and moments in the given spatial cell.
     * @param mpiGrid The grid.
     * @param cellID The cell's ID.
     * @param popID Particle species ID.*/
-=======
-   /*! Function used to compute the system boundary condition cell's distribution function and moments.
-    * \param mpiGrid Grid
-    * \param cellID The cell's ID.
-    */
->>>>>>> ffe85469
    void SysBoundaryCondition::vlasovBoundaryCondition(
          const dccrg::Dccrg<SpatialCell,dccrg::Cartesian_Geometry>& mpiGrid,
          const CellID& cellID,
