/*
 * This file is part of Vlasiator.
 * Copyright 2010-2020 Finnish Meteorological Institute
 *
 * For details of usage, see the COPYING file and read the "Rules of the Road"
 * at http://www.physics.helsinki.fi/vlasiator/
 *
 * This program is free software; you can redistribute it and/or modify
 * it under the terms of the GNU General Public License as published by
 * the Free Software Foundation; either version 2 of the License, or
 * (at your option) any later version.
 *
 * This program is distributed in the hope that it will be useful,
 * but WITHOUT ANY WARRANTY; without even the implied warranty of
 * MERCHANTABILITY or FITNESS FOR A PARTICULAR PURPOSE.  See the
 * GNU General Public License for more details.
 *
 * You should have received a copy of the GNU General Public License along
 * with this program; if not, write to the Free Software Foundation, Inc.,
 * 51 Franklin Street, Fifth Floor, Boston, MA 02110-1301 USA.
 */

#ifndef IONOSPHERE_H
#define IONOSPHERE_H

#include <cstdint>
#include <vector>
#include <functional>
#include "../definitions.h"
#include "../readparameters.h"
#include "../spatial_cell.hpp"
#include "sysboundarycondition.h"
#include "../backgroundfield/fieldfunction.hpp"
#include "../fieldsolver/fs_common.h"

using namespace projects;
using namespace std;

namespace SBC {

   // Hardcoded constants for calculating ion production table
   // TODO: Make these parameters?
   constexpr static int productionNumAccEnergies = 60;
   constexpr static int productionNumTemperatures = 60;
   constexpr static int productionNumParticleEnergies = 100;
   constexpr static Real productionMinAccEnergy = 0.1; // keV
   constexpr static Real productionMaxAccEnergy = 100.; // keV
   constexpr static Real productionMinTemperature = 0.1; // keV
   constexpr static Real productionMaxTemperature = 100.; // keV
   constexpr static Real ion_electron_T_ratio = 4.; // TODO: Make this a parameter (and/or find value from kinetics)


   struct IonosphereSpeciesParameters {
      Real rho;
      Real V0[3];
      Real T;
      Real fluffiness;
      uint nSpaceSamples;
      uint nVelocitySamples;
   };

   enum IonosphereBoundaryVDFmode { // How are inner boundary VDFs constructed from the ionosphere
      FixedMoments,      // Predefine temperature, density and V = 0 on the inner boundary.
      AverageMoments,    // Copy averaged density and temperature from nearest cells, V = 0 
      AverageAllMoments, // Same as above, but also copy V
      CopyAndLosscone
   };
   extern IonosphereBoundaryVDFmode boundaryVDFmode;
   
   static const int MAX_TOUCHING_ELEMENTS = 12; // Maximum number of elements touching one node
   static const int MAX_DEPENDING_NODES = 22;   // Maximum number of depending nodes

   typedef Real iSolverReal; // Datatype for the ionosphere solver internal state

   // Ionosphere finite element grid
   struct SphericalTriGrid {

      // One finite element, spanned between 3 nodes
      struct Element {
         int refLevel = 0;
         std::array<uint32_t, 3> corners;                 // Node indices in the corners of this element

      };
      std::vector<Element> elements;

      // One grid node
      struct Node {
         // Elements touching this node
         uint numTouchingElements=0;
         std::array<uint32_t, MAX_TOUCHING_ELEMENTS> touchingElements;

         // List of nodes the current node depends on
         uint numDepNodes = 0;
         std::array<uint32_t, MAX_DEPENDING_NODES> dependingNodes;
         std::array<Real, MAX_DEPENDING_NODES> dependingCoeffs;// Dependency coefficients
         std::array<Real, MAX_DEPENDING_NODES> transposedCoeffs; // Transposed dependency coefficient

         std::array<Real, 3> x = {0,0,0}; // Coordinates of the node
         std::array<Real, 3> xMapped = {0,0,0}; // Coordinates mapped along fieldlines into simulation domain
         int haveCouplingData = 0; // Does this rank carry coupling coordinate data for this node? (0 or 1)
         std::array<iSolverReal, N_IONOSPHERE_PARAMETERS> parameters = {0}; // Parameters carried by the node, see common.h

         int openFieldLine; /*!< See TracingLineEndType for the types assigned. */
         
         // Some calculation helpers
         Real electronDensity() { // Electron Density
            return parameters[ionosphereParameters::RHON];
         }
         Real electronTemperature() { // Electron Temperature
            return parameters[ionosphereParameters::TEMPERATURE];
         }
         Real deltaPhi() { // Field aligned potential drop between i'sphere and m'sphere

            // When the Knight-parameter is irrelevant, we can set this to zero
            return 0;

            // Alternative: Calculate it just like GUMCS does

            //if(electronDensity() == 0) {
            //   return 0;
            //}

            //Real retval = physicalconstants::K_B * electronTemperature() / physicalconstants::CHARGE
            //   * ((parameters[ionosphereParameters::SOURCE] / (physicalconstants::CHARGE * electronDensity()))
            //   * sqrt(2. * M_PI * physicalconstants::MASS_ELECTRON / (physicalconstants::K_B * electronTemperature())) - 1.);
            //// A positive value means an upward current (i.e. electron precipitation).
            //// A negative value quickly gets neutralized from the atmosphere.
            //if(retval < 0 || isnan(retval)) {
            //   retval = 0;
            //}
            //return retval;
         }
         
      };
      
      std::vector<Node> nodes;
      
      // Atmospheric height layers that are being integrated over
      constexpr static int numAtmosphereLevels = 20;
      struct AtmosphericLayer {
         Real altitude;
         Real nui;
         Real nue;
         Real density;
         Real depth; // integrated density from the top of the atmosphere
         Real pedersencoeff;
         Real hallcoeff;
         Real parallelcoeff;
      };
      std::array<AtmosphericLayer, numAtmosphereLevels> atmosphere;

      enum IonosphereSolverGaugeFixing { // Potential solver gauge fixing method
         None,     // No gauge fixing, solver won't converge well
         Pole,     // Fixing north pole (node 0) potential to zero
         Integral, // Fixing integral of potential to zero (unstable?)
         Equator   // Fixing all nodes within +-10 dgrees to zero
      } gaugeFixing;

      enum IonosphereIonizationModel { // Ionization production rate model
         Rees1963, // Rees (1963)
         Rees1989, // Rees (1989)
         SergienkoIvanov, // Sergienko & Ivanov (1993)
      } ionizationModel;
<<<<<<< HEAD
      
      
      // Hardcoded constants for calculating ion production table
      // TODO: Make these parameters?
      constexpr static int productionNumAccEnergies = 60;
      constexpr static int productionNumTemperatures = 60;
      constexpr static int productionNumParticleEnergies = 100;
      constexpr static Real productionMinAccEnergy = 0.1; // keV
      constexpr static Real productionMaxAccEnergy = 100.; // keV
      constexpr static Real productionMinTemperature = 0.1; // keV
      constexpr static Real productionMaxTemperature = 100.; // keV
      constexpr static Real ion_electron_T_ratio = 4.; // TODO: Make this a parameter (and/or find value from kinetics)
      // Ionoisation production table
=======

      // Ionisation production table
>>>>>>> 04bb27cb
      std::array< std::array< std::array< Real, productionNumTemperatures >, productionNumAccEnergies >, numAtmosphereLevels > productionTable;
      Real lookupProductionValue(int heightindex, Real energy_keV, Real temperature_keV);

      MPI_Comm communicator = MPI_COMM_NULL; // The communicator internally used to solve the ionosphere potenital
      int rank = -1;                      // Own rank in the ionosphere communicator
      int writingRank;                    // Rank in the MPI_COMM_WORLD communicator that does ionosphere I/O
      bool isCouplingInwards = false;     // True for any rank that actually couples fsgrid information into the ionosphere
      bool isCouplingOutwards = true;     // True for any rank that actually couples ionosphere potential information out to the vlasov grid
      FieldFunction dipoleField;          // Simulation background field model to trace connections with
      std::array<Real, 3> BGB; /*!< Uniform background field */
<<<<<<< HEAD
      
=======

>>>>>>> 04bb27cb
      std::map< std::array<Real, 3>, std::array<
         std::pair<int, Real>, 3> > vlasovGridCoupling; // Grid coupling information, caching how vlasovGrid coordinate couple to ionosphere data

      void setDipoleField(const FieldFunction& dipole) {
         dipoleField = dipole;
      };
      void setConstantBackgroundField(const std::array<Real, 3> B) {
         BGB = B;
      }
      void readAtmosphericModelFile(const char* filename);
      void storeNodeB();
      void offset_FAC();                  // Offset field aligned currents to get overall zero current
      void normalizeRadius(Node& n, Real R); // Scale all coordinates onto sphere with radius R
      void updateConnectivity();          // Re-link elements and nodes
      void updateIonosphereCommunicator(dccrg::Dccrg<SpatialCell,dccrg::Cartesian_Geometry>& mpiGrid, FsGrid< fsgrids::technical, FS_STENCIL_WIDTH> & technicalGrid);// (Re-)create the subcommunicator for ionosphere-internal communication
      void initializeTetrahedron();       // Initialize grid as a base tetrahedron
      void initializeIcosahedron();       // Initialize grid as a base icosahedron
      void initializeSphericalFibonacci(int n); // Initialize grid as a spherical fibonacci lattice
      int32_t findElementNeighbour(uint32_t e, int n1, int n2);
      uint32_t findNodeAtCoordinates(std::array<Real,3> x); // Find the mesh node closest to the given coordinate
      void subdivideElement(uint32_t e);  // Subdivide mesh within element e
      void stitchRefinementInterfaces(); // Make sure there are no t-junctions in the mesh by splitting neighbours
      void calculatePrecipitation(); // Estimate precipitation flux
      void calculateConductivityTensor(const Real F10_7, const Real recombAlpha, const Real backgroundIonisation); // Update sigma tensor
      Real interpolateUpmappedPotential(const std::array<Real, 3>& x); // Calculate upmapped potential at the given point
      
      // Conjugate Gradient solver functions
      void addMatrixDependency(uint node1, uint node2, Real coeff, bool transposed=false); // Add matrix value for the solver
      void addAllMatrixDependencies(uint nodeIndex);
      void initSolver(bool zeroOut=true);  // Initialize the CG solver
      iSolverReal Atimes(uint nodeIndex, int parameter, bool transpose=false); // Evaluate neighbour nodes' coupled parameter
      Real Asolve(uint nodeIndex, int parameter, bool transpose=false); // Evaluate own parameter value
      void solve(
         int & iteration,
         int & nRestarts,
         Real & residual,
         Real & minPotentialN,
         Real & maxPotentialN,
         Real & minPotentialS,
         Real & maxPotentialS
      );
      void solveInternal(
         int & iteration,
         int & nRestarts,
         Real & residual,
         Real & minPotentialN,
         Real & maxPotentialN,
         Real & minPotentialS,
         Real & maxPotentialS
      );

      // Map field-aligned currents, density and temperature
      // down from the simulation boundary onto this grid
      void mapDownBoundaryData(
         FsGrid< std::array<Real, fsgrids::bfield::N_BFIELD>, FS_STENCIL_WIDTH> & perBGrid,                                                                                                                                                                                                                                
         FsGrid< std::array<Real, fsgrids::dperb::N_DPERB>, FS_STENCIL_WIDTH> & dPerBGrid,
         FsGrid< std::array<Real, fsgrids::moments::N_MOMENTS>, FS_STENCIL_WIDTH> & momentsGrid,
         FsGrid< std::array<Real, fsgrids::volfields::N_VOL>, FS_STENCIL_WIDTH> & volGrid,
         FsGrid< fsgrids::technical, FS_STENCIL_WIDTH> & technicalGrid
      );
      
      // Returns the surface area of one element on the sphere
      Real elementArea(uint32_t elementIndex) {
         const std::array<Real, 3>& a = nodes[elements[elementIndex].corners[0]].x;
         const std::array<Real, 3>& b = nodes[elements[elementIndex].corners[1]].x;
         const std::array<Real, 3>& c = nodes[elements[elementIndex].corners[2]].x;

         // Two edges e1 = b-c,  e2 = c-a
         std::array<Real, 3> e1{b[0]-c[0], b[1]-c[1],b[2]-c[2]};
         std::array<Real, 3> e2{c[0]-a[0], c[1]-a[1],c[2]-a[2]};
         // Area vector A = cross(e1 e2)
         std::array<Real, 3> area{ e1[1]*e2[2] - e1[2]*e2[1],
                                   e1[2]*e2[0] - e1[0]*e2[2],
                                   e1[0]*e2[1] - e1[1]*e2[0]};
         
         return 0.5 * sqrt( area[0]*area[0] + area[1]*area[1] + area[2]*area[2] );
      }

      // Returns the projected surface area of one element, mapped up along the magnetic field to
      // the simulation boundary. If one of the nodes maps nowhere, returns 0.
      // Returns an oriented vector, which can be dotted with B
      std::array<Real, 3> mappedElementArea(uint32_t elementIndex) {
         const std::array<Real, 3>& a = nodes[elements[elementIndex].corners[0]].xMapped;
         const std::array<Real, 3>& b = nodes[elements[elementIndex].corners[1]].xMapped;
         const std::array<Real, 3>& c = nodes[elements[elementIndex].corners[2]].xMapped;

         // Check if any node maps to zero
         if( sqrt( a[0]*a[0] + a[1]*a[1] + a[2]*a[2] ) == 0 ||
               sqrt( b[0]*b[0] + b[1]*b[1] + b[2]*b[2] ) == 0 ||
               sqrt( c[0]*c[0] + c[1]*c[1] + c[2]*c[2] ) == 0) {

            return {0,0,0};
         }

         // Two edges e1 = b-c,  e2 = c-a
         std::array<Real, 3> e1{b[0]-c[0], b[1]-c[1],b[2]-c[2]};
         std::array<Real, 3> e2{c[0]-a[0], c[1]-a[1],c[2]-a[2]};
         // Area vector A = cross(e1 e2)
         std::array<Real, 3> area{ 0.5 * (e1[1]*e2[2] - e1[2]*e2[1]),
                                   0.5 * (e1[2]*e2[0] - e1[0]*e2[2]),
                                   0.5 * (e1[0]*e2[1] - e1[1]*e2[0])};
        
         // By definition, the area is oriented outwards, so if dot(r,A) < 0, flip it.
         std::array<Real, 3> r{
            (a[0]+b[0]+c[0])/3.,
            (a[1]+b[1]+c[1])/3.,
            (a[2]+b[2]+c[2])/3.};
         if(area[0]*r[0] + area[1]*r[1] + area[2] *r[2] < 0) {
            area[0]*=-1.;
            area[1]*=-1.;
            area[2]*=-1.;
         }
         return area;
      }

      Real nodeNeighbourArea(uint32_t nodeIndex) { // Summed area of all touching elements

         Node& n = nodes[nodeIndex];
         Real area=0;

         for(uint i=0; i<n.numTouchingElements; i++) {
            area += elementArea(n.touchingElements[i]);
         }
         return area;
      }

      std::array<Real,3> computeGradT(const std::array<Real, 3>& a, const std::array<Real, 3>& b, const std::array<Real, 3>& c);
      std::array<Real, 9> sigmaAverage(uint elementIndex);
      double elementIntegral(uint elementIndex, int i, int j, bool transpose = false);

   };

   extern SphericalTriGrid ionosphereGrid;

   /*!\brief Ionosphere is a class applying ionospheric boundary conditions.
    * 
    * Ionosphere is a class handling cells tagged as sysboundarytype::IONOSPHERE by this system boundary condition. It applies ionospheric boundary conditions.
    * 
    * These consist in:
    * - Do nothing for the distribution (keep the initial state constant in time);
    * - Keep only the normal perturbed B component and null out the other perturbed components (perfect conductor behavior);
    * - Null out the electric fields.
    */
   class Ionosphere: public SysBoundaryCondition {
   public:
      Ionosphere();
      virtual ~Ionosphere();
      
      static void addParameters();
      virtual void getParameters();
      
      virtual bool initSysBoundary(
         creal& t,
         Project &project
      );
      virtual bool assignSysBoundary(dccrg::Dccrg<SpatialCell,dccrg::Cartesian_Geometry>& mpiGrid,
                                     FsGrid< fsgrids::technical, FS_STENCIL_WIDTH> & technicalGrid);
      virtual bool applyInitialState(
         const dccrg::Dccrg<SpatialCell,dccrg::Cartesian_Geometry>& mpiGrid,
         FsGrid< fsgrids::technical, FS_STENCIL_WIDTH> & technicalGrid,
         FsGrid< std::array<Real, fsgrids::bfield::N_BFIELD>, FS_STENCIL_WIDTH> & perBGrid,
         Project &project
      );
      virtual Real fieldSolverBoundaryCondMagneticField(
         FsGrid< std::array<Real, fsgrids::bfield::N_BFIELD>, FS_STENCIL_WIDTH> & bGrid,
         FsGrid< fsgrids::technical, FS_STENCIL_WIDTH> & technicalGrid,
         cint i,
         cint j,
         cint k,
         creal& dt,
         cuint& component
      );
      virtual void fieldSolverBoundaryCondMagneticFieldProjection(
         FsGrid< std::array<Real, fsgrids::bfield::N_BFIELD>, FS_STENCIL_WIDTH> & bGrid,
         FsGrid< fsgrids::technical, FS_STENCIL_WIDTH> & technicalGrid,
         cint i,
         cint j,
         cint k
      );
      virtual void fieldSolverBoundaryCondElectricField(
         FsGrid< std::array<Real, fsgrids::efield::N_EFIELD>, FS_STENCIL_WIDTH> & EGrid,
         cint i,
         cint j,
         cint k,
         cuint component
      );
      virtual void fieldSolverBoundaryCondHallElectricField(
         FsGrid< std::array<Real, fsgrids::ehall::N_EHALL>, FS_STENCIL_WIDTH> & EHallGrid,
         cint i,
         cint j,
         cint k,
         cuint component
      );
      virtual void fieldSolverBoundaryCondGradPeElectricField(
         FsGrid< std::array<Real, fsgrids::egradpe::N_EGRADPE>, FS_STENCIL_WIDTH> & EGradPeGrid,
         cint i,
         cint j,
         cint k,
         cuint component
      );
      virtual void fieldSolverBoundaryCondDerivatives(
         FsGrid< std::array<Real, fsgrids::dperb::N_DPERB>, FS_STENCIL_WIDTH> & dPerBGrid,
         FsGrid< std::array<Real, fsgrids::dmoments::N_DMOMENTS>, FS_STENCIL_WIDTH> & dMomentsGrid,
         cint i,
         cint j,
         cint k,
         cuint& RKCase,
         cuint& component
      );
      virtual void fieldSolverBoundaryCondBVOLDerivatives(
         FsGrid< std::array<Real, fsgrids::volfields::N_VOL>, FS_STENCIL_WIDTH> & volGrid,
         cint i,
         cint j,
         cint k,
         cuint& component
      );
      virtual void vlasovBoundaryCondition(
         const dccrg::Dccrg<SpatialCell,dccrg::Cartesian_Geometry>& mpiGrid,
         const CellID& cellID,
         const uint popID,
         const bool calculate_V_moments
      );
      
      virtual std::string getName() const;
      virtual uint getIndex() const;
      static Real radius; /*!< Radius of the inner simulation boundary */
      static std::vector<IonosphereSpeciesParameters> speciesParams;

      // Parameters of the ionosphere model
      static Real innerRadius; /*!< Radius of the ionosphere model */
      static int solverMaxIterations; /*!< Maximum iterations of CG solver per timestep */
      static Real solverRelativeL2ConvergenceThreshold; /*! L2 metric relative convergence threshold */
      static int solverMaxFailureCount;
      static Real solverMaxErrorGrowthFactor;
      static bool solverPreconditioning; /*!< Preconditioning for the CG solver */
      static bool solverUseMinimumResidualVariant; /*!< Use the minimum residual variant */
      static bool solverToggleMinimumResidualVariant; /*!< Toggle use of the minimum residual variant between solver restarts */
      static Real shieldingLatitude; /*!< Latitude (degree) below which the potential is zeroed in the equator gauge fixing scheme */
      static Real ridleyParallelConductivity; /*!< Constant parallel conductivity */
      
      // TODO: Make these parameters of the IonosphereGrid
      static Real recombAlpha; // Recombination parameter, determining atmosphere ionizability (parameter)
      static Real F10_7; // Solar 10.7 Flux value (parameter)
      static Real backgroundIonisation; // Background ionisation due to stellar UV and cosmic rays
      static Real downmapRadius; // Radius from which FACs are downmapped (RE)
      static Real unmappedNodeRho; // Electron density of ionosphere nodes that don't couple to the magnetosphere
      static Real unmappedNodeTe; // Electron temperature of ionosphere nodes that don't couple to the magnetosphere
      static Real couplingTimescale; // Magnetosphere->Ionosphere coupling timescale (seconds)
      static Real couplingInterval; // Ionosphere update interval
      static int solveCount; // Counter for the number of ionosphere solvings
      static enum IonosphereConductivityModel { // How should the conductivity tensor be assembled?
         GUMICS,   // Like GUMICS-5 does it? (Only SigmaH and SigmaP, B perp to surface)
         Ridley,   // Or like the Ridley 2004 paper (with 1000 mho longitudinal conductivity)
         Koskinen  // Like Koskinen's 2001 "Physics of Space Storms" book suggests
      } conductivityModel;

   protected:
      void generateTemplateCell(Project &project);
      void setCellFromTemplate(SpatialCell* cell,const uint popID);
      
      Real shiftedMaxwellianDistribution(const uint popID,creal& density,creal& temperature,creal& vx, creal& vy, creal& vz);
      
      vector<vmesh::GlobalID> findBlocksToInitialize(
         SpatialCell& cell,
         creal& density,
         creal& temperature,
         const std::array<Real, 3> & vDrift,
         const uint popID
      );
      
      std::array<Real, 3> fieldSolverGetNormalDirection(
         FsGrid< fsgrids::technical, FS_STENCIL_WIDTH> & technicalGrid,
         cint i,
         cint j,
         cint k
      );
      
      Real center[3]; /*!< Coordinates of the centre of the ionosphere. */
      uint geometry; /*!< Geometry of the ionosphere, 0: inf-norm (diamond), 1: 1-norm (square), 2: 2-norm (circle, DEFAULT), 3: polar-plane cylinder with line dipole. */


      std::string baseShape; // Basic mesh shape (sphericalFibonacci / icosahedron / tetrahedron)
      int fibonacciNodeNum;  // If spherical fibonacci: number of nodes to generate
      Real earthAngularVelocity; // Earth rotation vector, in radians/s
      Real plasmapauseL; // L-Value at which the plasma pause resides (everything inside corotates)
      std::string atmosphericModelFile; // MSIS data file
      // Boundaries of refinement latitude bands
      std::vector<Real> refineMinLatitudes;
      std::vector<Real> refineMaxLatitudes;
      
      uint nSpaceSamples;
      uint nVelocitySamples;
      
      spatial_cell::SpatialCell templateCell;
   };
}

#endif<|MERGE_RESOLUTION|>--- conflicted
+++ resolved
@@ -161,24 +161,8 @@
          Rees1989, // Rees (1989)
          SergienkoIvanov, // Sergienko & Ivanov (1993)
       } ionizationModel;
-<<<<<<< HEAD
-      
-      
-      // Hardcoded constants for calculating ion production table
-      // TODO: Make these parameters?
-      constexpr static int productionNumAccEnergies = 60;
-      constexpr static int productionNumTemperatures = 60;
-      constexpr static int productionNumParticleEnergies = 100;
-      constexpr static Real productionMinAccEnergy = 0.1; // keV
-      constexpr static Real productionMaxAccEnergy = 100.; // keV
-      constexpr static Real productionMinTemperature = 0.1; // keV
-      constexpr static Real productionMaxTemperature = 100.; // keV
-      constexpr static Real ion_electron_T_ratio = 4.; // TODO: Make this a parameter (and/or find value from kinetics)
-      // Ionoisation production table
-=======
 
       // Ionisation production table
->>>>>>> 04bb27cb
       std::array< std::array< std::array< Real, productionNumTemperatures >, productionNumAccEnergies >, numAtmosphereLevels > productionTable;
       Real lookupProductionValue(int heightindex, Real energy_keV, Real temperature_keV);
 
@@ -189,11 +173,7 @@
       bool isCouplingOutwards = true;     // True for any rank that actually couples ionosphere potential information out to the vlasov grid
       FieldFunction dipoleField;          // Simulation background field model to trace connections with
       std::array<Real, 3> BGB; /*!< Uniform background field */
-<<<<<<< HEAD
-      
-=======
-
->>>>>>> 04bb27cb
+
       std::map< std::array<Real, 3>, std::array<
          std::pair<int, Real>, 3> > vlasovGridCoupling; // Grid coupling information, caching how vlasovGrid coordinate couple to ionosphere data
 
