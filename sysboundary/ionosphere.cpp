/*
 * This file is part of Vlasiator.
 * Copyright 2010-2016 Finnish Meteorological Institute
 *
 * For details of usage, see the COPYING file and read the "Rules of the Road"
 * at http://www.physics.helsinki.fi/vlasiator/
 *
 * This program is free software; you can redistribute it and/or modify
 * it under the terms of the GNU General Public License as published by
 * the Free Software Foundation; either version 2 of the License, or
 * (at your option) any later version.
 *
 * This program is distributed in the hope that it will be useful,
 * but WITHOUT ANY WARRANTY; without even the implied warranty of
 * MERCHANTABILITY or FITNESS FOR A PARTICULAR PURPOSE.  See the
 * GNU General Public License for more details.
 *
 * You should have received a copy of the GNU General Public License along
 * with this program; if not, write to the Free Software Foundation, Inc.,
 * 51 Franklin Street, Fifth Floor, Boston, MA 02110-1301 USA.
 */

/*!\file ionosphere.cpp
 * \brief Implementation of the class SysBoundaryCondition::Ionosphere to handle cells classified as sysboundarytype::IONOSPHERE.
 */

#include <cstdlib>
#include <iostream>
#include <iomanip>
#include <fstream>

#include "ionosphere.h"
#include "../projects/project.h"
#include "../projects/projects_common.h"
#include "../vlasovmover.h"
#include "../fieldsolver/fs_common.h"
#include "../fieldsolver/fs_limiters.h"
#include "../fieldsolver/ldz_magnetic_field.hpp"
#include "../common.h"
#include "../object_wrapper.h"
#include "vectorclass.h"
#include "vector3d.h"

#if VECTORCLASS_H >= 200
#define Vec3d Vec3Dd
#endif

#ifndef NDEBUG
   #define DEBUG_IONOSPHERE
#endif
#ifdef DEBUG_SYSBOUNDARY
   #define DEBUG_IONOSPHERE
#endif
      
// Get the (integer valued) global fsgrid cell index (i,j,k) for the magnetic-field traced mapping point that node n is
// associated with
template<class T> std::array<int32_t, 3> getGlobalFsGridCellIndexForCoord(T& grid,const std::array<Real, 3>& x) {
   std::array<int32_t, 3> retval;
   retval[0] = floor((x[0] - grid.physicalGlobalStart[0]) / grid.DX);
   retval[1] = floor((x[1] - grid.physicalGlobalStart[1]) / grid.DY);
   retval[2] = floor((x[2] - grid.physicalGlobalStart[2]) / grid.DZ);
   return retval;
}
// Get the (integer valued) local fsgrid cell index (i,j,k) for the magnetic-field traced mapping point that node n is
// associated with If the cell is not in our local domain, will return {-1,-1,-1}
template<class T> std::array<int32_t, 3> getLocalFsGridCellIndexForCoord(T& grid, const std::array<Real, 3>& x) {
   std::array<int32_t, 3> retval = getGlobalFsGridCellIndexForCoord(grid,x);
   retval = grid.globalToLocal(retval[0], retval[1], retval[2]);
   return retval;
}
// Get the fraction fsgrid cell index for the magnetic-field traced mapping point that node n is associated with.
// Note that these are floating point values between 0 and 1
template<class T> std::array<Real, 3> getFractionalFsGridCellForCoord(T& grid, const std::array<Real, 3>& x) {
   std::array<Real, 3> retval;
   std::array<int, 3> fsgridCell = getGlobalFsGridCellIndexForCoord(grid,x);
   retval[0] = (x[0] - grid.physicalGlobalStart[0]) / grid.DX - fsgridCell[0];
   retval[1] = (x[1] - grid.physicalGlobalStart[1]) / grid.DY - fsgridCell[1];
   retval[2] = (x[2] - grid.physicalGlobalStart[2]) / grid.DZ - fsgridCell[2];
   return retval;
}

namespace SBC {

   // Ionosphere finite element grid
   SphericalTriGrid ionosphereGrid;

   std::vector<IonosphereSpeciesParameters> Ionosphere::speciesParams;

   // Static ionosphere member variables
   Real Ionosphere::innerRadius;
   Real Ionosphere::radius;
   Real Ionosphere::recombAlpha; // Recombination parameter, determining atmosphere ionizability (parameter)
   Real Ionosphere::F10_7; // Solar 10.7 Flux value (parameter)
   Real Ionosphere::downmapRadius; // Radius from which FACs are downmapped (RE)
   Real Ionosphere::unmappedNodeRho; // Electron density of ionosphere nodes that don't couple to the magnetosphere
   Real Ionosphere::unmappedNodeTe; // Electron temperature of ionosphere nodes that don't couple to the magnetosphere
   Real Ionosphere::ridleyParallelConductivity; // Constant parallel conductivity in the Ridley conductivity model
   Real Ionosphere::couplingTimescale; // Magnetosphere->Ionosphere coupling timescale (seconds)
   Real Ionosphere::couplingInterval; // Ionosphere update interval
   int Ionosphere::solveCount; // Counter of the number of solvings
   Real Ionosphere::backgroundIonisation; // Background ionisation due to stellar UV and cosmic rays
   int  Ionosphere::solverMaxIterations;
   Real Ionosphere::solverRelativeL2ConvergenceThreshold;
   int Ionosphere::solverMaxFailureCount;
   Real Ionosphere::solverMaxErrorGrowthFactor;
   bool Ionosphere::solverPreconditioning;
   bool Ionosphere::solverUseMinimumResidualVariant;
   bool Ionosphere::solverToggleMinimumResidualVariant;
   Real Ionosphere::shieldingLatitude;
   enum Ionosphere::IonosphereConductivityModel Ionosphere::conductivityModel;
   Real  Ionosphere::eps;

   // Offset field aligned currents so their sum is 0
   void SphericalTriGrid::offset_FAC() {

      if(nodes.size() == 0) {
         return;
      }

      // Separately make sure that both hemispheres are divergence-free
      Real northSum=0.;
      int northNum=0;
      Real southSum=0.;
      int southNum=0;

      for(uint n = 0; n<nodes.size(); n++) {
         if(nodes[n].x[2] > 0) {
            northSum += nodes[n].parameters[ionosphereParameters::SOURCE];
            northNum++;
         } else {
            southSum += nodes[n].parameters[ionosphereParameters::SOURCE];
            southNum++;
         }
      }

      northSum /= northNum;
      southSum /= southNum;

      for(uint n = 0; n<nodes.size(); n++) {
         if(nodes[n].x[2] > 0) {
            nodes[n].parameters[ionosphereParameters::SOURCE] -= northSum;
         } else {
            nodes[n].parameters[ionosphereParameters::SOURCE] -= southSum;
         }
      }
   }

   // Scale all nodes' coordinates so that they are situated on a spherical
   // shell with radius R
   void SphericalTriGrid::normalizeRadius(Node& n, Real R) {
      Real L = sqrt(n.x[0]*n.x[0] + n.x[1]*n.x[1] + n.x[2]*n.x[2]);
      for(int c=0; c<3; c++) {
         n.x[c] *= R/L;
      }
   }

   // Regenerate linking information between nodes and elements
   // Note: if this runs *before* stitchRefinementInterfaces(), there will be no
   // more information about t-junctions, so further stitiching won't work
   void SphericalTriGrid::updateConnectivity() {

      for(uint n=0; n<nodes.size(); n++) {
         nodes[n].numTouchingElements=0;

         for(uint e=0; e<elements.size(); e++) {
            for(int c=0; c<3; c++) {
               if(elements[e].corners[c] == n) {
                  nodes[n].touchingElements[nodes[n].numTouchingElements++]=e;
               }
            }
         }
      }
   }

   // Initialize base grid as a tetrahedron
   void SphericalTriGrid::initializeTetrahedron() {
      const static std::array<uint32_t, 3> seedElements[4] = {
         {1,2,3},{1,3,4},{1,4,2},{2,4,3}};
      const static std::array<Real, 3> nodeCoords[4] = {
         {0,0,1.73205},
         {0,1.63299,-0.57735},
         {-1.41421,-0.816497,-0.57735},
         {1.41421,-0.816497,-0.57735}};

      // Create nodes
      // Additional nodes from table
      for(int n=0; n<4; n++) {
         Node newNode;
         newNode.x = nodeCoords[n];
         normalizeRadius(newNode,Ionosphere::innerRadius);
         nodes.push_back(newNode);
      }

      // Create elements
      for(int i=0; i<4; i++) {
         Element newElement;
         newElement.corners = seedElements[i];
         elements.push_back(newElement);
      }

      // Linke elements to nodes
      updateConnectivity();
   }

   // Initialize base grid as a icosahedron
   void SphericalTriGrid::initializeIcosahedron() {
      const static std::array<uint32_t, 3> seedElements[20] = {
        { 0, 2, 1}, { 0, 3, 2}, { 0, 4, 3}, { 0, 5, 4},
        { 0, 1, 5}, { 1, 2, 6}, { 2, 3, 7}, { 3, 4, 8},
        { 4, 5,9}, { 5, 1,10}, { 6, 2, 7}, { 7, 3, 8},
        { 8, 4,9}, {9, 5,10}, {10, 1, 6}, { 6, 7,11},
        { 7, 8,11}, { 8,9,11}, {9,10,11}, {10, 6,11}};
      const static std::array<Real, 3> nodeCoords[12] = {
        {        0,        0,  1.17557}, {  1.05146,        0, 0.525731},
        {  0.32492,      1.0, 0.525731}, {-0.850651, 0.618034, 0.525731},
        {-0.850651,-0.618034, 0.525731}, {  0.32492,     -1.0, 0.525731},
        { 0.850651, 0.618034,-0.525731}, { -0.32492,      1.0,-0.525731},
        { -1.05146,        0,-0.525731}, { -0.32492,     -1.0,-0.525731},
        { 0.850651,-0.618034,-0.525731}, {        0,        0, -1.17557}};

      // Create nodes
      // Additional nodes from table
      for(int n=0; n<12; n++) {
         Node newNode;
         newNode.x = nodeCoords[n];
         normalizeRadius(newNode, Ionosphere::innerRadius);
         nodes.push_back(newNode);
      }

      // Create elements
      for(int i=0; i<20; i++) {
         Element newElement;
         newElement.corners = seedElements[i];
         elements.push_back(newElement);
      }

      // Linke elements to nodes
      updateConnectivity();
   }

   // Spherical fibonacci base grid with arbitrary number of nodes n>8,
   // after Keinert et al 2015
   void SphericalTriGrid::initializeSphericalFibonacci(int n) {

      phiprof::start("ionosphere-sphericalFibonacci");
      // Golden ratio
      const Real Phi = (sqrt(5) +1.)/2.;

      auto madfrac = [](Real a, Real b) -> float {
         return a*b-floor(a*b);
      };

      // Forward spherical fibonacci mapping with n points
      auto SF = [madfrac,Phi](int i, int n) -> Vec3d {
         Real phi = 2*M_PI*madfrac(i, Phi-1.);
         Real z = 1. - (2.*i +1.)/n;
         Real sinTheta = sqrt(1 - z*z);
         return {cos(phi)*sinTheta, sin(phi)*sinTheta, z};
      };

      // Sample delaunay triangulation of the spherical fibonaccy grid around the given
      // point and return adjacent vertices
      auto SFDelaunayAdjacency = [SF,Phi](int j, int n) -> std::vector<int> {

         Real cosTheta = 1. - (2.*j+1.)/n;
         Real z = max(0., round(0.5*log(n * M_PI * sqrt(5) * (1.-cosTheta*cosTheta)) / log(Phi)));

         Vec3d nearestSample = SF(j,n);
         std::vector<int> nearestSamples;

         // Sample neighbourhood to find closest neighbours
         // Magic rainbow indexing
         for(int i=0; i<12; i++) {
            int r = i - floor(i/6)*6;
            int c = 5 - abs(5 - r*2) + floor((int)r/3);
            int k = j + (i < 6 ? +1 : -1) * (int)round(pow(Phi,z+c-2)/sqrt(5.));

            Vec3d currentSample = SF(k,n);
            Vec3d nearestToCurrentSample = currentSample - nearestSample;
            Real squaredDistance = dot_product(nearestToCurrentSample,nearestToCurrentSample);

            // Early reject by invalid index and distance
            if( k<0 || k>= n || squaredDistance > 5.*4.*M_PI / (sqrt(5) * n)) {
               continue;
            }

            nearestSamples.push_back(k);
         }

         // Make it delaunay
         int numAdjacentVertices = 0;
         std::vector<int> adjacentVertices;
         for(int i=0; i<(int)nearestSamples.size(); i++) {
            int k = nearestSamples[i];
            int kPrevious = nearestSamples[(i+nearestSamples.size()-1) % nearestSamples.size()];
            int kNext = nearestSamples[(i+1) % nearestSamples.size()];

            Vec3d currentSample = SF(k,n);
            Vec3d previousSample = SF(kPrevious, n);
            Vec3d nextSample = SF(kNext,n);

            if(dot_product(previousSample - nextSample, previousSample - nextSample) > dot_product(currentSample - nearestSample, currentSample-nearestSample)) {
               adjacentVertices.push_back(nearestSamples[i]);
            }
         }

         // Special case for the pole
         if( j == 0) {
            adjacentVertices.pop_back();
         }

         return adjacentVertices;
      };

      // Create nodes
      for(int i=0; i< n; i++) {
         Node newNode;

         Vec3d pos = SF(i,n);
         newNode.x = {pos[0], pos[1], pos[2]};
         normalizeRadius(newNode, Ionosphere::innerRadius);

         nodes.push_back(newNode);
      }

      // Create elements
      for(int i=0; i < n; i++) {
         std::vector<int> neighbours = SFDelaunayAdjacency(i,n);

         // Build a triangle fan around the neighbourhood
         for(uint j=0; j<neighbours.size(); j++) {
            if(neighbours[j] > i && neighbours[(j+1)%neighbours.size()] > i) { // Only triangles in "positive" direction to avoid double cover.
               Element newElement;
               newElement.corners = {(uint)i, (uint)neighbours[j], (uint)neighbours[(j+1)%neighbours.size()]};
               elements.push_back(newElement);
            }
         }
      }

      updateConnectivity();
      phiprof::stop("ionosphere-sphericalFibonacci");
   }

   // Find the neighbouring element of the one with index e, that is sharing the
   // two corner nodes n1 and n2
   //
   //            2 . . . . . . . .*
   //           /  \             .
   //          /    \   neigh   .
   //         /      \   bour  .
   //        /   e    \       .
   //       /          \     .
   //      /            \   .
   //     /              \ .
   //    0----------------1
   //
   int32_t SphericalTriGrid::findElementNeighbour(uint32_t e, int n1, int n2) {
      Element& el = elements[e];

      Node& node1 = nodes[el.corners[n1]];
      Node& node2 = nodes[el.corners[n2]];

      for(uint n1e=0; n1e<node1.numTouchingElements; n1e++) {
         if(node1.touchingElements[n1e] == e) continue; // Skip ourselves.

         for(uint n2e=0; n2e<node2.numTouchingElements; n2e++) {
            if(node1.touchingElements[n1e] == node2.touchingElements[n2e]) {
               return node1.touchingElements[n1e];
            }
         }
      }

      // No neighbour found => Apparently, the neighbour is refined and doesn't
      // exist at this scale. Good enough for us.
      return -1;
   }

   // Find the mesh node closest to the given coordinates.
   uint32_t SphericalTriGrid::findNodeAtCoordinates(std::array<Real,3> x) {

      // Project onto sphere
      Real L=sqrt(x[0]*x[0] + x[1]*x[1] + x[2]*x[2]);
      for(int c=0; c<3; c++) {
         x[c] *= Ionosphere::innerRadius/L;
      }

      uint32_t node = 0;
      uint32_t nextNode = 0;

      // TODO: For spherical fibonacci meshes, this can be accelerated by
      // doing an iSF lookup

      // Iterate through nodes to find the closest one
      while(true) {

         node = nextNode;

         // This nodes' distance to our target point
         std::array<Real, 3> deltaX({x[0]-nodes[node].x[0],
               x[1]-nodes[node].x[1],
               x[2]-nodes[node].x[2]});
         Real minDist=sqrt(deltaX[0]*deltaX[0] + deltaX[1]*deltaX[1] + deltaX[2]*deltaX[2]);

         // Iterate through our neighbours
         for(uint i=0; i<nodes[node].numTouchingElements; i++) {
            for(int j=0; j<3; j++) {
               uint32_t thatNode = elements[nodes[node].touchingElements[i]].corners[j];
               if(thatNode == node || thatNode == nextNode) {
                  continue;
               }

               // If it is closer, continue there.
               deltaX = {x[0]-nodes[thatNode].x[0],
                  x[1]-nodes[thatNode].x[1],
                  x[2]-nodes[thatNode].x[2]};
               Real thatDist = sqrt(deltaX[0]*deltaX[0] + deltaX[1]*deltaX[1] + deltaX[2]*deltaX[2]);
               if(thatDist < minDist) {
                  minDist = thatDist;
                  nextNode = thatNode;
               }
            }
         }

         // Didn't find a closer one, use this one.
         if(nextNode == node) {
            break;
         }
      }

      return node;
   }

   // Subdivide mesh within element e
   // The element gets replaced by four new ones:
   //
   //            2                      2
   //           /  \                   /  \
   //          /    \                 / 2  \
   //         /      \               /      \
   //        /        \     ==>     2--------1
   //       /          \           / \  3  /  \
   //      /            \         / 0 \   / 1  \
   //     /              \       /     \ /      \
   //    0----------------1     0-------0--------1
   //
   // And three new nodes get created at the interfaces,
   // unless they already exist.
   // The new center element (3) replaces the old parent element in place.
   void SphericalTriGrid::subdivideElement(uint32_t e) {

      phiprof::start("ionosphere-subdivideElement");
      Element& parentElement = elements[e];

      // 4 new elements
      std::array<Element,4> newElements;
      for(int i=0; i<4; i++) {
         newElements[i].refLevel = parentElement.refLevel + 1;
      }

      // (up to) 3 new nodes
      std::array<uint32_t,3> edgeNodes;
      for(int i=0; i<3; i++) { // Iterate over the edges of the triangle

         // Taking the two nodes on that edge
         Node& n1 = nodes[parentElement.corners[i]];
         Node& n2 = nodes[parentElement.corners[(i+1)%3]];

         // Find the neighbour in that direction
         int32_t ne = findElementNeighbour(e, i, (i+1)%3);

         if(ne == -1) { // Neighbour is refined already, node should already exist.

            // Find it.
            int32_t insertedNode = -1;

            // First assemble a list of candidates from all elements touching
            // that corner at the next refinement level
            std::set<uint32_t> candidates;
            for(uint en=0; en< n1.numTouchingElements; en++) {
               if(elements[n1.touchingElements[en]].refLevel == parentElement.refLevel + 1) {
                  for(int k=0; k<3; k++) {
                     candidates.emplace(elements[n1.touchingElements[en]].corners[k]);
                  }
               }
            }
            // Then match that list from the second corner
            for(uint en=0; en< n2.numTouchingElements; en++) {
               if(elements[n2.touchingElements[en]].refLevel == parentElement.refLevel + 1) {
                  for(int k=0; k<3; k++) {
                     if(candidates.count(elements[n2.touchingElements[en]].corners[k]) > 0) {
                        insertedNode = elements[n2.touchingElements[en]].corners[k];
                     }
                  }
               }
            }
            if(insertedNode == -1) {
               cerr << "(IONOSPHERE) Warning: did not find neighbouring split node when trying to refine "
                  << "element " << e << " on edge " << i << " with nodes (" << parentElement.corners[0]
                  << ", " << parentElement.corners[1] << ", " << parentElement.corners[2] << ")" << endl;
               insertedNode = 0;
            }

            // Double-check that this node currently has 4 touching elements
            if(nodes[insertedNode].numTouchingElements != 4) {
               cerr << "(IONOSPHERE) Warning: mesh topology screwup when refining: node "
                  << insertedNode << " is touching " << nodes[insertedNode].numTouchingElements
                  << " elements, should be 4." << endl;
            }

            // Add the other 2
            nodes[insertedNode].touchingElements[4] = elements.size() + i;
            nodes[insertedNode].touchingElements[5] = elements.size() + (i+1)%3;

            // Now that node touches 6 elements.
            nodes[insertedNode].numTouchingElements=6;

            edgeNodes[i] = insertedNode;

         } else {       // Neighbour is not refined, add a node here.
            Node newNode;

            // Node coordinates are in the middle of the two parents
            for(int c=0; c<3; c++) {
               newNode.x[c] = 0.5 * (n1.x[c] + n2.x[c]);
            }
            // Renormalize to sit on the circle
            normalizeRadius(newNode, Ionosphere::innerRadius);

            // This node has four touching elements: the old neighbour and 3 of the new ones
            newNode.numTouchingElements = 4;
            newNode.touchingElements[0] = ne;
            newNode.touchingElements[1] = e; // Center element
            newNode.touchingElements[2] = elements.size() + i;
            newNode.touchingElements[3] = elements.size() + (i+1)%3;

            nodes.push_back(newNode);
            edgeNodes[i] = nodes.size()-1;
         }
      }

      // Now set the corners of the new elements
      newElements[0].corners[0] = parentElement.corners[0];
      newElements[0].corners[1] = edgeNodes[0];
      newElements[0].corners[2] = edgeNodes[2];
      newElements[1].corners[0] = edgeNodes[0];
      newElements[1].corners[1] = parentElement.corners[1];
      newElements[1].corners[2] = edgeNodes[1];
      newElements[2].corners[0] = edgeNodes[2];
      newElements[2].corners[1] = edgeNodes[1];
      newElements[2].corners[2] = parentElement.corners[2];
      newElements[3].corners[0] = edgeNodes[0];
      newElements[3].corners[1] = edgeNodes[1];
      newElements[3].corners[2] = edgeNodes[2];

      // And references of the corners are replaced to point
      // to the new child elements
      for(int n=0; n<3; n++) {
         Node& cornerNode = nodes[parentElement.corners[n]];
         for(uint i=0; i< cornerNode.numTouchingElements; i++) {
            if(cornerNode.touchingElements[i] == e) {
               cornerNode.touchingElements[i] = elements.size() + n;
            }
         }
      }

      // The center element replaces the original one
      elements[e] = newElements[3];
      // Insert the other new elements at the end of the list
      for(int i=0; i<3; i++) {
         elements.push_back(newElements[i]);
      }
      phiprof::stop("ionosphere-subdivideElement");
   }


   // Fractional energy dissipation rate for a isotropic beam, based on Rees (1963), figure 1
   static Real ReesIsotropicLambda(Real x) {
      static const Real P[7] = { -11.639, 32.1133, -30.8543, 14.6063, -6.3375, 0.6138, 1.4946};
      Real lambda = (((((P[0] * x + P[1])*x +P[2])*x+ P[3])*x + P[4])*x +P[5])* x+P[6];
      if(x > 1. || lambda < 0) {
         return 0;
      }
      return lambda;
   }


   // Energy dissipasion function based on Sergienko & Ivanov (1993), eq. A2
   static Real SergienkoIvanovLambda(Real E0, Real Chi) {

      struct SergienkoIvanovParameters {
         Real E; // in eV
         Real C1;
         Real C2;
         Real C3;
         Real C4;
      };

      const static SergienkoIvanovParameters SIparameters[] = {
         {50,  0.0409,   1.072, -0.0641, -1.054},
         {100, 0.0711,   0.899, -0.171,  -0.720},
         {500, 0.130,    0.674, -0.271,  -0.319},
         {1000,0.142,    0.657, -0.277,  -0.268}
      };

      Real C1=0;
      Real C2=0;
      Real C3=0;
      Real C4=0;
      if(E0 <= SIparameters[0].E) {
         C1 = SIparameters[0].C1;
         C2 = SIparameters[0].C2;
         C3 = SIparameters[0].C3;
         C4 = SIparameters[0].C4;
      } else if (E0 >= SIparameters[3].E) {
         C1 = SIparameters[3].C1;
         C2 = SIparameters[3].C2;
         C3 = SIparameters[3].C3;
         C4 = SIparameters[3].C4;
      } else {
         for(int i=0; i<3; i++) {
            if(SIparameters[i].E < E0 && SIparameters[i+1].E > E0) {
               Real interp = (E0 - SIparameters[i].E) / (SIparameters[i+1].E - SIparameters[i].E);
               C1 = (1.-interp) * SIparameters[i].C1 + interp * SIparameters[i+1].C1;
               C2 = (1.-interp) * SIparameters[i].C2 + interp * SIparameters[i+1].C2;
               C3 = (1.-interp) * SIparameters[i].C3 + interp * SIparameters[i+1].C3;
               C4 = (1.-interp) * SIparameters[i].C4 + interp * SIparameters[i+1].C4;
            }
         }
      }
      return (C2 + C1*Chi)*exp(C4*Chi + C3*Chi*Chi);
   }

   /* Read atmospheric model file in MSIS format.
    * Based on the table data, precalculate and fill the ionisation production lookup table
    */
   void SphericalTriGrid::readAtmosphericModelFile(const char* filename) {

      phiprof::start("ionosphere-readAtmosphericModelFile");
      // These are the only height values (in km) we are actually interested in
      static const float alt[numAtmosphereLevels] = {
         66, 68, 71, 74, 78, 82, 87, 92, 98, 104, 111,
         118, 126, 134, 143, 152, 162, 172, 183, 194
      };

      // Open file, read in
      ifstream in(filename);
      if(!in) {
         cerr << "(ionosphere) WARNING: Atmospheric Model file " << filename << " could not be opened: " <<
            strerror(errno) << endl
            << "(ionosphere) All atmospheric values will be zero, and there will be no ionization!" << endl;
      }
      int altindex = 0;
      Real integratedDensity = 0;
      Real prevDensity = 0;
      Real prevAltitude = 0;
      std::vector<std::array<Real, 5>> MSISvalues;
      while(in) {
         Real altitude, massdensity, Odensity, N2density, O2density, neutralTemperature;
         in >> altitude >> Odensity >> N2density >> O2density >> massdensity >> neutralTemperature;

         integratedDensity += (altitude - prevAltitude) *1000 * 0.5 * (massdensity + prevDensity);
         // Ion-neutral scattering frequencies (from Schunk and Nagy, 2009, Table 4.5)
         Real nui = 1e-17*(3.67*Odensity + 5.14*N2density + 2.59*O2density);
         // Elctron-neutral scattering frequencies (Same source, Table 4.6)
         Real nue = 1e-17*(8.9*Odensity + 2.33*N2density + 18.2*O2density);
         prevAltitude = altitude;
         prevDensity = massdensity;
         MSISvalues.push_back({altitude, massdensity, nui, nue, integratedDensity});
      }

      // Iterate through the read data and linearly interpolate
      for(unsigned int i=1; i<MSISvalues.size(); i++) {
         Real altitude = MSISvalues[i][0];

         // When we encounter one of our reference layers, record its values
         while(altitude >= alt[altindex] && altindex < numAtmosphereLevels) {
            Real interpolationFactor = (alt[altindex] - MSISvalues[i-1][0]) / (MSISvalues[i][0] - MSISvalues[i-1][0]);

            AtmosphericLayer newLayer;
            newLayer.altitude = alt[altindex]; // in km
            newLayer.density = fmax((1.-interpolationFactor) * MSISvalues[i-1][1] + interpolationFactor * MSISvalues[i][1], 0.); // kg/m^3
            newLayer.depth = fmax((1.-interpolationFactor) * MSISvalues[i-1][4] + interpolationFactor * MSISvalues[i][4], 0.); // kg/m^2

            newLayer.nui = fmax((1.-interpolationFactor) * MSISvalues[i-1][2] + interpolationFactor * MSISvalues[i][2], 0.); // m^-3 s^-1
            newLayer.nue = fmax((1.-interpolationFactor) * MSISvalues[i-1][3] + interpolationFactor * MSISvalues[i][3], 0.); // m^-3 s^-1
            atmosphere[altindex++] = newLayer;
         }
      }

      // Now we have integrated density from the bottom of the atmosphere in the depth field.
      // Flip it around.
      for(int h=0; h<numAtmosphereLevels; h++) {
         atmosphere[h].depth = integratedDensity - atmosphere[h].depth;
      }

      // Calculate Hall and Pedersen conductivity coefficient based on charge carrier density
      const Real Bval = 5e-5; // TODO: Hardcoded B strength here?
      const Real NO_gyroFreq = physicalconstants::CHARGE * Bval / (31*physicalconstants::MASS_PROTON); // Ion (NO+) gyration frequency
      const Real e_gyroFreq = physicalconstants::CHARGE * Bval / (physicalconstants::MASS_ELECTRON); // Elctron gyration frequency
      for(int h=0; h<numAtmosphereLevels; h++) {
         Real sigma_i = physicalconstants::CHARGE*physicalconstants::CHARGE / ((31. * physicalconstants::MASS_PROTON)  * atmosphere[h].nui);
         Real sigma_e = physicalconstants::CHARGE*physicalconstants::CHARGE / (physicalconstants::MASS_ELECTRON  * atmosphere[h].nue);
         atmosphere[h].pedersencoeff = sigma_i * (atmosphere[h].nui * atmosphere[h].nui)/(atmosphere[h].nui*atmosphere[h].nui + NO_gyroFreq*NO_gyroFreq)
            + sigma_e *(atmosphere[h].nue * atmosphere[h].nue)/(atmosphere[h].nue*atmosphere[h].nue + e_gyroFreq*e_gyroFreq);
         atmosphere[h].hallcoeff = -sigma_i * (atmosphere[h].nui * NO_gyroFreq)/(atmosphere[h].nui*atmosphere[h].nui + NO_gyroFreq*NO_gyroFreq)
            + sigma_e *(atmosphere[h].nue * e_gyroFreq)/(atmosphere[h].nue*atmosphere[h].nue + e_gyroFreq*e_gyroFreq);

         atmosphere[h].parallelcoeff = sigma_e;
      }


      // Energies of particles that sample the production array
      // are logspace-distributed from 10^-1 to 10^2.3 keV
      std::array< Real, productionNumParticleEnergies+1 > particle_energy; // In KeV
      for(int e=0; e<productionNumParticleEnergies; e++) {
         // TODO: Hardcoded constants. Make parameter?
         particle_energy[e] = pow(10.0, -1.+e*(2.3+1.)/(productionNumParticleEnergies-1));
      }
      particle_energy[productionNumParticleEnergies] = 2*particle_energy[productionNumParticleEnergies-1] - particle_energy[productionNumParticleEnergies-2];

      // Precalculate scattering rates
      const Real eps_ion_keV = 0.035; // Energy required to create one ion
      std::array< std::array< Real, numAtmosphereLevels >, productionNumParticleEnergies > scatteringRate;
      for(int e=0;e<productionNumParticleEnergies; e++) {

         Real electronRange=0.;
         Real rho_R=0.;
         switch(ionizationModel) {
            case Rees1963:
               electronRange = 4.57e-5 * pow(particle_energy[e], 1.75); // kg m^-2
               // Integrate downwards through the atmosphere to find density at depth=1
               for(int h=numAtmosphereLevels-1; h>=0; h--) {
                  if(atmosphere[h].depth / electronRange > 1) {
                     rho_R = atmosphere[h].density;
                     break;
                  }
               }
               if(rho_R == 0.) {
                  rho_R = atmosphere[0].density;
               }
               break;
            case Rees1989:
               // From Rees, M. H. (1989), q 3.4.4
               electronRange = 4.3e-6 + 5.36e-5 * pow(particle_energy[e], 1.67); // kg m^-2
               break;
            case SergienkoIvanov:
               electronRange = 1.64e-5 * pow(particle_energy[e], 1.67) * (1. + 9.48e-2 * pow(particle_energy[e], -1.57));
               break;
            default:
               cerr << "(IONOSPHERE) Invalid value for Ionization model." << endl;
               abort();
         }

         for(int h=0; h<numAtmosphereLevels; h++) {
            Real lambda;
            Real rate=0;
            switch(ionizationModel) {
               case Rees1963:
                  // Rees et al 1963, eq. 1
                  lambda = ReesIsotropicLambda(atmosphere[h].depth/electronRange);
                  rate = particle_energy[e] / (electronRange / rho_R) / eps_ion_keV *   lambda   *   atmosphere[h].density / integratedDensity; 
                  break;
               case Rees1989:
            // Rees 1989, eq. 3.3.7 / 3.3.8
                  lambda = ReesIsotropicLambda(atmosphere[h].depth/electronRange);
                  rate = particle_energy[e] * lambda * atmosphere[h].density / electronRange / eps_ion_keV;
                  break;
               case SergienkoIvanov:
                  lambda = SergienkoIvanovLambda(particle_energy[e]*1000., atmosphere[h].depth/electronRange);
                  rate = atmosphere[h].density / eps_ion_keV * particle_energy[e] * lambda / electronRange; // TODO: Albedo flux?
                  break;
            }
            scatteringRate[e][h] = max(0., rate); // m^-1
         }
      }

      // Fill ionisation production table
      std::array< Real, productionNumParticleEnergies > differentialFlux; // Differential flux

      for(int e=0; e<productionNumAccEnergies; e++) {

         const Real productionAccEnergyStep = (log10(productionMaxAccEnergy) - log10(productionMinAccEnergy)) / productionNumAccEnergies;
         Real accenergy = pow(10., productionMinAccEnergy + e*(productionAccEnergyStep)); // In KeV

         for(int t=0; t<productionNumTemperatures; t++) {
            const Real productionTemperatureStep = (log10(productionMaxTemperature) - log10(productionMinTemperature)) / productionNumTemperatures;
            Real tempenergy = pow(10, productionMinTemperature + t*productionTemperatureStep); // In KeV

            for(int p=0; p<productionNumParticleEnergies; p++) {
               // TODO: Kappa distribution here? Now only going for maxwellian
               Real energyparam = (particle_energy[p]-accenergy)/tempenergy; // = E_p / (kB T)

               if(particle_energy[p] > accenergy) {
                  Real deltaE = (particle_energy[p+1] - particle_energy[p])* 1e3*physicalconstants::CHARGE;  // dE in J

                  differentialFlux[p] = sqrt(1. / (2. * M_PI * physicalconstants::MASS_ELECTRON))
                    * particle_energy[p] / tempenergy / sqrt(tempenergy * 1e3 *physicalconstants::CHARGE)
                    * deltaE * exp(-energyparam); // m / s  ... multiplied with density, this yields a flux 1/m^2/s
               } else {
                  differentialFlux[p] = 0;
               }
            }
            for(int h=0; h < numAtmosphereLevels; h++) {
               productionTable[h][e][t] = 0;
               for(int p=0; p<productionNumParticleEnergies; p++) {
                  productionTable[h][e][t] += scatteringRate[p][h]*differentialFlux[p];
               }
            }
         }
      }
      phiprof::stop("ionosphere-readAtmosphericModelFile");
   }

   /* Look up the free electron production rate in the ionosphere, given the atmospheric height index,
    * particle energy after the ionospheric potential drop and inflowing distribution temperature */
   Real SphericalTriGrid::lookupProductionValue(int heightindex, Real energy_keV, Real temperature_keV) {
            Real normEnergy = (log10(energy_keV) - log10(productionMinAccEnergy)) / (log10(productionMaxAccEnergy) - log10(productionMinAccEnergy));
            if(normEnergy < 0) {
               normEnergy = 0;
            }
            Real normTemperature = (log10(temperature_keV) - log10(productionMinTemperature)) / (log(productionMaxTemperature) - log(productionMinTemperature));
            if(normTemperature < 0) {
               normTemperature = 0;
            }

            // Interpolation bin and parameters
            normEnergy *= productionNumAccEnergies;
            int energyindex = int(float(normEnergy));
            if(energyindex < 0) {
               energyindex = 0;
               normEnergy = 0;
            }
            if(energyindex > productionNumAccEnergies - 2) {
               energyindex = productionNumAccEnergies - 2;
               normEnergy = 0;
            }
            float t = normEnergy - floor(normEnergy);

            normTemperature *= productionNumTemperatures;
            int temperatureindex = int(float(normTemperature));
            float s = normTemperature - floor(normTemperature);
            if(temperatureindex < 0) {
               temperatureindex = 0;
               normTemperature = 0;
            }
            if(temperatureindex > productionNumTemperatures - 2) {
               temperatureindex = productionNumTemperatures - 2;
               normTemperature = 0;
            }

            // Lookup production rate by linearly interpolating table.
            return (productionTable[heightindex][energyindex][temperatureindex]*(1.-t) +
                    productionTable[heightindex][energyindex+1][temperatureindex] * t) * (1.-s) +
                   (productionTable[heightindex][energyindex][temperatureindex+1]*(1.-t) +
                    productionTable[heightindex][energyindex+1][temperatureindex+1] * t) * s ;

   }

   /* Estimate the magnetospheric electron precipitation energy flux (in W/m^2) from
    * mass density, electron temperature and potential difference.
    *
    * TODO: This is the coarse MHD estimate, lacking a better approximation. Should this
    * instead use the precipitation data reducer?
    */
   void SphericalTriGrid::calculatePrecipitation() {

      for(uint n=0; n<nodes.size(); n++) {
         Real ne = nodes[n].electronDensity();
         Real electronEnergy = nodes[n].electronTemperature() * physicalconstants::K_B;
         Real potential = nodes[n].deltaPhi();

         nodes[n].parameters[ionosphereParameters::PRECIP] = (ne / sqrt(2. * M_PI * physicalconstants::MASS_ELECTRON * electronEnergy))
            * (2. * electronEnergy * electronEnergy + 2 * physicalconstants::CHARGE * potential * electronEnergy
                  + (physicalconstants::CHARGE * potential)*(physicalconstants::CHARGE * potential));

      }
   }

   /* Calculate the conductivity tensor for every grid node, based on the
    * given F10.7 photospheric flux as a solar activity proxy.
    *
    * This assumes the FACs have already been coupled into the grid.
    */
   void SphericalTriGrid::calculateConductivityTensor(const Real F10_7, const Real recombAlpha, const Real backgroundIonisation) {

      phiprof::start("ionosphere-calculateConductivityTensor");

      // Ranks that don't participate in ionosphere solving skip this function outright
      if(!isCouplingInwards && !isCouplingOutwards) {
         phiprof::stop("ionosphere-calculateConductivityTensor");
         return;
      }

      calculatePrecipitation();

      //Calculate height-integrated conductivities and 3D electron density
      // TODO: effdt > 0?
      // (Then, ne += dt*(q - alpha*ne*abs(ne))
      for(uint n=0; n<nodes.size(); n++) {
         nodes[n].parameters[ionosphereParameters::SIGMAP] = 0;
         nodes[n].parameters[ionosphereParameters::SIGMAH] = 0;
         nodes[n].parameters[ionosphereParameters::SIGMAPARALLEL] = 0;
         std::array<Real, numAtmosphereLevels> electronDensity;

         // Note this loop counts from 1 (std::vector is zero-initialized, so electronDensity[0] = 0)
         for(int h=1; h<numAtmosphereLevels; h++) { 
            // Calculate production rate
            Real energy_keV = max(nodes[n].deltaPhi()/1000., productionMinAccEnergy);

            Real ne = nodes[n].electronDensity();
            Real electronTemp = nodes[n].electronTemperature();
            Real temperature_keV = (physicalconstants::K_B / physicalconstants::CHARGE) / 1000. * electronTemp;
            if(std::isnan(energy_keV) || std::isnan(temperature_keV)) {
               cerr << "(ionosphere) NaN encountered in conductivity calculation: " << endl
                  << "   `-> DeltaPhi     = " << nodes[n].deltaPhi()/1000. << " keV" << endl
                  << "   `-> energy_keV   = " << energy_keV << endl
                  << "   `-> ne           = " << ne << " m^-3" << endl
                  << "   `-> electronTemp = " << electronTemp << " K" << endl;
            }
            Real qref = ne * lookupProductionValue(h, energy_keV, temperature_keV);

            // Get equilibrium electron density
            electronDensity[h] = sqrt(qref/recombAlpha);

            // Calculate conductivities
            Real halfdx = 1000 * 0.5 * (atmosphere[h].altitude -  atmosphere[h-1].altitude);
            Real halfCH = halfdx * 0.5 * (atmosphere[h-1].hallcoeff + atmosphere[h].hallcoeff);
            Real halfCP = halfdx * 0.5 * (atmosphere[h-1].pedersencoeff + atmosphere[h].pedersencoeff);
            Real halfCpara = halfdx * 0.5 * (atmosphere[h-1].parallelcoeff + atmosphere[h].parallelcoeff);

            nodes[n].parameters[ionosphereParameters::SIGMAP] += (electronDensity[h]+electronDensity[h-1]) * halfCP;
            nodes[n].parameters[ionosphereParameters::SIGMAH] += (electronDensity[h]+electronDensity[h-1]) * halfCH;
            nodes[n].parameters[ionosphereParameters::SIGMAPARALLEL] += (electronDensity[h]+electronDensity[h-1]) * halfCpara;
         }
      }

      // Antisymmetric tensor epsilon_ijk
      static const char epsilon[3][3][3] = {
         {{0,0,0},{0,0,1},{0,-1,0}},
         {{0,0,-1},{0,0,0},{1,0,0}},
         {{0,1,0},{-1,0,0},{0,0,0}}
      };

      // Pre-transformed F10_7 values
      Real F10_7_p_049 = pow(F10_7, 0.49);
      Real F10_7_p_053 = pow(F10_7, 0.53);

      for(uint n=0; n<nodes.size(); n++) {

         std::array<Real, 3>& x = nodes[n].x;
         // TODO: Perform coordinate transformation here?

         // Solar incidence parameter for calculating UV ionisation on the dayside
         Real coschi = x[0] / Ionosphere::innerRadius;
         if(coschi < 0) {
            coschi = 0;
         }
         Real sigmaP_dayside = backgroundIonisation + F10_7_p_049 * (0.34 * coschi + 0.93 * sqrt(coschi));
         Real sigmaH_dayside = backgroundIonisation + F10_7_p_053 * (0.81 * coschi + 0.54 * sqrt(coschi));

         nodes[n].parameters[ionosphereParameters::SIGMAP] = sqrt( pow(nodes[n].parameters[ionosphereParameters::SIGMAP],2) + pow(sigmaP_dayside,2));
         nodes[n].parameters[ionosphereParameters::SIGMAH] = sqrt( pow(nodes[n].parameters[ionosphereParameters::SIGMAH],2) + pow(sigmaH_dayside,2));

         // Build conductivity tensor
         Real sigmaP = nodes[n].parameters[ionosphereParameters::SIGMAP];
         Real sigmaH = nodes[n].parameters[ionosphereParameters::SIGMAH];
         Real sigmaParallel = nodes[n].parameters[ionosphereParameters::SIGMAPARALLEL];

         // GUMICS-Style conductivity tensor.
         // Approximate B vector = radial vector
         // SigmaP and SigmaH are both in-plane with the mesh
         // No longitudinal conductivity
         if(Ionosphere::conductivityModel == Ionosphere::GUMICS) {
            std::array<Real, 3> b = {x[0] / Ionosphere::innerRadius, x[1] / Ionosphere::innerRadius, x[2] / Ionosphere::innerRadius};
            if(x[2] >= 0) {
               b[0] *= -1;
               b[1] *= -1;
               b[2] *= -1;
            }

            for(int i=0; i<3; i++) {
               for(int j=0; j<3; j++) {
                  nodes[n].parameters[ionosphereParameters::SIGMA + i*3 + j] = sigmaP * (((i==j)? 1. : 0.) - b[i]*b[j]);
                  for(int k=0; k<3; k++) {
                     nodes[n].parameters[ionosphereParameters::SIGMA + i*3 + j] -= sigmaH * epsilon[i][j][k]*b[k];
                  }
               }
            }
         } else if(Ionosphere::conductivityModel == Ionosphere::Ridley) {

            sigmaParallel = Ionosphere::ridleyParallelConductivity;
            std::array<Real, 3> b = {
               dipoleField(x[0],x[1],x[2],X,0,X),
               dipoleField(x[0],x[1],x[2],Y,0,Y),
               dipoleField(x[0],x[1],x[2],Z,0,Z)
            };
            Real Bnorm = sqrt(b[0]*b[0]+b[1]*b[1]+b[2]*b[2]);
            b[0] /= Bnorm;
            b[1] /= Bnorm;
            b[2] /= Bnorm;

            for(int i=0; i<3; i++) {
               for(int j=0; j<3; j++) {
                  nodes[n].parameters[ionosphereParameters::SIGMA + i*3 + j] = sigmaP * ((i==j)? 1. : 0.) + (sigmaParallel - sigmaP)*b[i]*b[j];
                  for(int k=0; k<3; k++) {
                     nodes[n].parameters[ionosphereParameters::SIGMA + i*3 + j] -= sigmaH * epsilon[i][j][k]*b[k];
                  }
               }
            }
         } else if(Ionosphere::conductivityModel == Ionosphere::Koskinen) {

            std::array<Real, 3> b = {
               dipoleField(x[0],x[1],x[2],X,0,X),
               dipoleField(x[0],x[1],x[2],Y,0,Y),
               dipoleField(x[0],x[1],x[2],Z,0,Z)
            };
            Real Bnorm = sqrt(b[0]*b[0]+b[1]*b[1]+b[2]*b[2]);
            b[0] /= Bnorm;
            b[1] /= Bnorm;
            b[2] /= Bnorm;

            for(int i=0; i<3; i++) {
               for(int j=0; j<3; j++) {
                  nodes[n].parameters[ionosphereParameters::SIGMA + i*3 + j] = sigmaP * ((i==j)? 1. : 0.) + (sigmaParallel - sigmaP)*b[i]*b[j];
                  for(int k=0; k<3; k++) {
                     nodes[n].parameters[ionosphereParameters::SIGMA + i*3 + j] -= sigmaH * epsilon[i][j][k]*b[k];
                  }
               }
            }
         } else {
            cerr << "(ionosphere) Error: Undefined conductivity model " << Ionosphere::conductivityModel << "! Ionospheric Sigma Tensor will be zero." << endl;
         }
      }
      phiprof::stop("ionosphere-calculateConductivityTensor");
   }
    
   /*Simple method to tranlate 3D to 1D indeces*/
   int SphericalTriGrid::ijk2Index(int i , int j ,int k ,std::array<int,3>dims){
      return i + j*dims[0] +k*dims[0]*dims[1];
   }

   /*Richardson extrapolation using polynomial fitting used by the Bulirsch-Stoer Mehtod*/
   void SphericalTriGrid::richardsonExtrapolation(int i, std::vector<Real>&table , Real& maxError, std::array<int,3>dims ){
      int k;
      maxError = 0;
      for (int dim=0; dim<3; dim++){
         for(k =1; k<i+1; k++){
            
            table.at(ijk2Index(i,k,dim,dims)) = table.at(ijk2Index(i,k-1,dim,dims))  +(table.at(ijk2Index(i,k-1,dim,dims)) -table.at(ijk2Index(i-1,k-1,dim,dims)))/(std::pow(4,i) -1);

         }
         
         Real thisError = fabs(table.at(ijk2Index(k-1,k-1,dim,dims))   -  table.at(ijk2Index(k-2,k-2,dim,dims)));
         if(thisError > maxError) {
            maxError = thisError;
         }
      }
   }
  
   /*Modified Midpoint Method used by the Bulirsch Stoer integrations
    * stepsize: initial step  size
    * r: initial position 
    * r1: new position
    * n: number of substeps
    * stepsize: big stepsize to use
    * z0,zmid,z2: intermediate approximations
    * */
   void SphericalTriGrid::modifiedMidpointMethod(
      std::array<Real,3> r,
      std::array<Real,3>& r1,
      Real n,
      Real stepsize,
      TracingFieldFunction& BFieldFunction,
      bool outwards
   ) {
      //Allocate some memory.
      std::array<Real,3> bunit,crd,z0,zmid,z1;
      //Divide by number of sub steps      
      Real h= stepsize/n;
      Real norm;
     
      //First step 
      BFieldFunction(r,outwards,bunit);
      z0=r;
      z1={ r[0]+h*bunit[0], r[1]+h*bunit[1], r[2]+h*bunit[2]  };
      BFieldFunction(z1,outwards,bunit);

      for (int m =0; m<=n; m++){
         zmid= { z0[0]+2*h*bunit[0] , z0[1]+2*h*bunit[1], z0[2]+2*h*bunit[2] };
         z0=z1;
         z1=zmid;
         crd = { r[0]+2.*m*h*bunit[0]  ,  r[1]+2.*m*h*bunit[1], r[2]+2.*m*h*bunit[2]};
         BFieldFunction(crd,outwards,bunit);
      }
      
      //These are now are new position
      for (int c=0; c<3; c++){
         r1[c] = 0.5*(z0[c]+z1[c]+h*bunit[c]);
      }

   }//modifiedMidpoint Method


   /*Bulirsch-Stoer Mehtod to trace field line to next point along it*/
   void SphericalTriGrid::bulirschStoerStep(
      std::array<Real, 3>& r,
      std::array<Real, 3>& b,
      Real& stepsize,
      Real maxStepsize,
      TracingFieldFunction& BFieldFunction,
      bool outwards
   ) {
      //Factors by which the stepsize is multiplied 
      Real shrink = 0.95;
      Real grow = 1.2; 
      //Max substeps for midpoint method
      int kMax = 8;
      //Optimal row to converge at 
      int kOpt = 6;

      const int ndim = kMax*kMax*3;
      std::array<int,3>  dims={kMax,kMax,3};
      std::vector<Real>table(ndim);
      std::array<Real,3> rold,rnew,r1;
      Real error;

      //Get B field unit vector in case we don't converge yet
      BFieldFunction(r,outwards,b);

      //Let's start things up with 2 substeps
      int n =2;
      //Save old state
      rold = r;
      //Take a first Step
      modifiedMidpointMethod(r,r1,n,stepsize,BFieldFunction,outwards);

      //Save values in table
      for(int c =0; c<3; ++c){
         table[ijk2Index(0,0,c,dims)] = r1[c];
      }
  
      for(int i=1; i<kMax; ++i){

         //Increment n. Each iteration doubles the number of substeps
         n+=2;
         modifiedMidpointMethod(r,rnew,n,stepsize,BFieldFunction,outwards);

         //Save values in table
         for(int c =0; c<3; ++c){
            table[ijk2Index(i,0,c,dims)] = rnew[c];
         }

         //Now let's perform a Richardson extrapolatation
         richardsonExtrapolation(i,table,error,dims);

         //Normalize error
         error/=Ionosphere::eps;

         //If we are below eps good, let's return but also let's modify the stepSize accordingly 
         if (error<1.){
            if (i> kOpt) stepsize*=shrink;
            if (i< kOpt) stepsize*=grow;
            //Make sure stepsize does not exceed maxStepsize
            stepsize= (stepsize<maxStepsize )?stepsize:maxStepsize;
            //Keep our new position
            r=rnew;
            //Evaluate B here
            BFieldFunction(r,outwards,b);
            return;
         }
      }

      //If we end up  here it means our tracer did not converge so we need to reduce the stepSize all along and try again
      stepsize*=shrink;
      return;

   } //Bulirsch-Stoer Step 

   
   /*Take an Euler step*/
   void SphericalTriGrid::eulerStep(
      std::array<Real, 3>& x,
      std::array<Real, 3>& v,
      Real& stepsize,
      TracingFieldFunction& BFieldFunction,
      bool outwards
   ) {
      // Get field direction
      BFieldFunction(x,outwards,v);

      for(int c=0; c<3; c++) {
         x[c] += stepsize * v[c];
      }
   
   }// Euler Step 
   
   
   /*Take a step along the field line*/
   void SphericalTriGrid::stepFieldLine(
      std::array<Real, 3>& x,
      std::array<Real, 3>& v,
      Real& stepsize,
      Real maxStepsize,
      IonosphereCouplingMethod method,
      TracingFieldFunction& BFieldFunction,
      bool outwards
   ) {
      switch(method) {
         case Euler:
            eulerStep(x, v,stepsize, BFieldFunction, outwards);
            break;
         case BS:
            bulirschStoerStep(x, v, stepsize, maxStepsize, BFieldFunction, outwards);
            break;
         default:
            std::cerr << "(ionosphere) Warning: No Field Line Tracing method defined. Ionosphere connectivity will be garbled."<<std::endl;
            break;
      }
   }//stepFieldLine

   // (Re-)create the subcommunicator for ionosphere-internal communication
   // This needs to be rerun after Vlasov grid load balancing to ensure that
   // ionosphere info is still communicated to the right ranks.
   void SphericalTriGrid::updateIonosphereCommunicator(dccrg::Dccrg<SpatialCell,dccrg::Cartesian_Geometry>& mpiGrid, FsGrid< fsgrids::technical, FS_STENCIL_WIDTH> & technicalGrid) {
      phiprof::start("ionosphere-updateIonosphereCommunicator");

      // Check if the current rank contains ionosphere boundary cells.
      isCouplingOutwards = true;
      //for(const auto& cell: mpiGrid.get_cells()) {
      //   if(mpiGrid[cell]->sysBoundaryFlag == sysboundarytype::IONOSPHERE) {
      //      isCouplingOutwards = true;
      //   }
      //}

      // If a previous communicator existed, destroy it.
      if(communicator != MPI_COMM_NULL) {
         MPI_Comm_free(&communicator);
         communicator = MPI_COMM_NULL;
      }

      // Whether or not the current rank is coupling inwards from fsgrid was determined at
      // grid initialization time and does not change during runtime.
      int writingRankInput=0;
      if(isCouplingInwards || isCouplingOutwards) {
         int size;
         MPI_Comm_split(MPI_COMM_WORLD, 1, technicalGrid.getRank(), &communicator);
         MPI_Comm_rank(communicator, &rank);
         MPI_Comm_size(communicator, &size);
         if(rank == 0) {
            writingRankInput = technicalGrid.getRank();
         }

      } else {
         MPI_Comm_split(MPI_COMM_WORLD, MPI_UNDEFINED, 0, &communicator); // All other ranks are staying out of the communicator.
         rank = -1;
      }

      // Make sure all tasks know which task on MPI_COMM_WORLD does the writing
      MPI_Allreduce(&writingRankInput, &writingRank, 1, MPI_INT, MPI_SUM, MPI_COMM_WORLD);
      phiprof::stop("ionosphere-updateIonosphereCommunicator");
   }

   /* Calculate mapping between ionospheric nodes and fsGrid cells.
    * To do so, the magnetic field lines are traced from all mesh nodes
    * outwards until a non-boundary cell is encountered. Their proportional
    * coupling values are recorded in the grid nodes.
    */
   void SphericalTriGrid::calculateFsgridCoupling(
      FsGrid< fsgrids::technical, FS_STENCIL_WIDTH> & technicalGrid,
      FsGrid< std::array<Real, fsgrids::bfield::N_BFIELD>, FS_STENCIL_WIDTH> & perBGrid,
      FsGrid< std::array<Real, fsgrids::dperb::N_DPERB>, FS_STENCIL_WIDTH> & dPerBGrid,
      Real couplingRadius) {

      // we don't need to do anything if we have no nodes
      if(nodes.size() == 0) {
         return;
      }

      phiprof::start("ionosphere-fsgridCoupling");
      // Pick an initial stepsize
      Real stepSize = min(100e3, technicalGrid.DX / 2.); 

      std::vector<Real> nodeDistance(nodes.size(), std::numeric_limits<Real>::max()); // For reduction of node coordinate in case of multiple hits
      std::vector<int> nodeNeedsContinuedTracing(nodes.size(), 1);                    // Flag, whether tracing needs to continue on another task
      std::vector<std::array<Real, 3>> nodeTracingCoordinates(nodes.size());          // In-flight node upmapping coordinates (for global reduction)
      for(uint n=0; n<nodes.size(); n++) {
         nodeTracingCoordinates.at(n) = nodes.at(n).x;
         nodes.at(n).haveCouplingData = 0;
         for (uint c=0; c<3; c++) {
            nodes.at(n).xMapped.at(c) = 0;
            nodes.at(n).parameters.at(ionosphereParameters::UPMAPPED_BX+c) = 0;
         }
      }
      bool anyNodeNeedsTracing;

      // Fieldline tracing function
      TracingFieldFunction tracingField = [this, &perBGrid, &dPerBGrid, &technicalGrid](std::array<Real,3>& r, bool outwards, std::array<Real,3>& b)->void {

         // Get field direction
         b[0] = this->dipoleField(r[0],r[1],r[2],X,0,X);
         b[1] = this->dipoleField(r[0],r[1],r[2],Y,0,Y);
         b[2] = this->dipoleField(r[0],r[1],r[2],Z,0,Z);

         std::array<int32_t, 3> fsgridCell = getLocalFsGridCellIndexForCoord(technicalGrid,r);
         if(technicalGrid.get(fsgridCell[0],fsgridCell[1],fsgridCell[2])->sysBoundaryFlag == sysboundarytype::NOT_SYSBOUNDARY) {
            const std::array<Real, 3> perB = interpolatePerturbedB(
               perBGrid,
               dPerBGrid,
               technicalGrid,
               reconstructionCoefficientsCache,
               fsgridCell[0],fsgridCell[1],fsgridCell[2],
               r
            );
            b[0] += perB[0];
            b[1] += perB[1];
            b[2] += perB[2];
         }

         // Normalize
         Real  norm = 1. / sqrt(b[0]*b[0] + b[1]*b[1] + b[2]*b[2]);
         for(int c=0; c<3; c++) {
            b[c] = b[c] * norm;
         }

         // Make sure motion is outwards. Flip b if dot(r,b) < 0
         if(std::isnan(b[0]) || std::isnan(b[1]) || std::isnan(b[2])) {
            cerr << "(ionosphere) Error: magnetic field is nan in getRadialBfieldDirection at location "
               << r[0] << ", " << r[1] << ", " << r[2] << ", with B = " << b[0] << ", " << b[1] << ", " << b[2] << endl;
            b[0] = 0;
            b[1] = 0;
            b[2] = 0;
         }
         if(outwards) {
            if(b[0]*r[0] + b[1]*r[1] + b[2]*r[2] < 0) {
               b[0]*=-1;
               b[1]*=-1;
               b[2]*=-1;
            }
         } else {
            if(b[0]*r[0] + b[1]*r[1] + b[2]*r[2] > 0) {
               b[0]*=-1;
               b[1]*=-1;
               b[2]*=-1;
            }
         }
      };

      do {
         anyNodeNeedsTracing = false;

         #pragma omp parallel firstprivate(stepSize)
         {
            // Trace node coordinates outwards until a non-sysboundary cell is encountered or the local fsgrid domain has been left.
            #pragma omp for
            for(uint n=0; n<nodes.size(); n++) {
   
               if(!nodeNeedsContinuedTracing[n]) {
                  // This node has already found its target, no need for us to do anything about it.
                  continue;
               }
               Node& no = nodes[n];
   
               std::array<Real, 3> x = nodeTracingCoordinates[n];
               std::array<Real, 3> v({0,0,0});
               //Real stepSize = min(100e3, technicalGrid.DX / 2.); 
               
               while( true ) {
   
                  // Check if the current coordinates (pre-step) are in our own domain.
                  std::array<int, 3> fsgridCell = getLocalFsGridCellIndexForCoord(technicalGrid,x);
                  // If it is not in our domain, somebody else takes care of it.
                  if(fsgridCell[0] == -1) {
                     nodeNeedsContinuedTracing[n] = 0;
                     nodeTracingCoordinates[n] = {0,0,0};
                     break;
                  }


                  // Make one step along the fieldline
                  stepFieldLine(x,v, stepSize,technicalGrid.DX/2,couplingMethod,tracingField,true);
   
                  // Look up the fsgrid cell beloinging to these coordinates
                  fsgridCell = getLocalFsGridCellIndexForCoord(technicalGrid,x);
                  std::array<Real, 3> interpolationFactor=getFractionalFsGridCellForCoord(technicalGrid,x);
   
                  creal distance = sqrt((x[0]-no.x[0])*(x[0]-no.x[0])+(x[1]-no.x[1])*(x[1]-no.x[1])+(x[2]-no.x[2])*(x[2]-no.x[2]));
   
                  // If the field line is no longer moving outwards but tangentially (88 degrees), abort.
                  // (Note that v is normalized)
                  // TODO: If we are inside the magnetospheric domain, but under the coupling radius, should thes *still* be taking along, just to have a
                  // better shot at the region 2 currents? Or is that simply opening the door to boundary artifact hell?
                  if(fabs(x.at(0)*v.at(0)+x.at(1)*v.at(1)+x.at(2)*v.at(2))/sqrt(x.at(0)*x.at(0)+x.at(1)*x.at(1)+x.at(2)*x.at(2)) < cos(88. / 180. * M_PI)) {
                     nodeNeedsContinuedTracing.at(n) = 0;
                     nodeTracingCoordinates.at(n) = {0,0,0};
                     break;
                  }

                  // If we somehow still map into the ionosphere, we missed the 88 degree criterion but shouldn't couple there.
                  if(sqrt(x.at(0)*x.at(0) + x.at(1)*x.at(1) + x.at(2)*x.at(2)) < Ionosphere::innerRadius) {
                     // TODO drop this warning if it never occurs? To be followed.
                     cerr << "Triggered mapping back into Earth\n";
                     nodeNeedsContinuedTracing.at(n) = 0;
                     nodeTracingCoordinates.at(n) = {0,0,0};
                     break;
                  }

                  // Now, after stepping, if it is no longer in our domain, another MPI rank will pick up later.
                  if(fsgridCell[0] == -1) {
                     nodeNeedsContinuedTracing[n] = 1;
                     nodeTracingCoordinates[n] = x;
                     break;
                  }
   
                  if(
                     technicalGrid.get( fsgridCell[0], fsgridCell[1], fsgridCell[2])->sysBoundaryFlag == sysboundarytype::NOT_SYSBOUNDARY
                     && x[0]*x[0]+x[1]*x[1]+x[2]*x[2] > Ionosphere::downmapRadius*Ionosphere::downmapRadius
                  ) {
   
                     // Store the cells mapped coordinates and upmapped magnetic field
                     no.xMapped = x;
                     no.haveCouplingData = 1;
                     nodeDistance[n] = distance;
                     const std::array<Real, 3> perB = interpolatePerturbedB(
                        perBGrid,
                        dPerBGrid,
                        technicalGrid,
                        reconstructionCoefficientsCache,
                        fsgridCell[0], fsgridCell[1], fsgridCell[2],
                        x
                     );
                     no.parameters[ionosphereParameters::UPMAPPED_BX] = this->dipoleField(x[0],x[1],x[2],X,0,X) + perB[0];
                     no.parameters[ionosphereParameters::UPMAPPED_BY] = this->dipoleField(x[0],x[1],x[2],Y,0,Y) + perB[1];
                     no.parameters[ionosphereParameters::UPMAPPED_BZ] = this->dipoleField(x[0],x[1],x[2],Z,0,Z) + perB[2];
   
                     nodeNeedsContinuedTracing[n] = 0;
                     nodeTracingCoordinates[n] = {0,0,0};
                     break;
                  }
               }
            }
         }

         // Globally reduce whether any node still needs to be picked up and traced onwards
         std::vector<int> sumNodeNeedsContinuedTracing(nodes.size(), 0);
         std::vector<std::array<Real, 3>> sumNodeTracingCoordinates(nodes.size());
         MPI_Allreduce(nodeNeedsContinuedTracing.data(), sumNodeNeedsContinuedTracing.data(), nodes.size(), MPI_INT, MPI_SUM, MPI_COMM_WORLD);
         if(sizeof(Real) == sizeof(double)) {
            MPI_Allreduce(nodeTracingCoordinates.data(), sumNodeTracingCoordinates.data(), 3*nodes.size(), MPI_DOUBLE, MPI_SUM, MPI_COMM_WORLD);
         } else {
            MPI_Allreduce(nodeTracingCoordinates.data(), sumNodeTracingCoordinates.data(), 3*nodes.size(), MPI_FLOAT, MPI_SUM, MPI_COMM_WORLD);
         }
         for(uint n=0; n<nodes.size(); n++) {
            if(sumNodeNeedsContinuedTracing[n] > 0) {
               anyNodeNeedsTracing=true;
               nodeNeedsContinuedTracing[n] = 1;

               // Update that nodes' tracing coordinates
               nodeTracingCoordinates[n][0] = sumNodeTracingCoordinates[n][0] / sumNodeNeedsContinuedTracing[n];
               nodeTracingCoordinates[n][1] = sumNodeTracingCoordinates[n][1] / sumNodeNeedsContinuedTracing[n];
               nodeTracingCoordinates[n][2] = sumNodeTracingCoordinates[n][2] / sumNodeNeedsContinuedTracing[n];
            }
         }

      } while(anyNodeNeedsTracing);
      
      std::vector<Real> reducedNodeDistance(nodes.size());
      if(sizeof(Real) == sizeof(double)) {
         MPI_Allreduce(nodeDistance.data(), reducedNodeDistance.data(), nodes.size(), MPI_DOUBLE, MPI_MIN, MPI_COMM_WORLD);
      } else {
         MPI_Allreduce(nodeDistance.data(), reducedNodeDistance.data(), nodes.size(), MPI_FLOAT, MPI_MIN, MPI_COMM_WORLD);
      }

      // Reduce upmapped magnetic field to be consistent on all nodes
      std::vector<Real> sendUpmappedB(3 * nodes.size());
      std::vector<Real> reducedUpmappedB(3 * nodes.size());
      // Likewise, reduce upmapped coordinates
      std::vector<Real> sendxMapped(3 * nodes.size());
      std::vector<Real> reducedxMapped(3 * nodes.size());
      // And coupling rank number
      std::vector<int> sendCouplingNum(nodes.size());
      std::vector<int> reducedCouplingNum(nodes.size());
      for(uint n=0; n<nodes.size(); n++) {
         Node& no = nodes[n];
         // Discard false hits from cells that are further out from the node
         if(nodeDistance[n] > reducedNodeDistance[n]) {
            no.haveCouplingData = 0;
            for(int c=0; c<3; c++) {
               no.parameters[ionosphereParameters::UPMAPPED_BX+c] = 0;
               no.xMapped[c] = 0;
            }
         } else {
            // Cell found, add association.
            isCouplingInwards = true;
         }


         sendUpmappedB[3*n] = no.parameters[ionosphereParameters::UPMAPPED_BX];
         sendUpmappedB[3*n+1] = no.parameters[ionosphereParameters::UPMAPPED_BY];
         sendUpmappedB[3*n+2] = no.parameters[ionosphereParameters::UPMAPPED_BZ];
         sendxMapped[3*n] = no.xMapped[0];
         sendxMapped[3*n+1] = no.xMapped[1];
         sendxMapped[3*n+2] = no.xMapped[2];
         sendCouplingNum[n] = no.haveCouplingData;
      }
      if(sizeof(Real) == sizeof(double)) { 
         MPI_Allreduce(sendUpmappedB.data(), reducedUpmappedB.data(), 3*nodes.size(), MPI_DOUBLE, MPI_SUM, MPI_COMM_WORLD);
         MPI_Allreduce(sendxMapped.data(), reducedxMapped.data(), 3*nodes.size(), MPI_DOUBLE, MPI_SUM, MPI_COMM_WORLD);
      } else {
         MPI_Allreduce(sendUpmappedB.data(), reducedUpmappedB.data(), 3*nodes.size(), MPI_FLOAT, MPI_SUM, MPI_COMM_WORLD);
         MPI_Allreduce(sendxMapped.data(), reducedxMapped.data(), 3*nodes.size(), MPI_FLOAT, MPI_SUM, MPI_COMM_WORLD);
      }
      MPI_Allreduce(sendCouplingNum.data(), reducedCouplingNum.data(), nodes.size(), MPI_INT, MPI_SUM, MPI_COMM_WORLD);
      for(uint n=0; n<nodes.size(); n++) {
         Node& no = nodes[n];

         // We don't even care about nodes that couple nowhere.
         if(reducedCouplingNum[n] == 0) {
            continue;
         }
         no.parameters[ionosphereParameters::UPMAPPED_BX] = reducedUpmappedB[3*n] / reducedCouplingNum[n];
         no.parameters[ionosphereParameters::UPMAPPED_BY] = reducedUpmappedB[3*n+1] / reducedCouplingNum[n];
         no.parameters[ionosphereParameters::UPMAPPED_BZ] = reducedUpmappedB[3*n+2] / reducedCouplingNum[n];
         no.xMapped[0] = reducedxMapped[3*n] / reducedCouplingNum[n];
         no.xMapped[1] = reducedxMapped[3*n+1] / reducedCouplingNum[n];
         no.xMapped[2] = reducedxMapped[3*n+2] / reducedCouplingNum[n];
      }

      phiprof::stop("ionosphere-fsgridCoupling");
   }

   // Calculate mapping between ionospheric nodes and Vlasov grid cells.
   // Input is the cell coordinate of the vlasov grid cell.
   // To do so, magnetic field lines are traced inwords from the Vlasov grid
   // IONOSPHERE boundary cells to the ionosphere shell.
   //
   // The return value is a pair of nodeID and coupling factor for the three
   // corners of the containing element.
   std::array<std::pair<int, Real>, 3> SphericalTriGrid::calculateVlasovGridCoupling(
      std::array<Real,3> x,
      Real couplingRadius
   ) {

      std::array<std::pair<int, Real>, 3> coupling;

      Real stepSize = 100e3;
      std::array<Real,3> v;
      phiprof::start("ionosphere-VlasovGridCoupling");

      // For tracing towards the vlasov boundary, we only require the dipole field.
      TracingFieldFunction dipoleFieldOnly = [this](std::array<Real,3>& r, bool outwards, std::array<Real,3>& b)->void {
      
         // Get field direction
         b[0] = this->dipoleField(r[0],r[1],r[2],X,0,X);
         b[1] = this->dipoleField(r[0],r[1],r[2],Y,0,Y);
         b[2] = this->dipoleField(r[0],r[1],r[2],Z,0,Z);

         // Normalize
         Real  norm = 1. / sqrt(b[0]*b[0] + b[1]*b[1] + b[2]*b[2]);
         for(int c=0; c<3; c++) {
            b[c] = b[c] * norm;
         }

         // Make sure motion is outwards. Flip b if dot(r,b) < 0
         if(outwards) {
            if(b[0]*r[0] + b[1]*r[1] + b[2]*r[2] < 0) {
               b[0]*=-1;
               b[1]*=-1;
               b[2]*=-1;
            }
         } else {
            if(b[0]*r[0] + b[1]*r[1] + b[2]*r[2] > 0) {
               b[0]*=-1;
               b[1]*=-1;
               b[2]*=-1;
            }
         }
      };

      while(sqrt(x[0]*x[0]+x[1]*x[1]+x[2]*x[2]) > Ionosphere::innerRadius) {

         // Make one step along the fieldline
         stepFieldLine(x,v, stepSize,100e3,couplingMethod,dipoleFieldOnly,false);

         // If the field lines is moving even further outwards, abort.
         // (this shouldn't happen under normal magnetospheric conditions, but who
         // knows what crazy driving this will be run with)
         if(sqrt(x[0]*x[0]+x[1]*x[1]+x[2]*x[2]) > 1.5*couplingRadius) {
            cerr << "(ionosphere) Warning: coupling of Vlasov grid cell failed due to weird magnetic field topology." << endl;

            // Return a coupling that has 0 value and results in zero potential
            phiprof::stop("ionosphere-VlasovGridCoupling");
            return coupling;
         }
      }

      // Determine the nearest ionosphere node to this point.
      uint32_t nearestNode = findNodeAtCoordinates(x);
      int32_t elementIndex = nodes[nearestNode].touchingElements[0];
      int32_t oldElementIndex;
      
      std::unordered_set<int32_t> elementHistory;
      bool override=false;
      
      for (uint toto=0; toto<15; toto++) {
         Element& el = elements[elementIndex];
         oldElementIndex = elementIndex;
         Vec3d r1,r2,r3;
         
         if(elementHistory.find(elementIndex) == elementHistory.end()) {
            elementHistory.insert(elementIndex);
         } else {
            // This element was already seen, entering a loop, let's get out
            // It happens when the projection rx is left seen from the right triangle and right seen from the left triangle.
            cerr << "Entered a loop, taking the current element " << elementIndex << "." << endl;
            override=true;
         }
         
         // Calculate barycentric coordinates for x in this element.
         r1.load(nodes[el.corners[0]].x.data());
         r2.load(nodes[el.corners[1]].x.data());
         r3.load(nodes[el.corners[2]].x.data());

         Vec3d rx(x[0],x[1],x[2]);
         
         cint handedness = sign(dot_product(cross_product(r2-r1, r3-r1), r1));
         
         creal kappa1 = handedness*sign(dot_product(cross_product(r1, r2-r1), rx-r1));
         creal kappa2 = handedness*sign(dot_product(cross_product(r2, r3-r2), rx-r2));
         creal kappa3 = handedness*sign(dot_product(cross_product(r3, r1-r3), rx-r3));

         if(override || (kappa1 > 0 && kappa2 > 0 && kappa3 > 0)) {
            // Total area
            Real A = vector_length(cross_product(r2-r1,r3-r1));
            
            // Project x into the plane of this triangle
            Vec3d normal = normalize_vector(cross_product(r2-r1, r3-r1));
            rx -= normal*dot_product(rx-r1, normal);
            
            // Area of the sub-triangles
            Real lambda1 = vector_length(cross_product(r2-rx, r3-rx)) / A;
            Real lambda2 = vector_length(cross_product(r1-rx, r3-rx)) / A;
            Real lambda3 = vector_length(cross_product(r1-rx, r2-rx)) / A;
            
            coupling[0] = {el.corners[0], lambda1};
            coupling[1] = {el.corners[1], lambda2};
            coupling[2] = {el.corners[2], lambda3};
            phiprof::stop("ionosphere-VlasovGridCoupling");
            return coupling;
         } else if (kappa1 > 0 && kappa2 > 0 && kappa3 < 0) {
            elementIndex = findElementNeighbour(elementIndex,0,2);
         } else if (kappa2 > 0 && kappa3 > 0 && kappa1 < 0) {
            elementIndex = findElementNeighbour(elementIndex,0,1);
         } else if (kappa3 > 0 && kappa1 > 0 && kappa2 < 0) {
            elementIndex = findElementNeighbour(elementIndex,1,2);
         } else if (kappa1 < 0 && kappa2 < 0 && kappa3 > 0) {
            if (handedness > 0) {
               elementIndex = findElementNeighbour(elementIndex,0,1);
            } else {
               elementIndex = findElementNeighbour(elementIndex,1,2);
            }
         } else if (kappa1 < 0 && kappa2 > 0 && kappa3 < 0) {
            if (handedness > 0) {
               elementIndex = findElementNeighbour(elementIndex,0,2);
            } else {
               elementIndex = findElementNeighbour(elementIndex,0,1);
            }
         } else if (kappa1 > 0 && kappa2 < 0 && kappa3 < 0) {
            if (handedness > 0) {
               elementIndex = findElementNeighbour(elementIndex,1,2);
            } else {
               elementIndex = findElementNeighbour(elementIndex,0,2);
            }
         }  else {
            cerr << "This fell through, strange."
                 << " kappas " << kappa1 << " " << kappa2 << " " << kappa3
                 << " handedness " << handedness
                 << " r1 " << r1[0] << " " << r1[1] << " " << r1[2]
                 << " r2 " << r2[0] << " " << r2[1] << " " << r2[2]
                 << " r3 " << r3[0] << " " << r3[1] << " " << r3[2]
                 << " rx " << rx[0] << " " << rx[1] << " " << rx[2]
                 << endl;
         }
         if(elementIndex == -1) {
            cerr << __FILE__ << ":" << __LINE__ << ": invalid elementIndex returned for coordinate "
            << x[0] << " " << x[1] << " " << x[2] << " projected to rx " << rx[0] << " " << rx[1] << " " << rx[2]
            << ". Last valid elementIndex: " << oldElementIndex << "." << endl;
            phiprof::stop("ionosphere-VlasovGridCoupling");
            return coupling;
         }
      }

      // If we arrived here, we did not find an element to couple to (why?)
      // Return an empty coupling instead
      cerr << "(ionosphere) Failed to find an ionosphere element to couple to for coordinate " <<
         x[0] << " " << x[1] << " " << x[2] << endl;
      phiprof::stop("ionosphere-VlasovGridCoupling");
      return coupling;
   }

   // Calculate upmapped potential at the given coordinates,
   // by tracing down to the ionosphere and interpolating the appropriate element
   Real SphericalTriGrid::interpolateUpmappedPotential(
      const std::array<Real, 3>& x
   ) {
      
      if(!this->dipoleField) {
         // Timestep zero => apparently the dipole field is not initialized yet.
         return 0.;
      }
      Real potential = 0;

      // Do we have a stored coupling for these coordinates already?
      #pragma omp critical
      {
         if(vlasovGridCoupling.find(x) == vlasovGridCoupling.end()) {

            // If not, create one.
            vlasovGridCoupling[x] = calculateVlasovGridCoupling(x, Ionosphere::radius);
         }

         const std::array<std::pair<int, Real>, 3>& coupling = vlasovGridCoupling[x];

         for(int i=0; i<3; i++) {
            potential += coupling[i].second * nodes[coupling[i].first].parameters[ionosphereParameters::SOLUTION];
         }
      }
      return potential;
   }

   // Transport field-aligned currents down from the simulation cells to the ionosphere
   void SphericalTriGrid::mapDownBoundaryData(
       FsGrid< std::array<Real, fsgrids::bfield::N_BFIELD>, FS_STENCIL_WIDTH> & perBGrid,
       FsGrid< std::array<Real, fsgrids::dperb::N_DPERB>, FS_STENCIL_WIDTH> & dPerBGrid,
       FsGrid< std::array<Real, fsgrids::moments::N_MOMENTS>, FS_STENCIL_WIDTH> & momentsGrid,
         FsGrid< std::array<Real, fsgrids::volfields::N_VOL>, FS_STENCIL_WIDTH> & volGrid,
       FsGrid< fsgrids::technical, FS_STENCIL_WIDTH> & technicalGrid) {

      if(!isCouplingInwards && !isCouplingOutwards) {
         return;
      }

      phiprof::start("ionosphere-mapDownMagnetosphere");

      // Create zeroed-out input arrays
      std::vector<double> FACinput(nodes.size());
      std::vector<double> rhoInput(nodes.size());
      std::vector<double> temperatureInput(nodes.size());
      std::vector<double> poyntingInput(nodes.size());

      // Map all coupled nodes down into it
      // Tasks that don't have anything to couple to can skip this step.
      if(isCouplingInwards) {
      #pragma omp parallel for
         for(uint n=0; n<nodes.size(); n++) {

            Real J = 0;
            Real area = 0;
            Real upmappedArea = 0;
            std::array<int,3> fsc;

            // Iterate through the elements touching that node
            for(uint e=0; e<nodes[n].numTouchingElements; e++) {
               const Element& el= elements[nodes[n].touchingElements[e]];

               // This element has 3 corner nodes
               // Get the B-values at the upmapped coordinates
               std::array< std::array< Real, 3>, 3> B = {0};
               for(int c=0; c <3 ;c++) {

                  const Node& corner = nodes[el.corners[c]];

                  B[c][0] = corner.parameters[ionosphereParameters::UPMAPPED_BX];
                  B[c][1] = corner.parameters[ionosphereParameters::UPMAPPED_BY];
                  B[c][2] = corner.parameters[ionosphereParameters::UPMAPPED_BZ];
               }

               // Also sum up touching elements' areas and upmapped areas to compress
               // density and temperature with them
               // TODO: Precalculate this?
               area += elementArea(nodes[n].touchingElements[e]);

               std::array<Real, 3> areaVector = mappedElementArea(nodes[n].touchingElements[e]);
               std::array<Real, 3> avgB = {(B[0][0] + B[1][0] + B[2][0])/3.,
                  (B[0][1] + B[1][1] + B[2][1]) / 3.,
                  (B[0][2] + B[1][2] + B[2][2]) / 3.};
               upmappedArea += fabs(areaVector[0] * avgB[0] + areaVector[1]*avgB[1] + areaVector[2]*avgB[2]) /
                  sqrt(avgB[0]*avgB[0] + avgB[1]*avgB[1] + avgB[2]*avgB[2]);
            }

            // Divide by 3, as every element will be counted from each of its
            // corners.  Prevent areas from being multiply-counted
            area /= 3.;
            upmappedArea /= 3.;

            //// Map down FAC based on magnetosphere rotB
            if(nodes[n].xMapped[0] == 0. && nodes[n].xMapped[1] == 0. && nodes[n].xMapped[2] == 0.) {
               // Skip cells that couple nowhere
               continue;
            }

            // Local cell
            std::array<int,3> lfsc = getLocalFsGridCellIndexForCoord(technicalGrid,nodes[n].xMapped);
            if(lfsc[0] == -1 || lfsc[1] == -1 || lfsc[2] == -1) {
               continue;
            }

            // Calc curlB, note division by DX one line down
            const std::array<Real, 3> curlB = interpolateCurlB(
               perBGrid,
               dPerBGrid,
               technicalGrid,
               reconstructionCoefficientsCache,
               lfsc[0],lfsc[1],lfsc[2],
               nodes[n].xMapped
            );

            // Dot with normalized B, scale by area
            FACinput[n] = upmappedArea * (nodes[n].parameters[ionosphereParameters::UPMAPPED_BX]*curlB[0] + nodes[n].parameters[ionosphereParameters::UPMAPPED_BY]*curlB[1] + nodes[n].parameters[ionosphereParameters::UPMAPPED_BZ]*curlB[2])
               / (
                  sqrt(
                     nodes[n].parameters[ionosphereParameters::UPMAPPED_BX]*nodes[n].parameters[ionosphereParameters::UPMAPPED_BX]
                     + nodes[n].parameters[ionosphereParameters::UPMAPPED_BY]*nodes[n].parameters[ionosphereParameters::UPMAPPED_BY]
                     + nodes[n].parameters[ionosphereParameters::UPMAPPED_BZ]*nodes[n].parameters[ionosphereParameters::UPMAPPED_BZ]
               ) * physicalconstants::MU_0 * technicalGrid.DX
            );

            // By definition, a downwards current into the ionosphere has a positive FAC value,
            // as it corresponds to positive divergence of horizontal current in the ionospheric plane.
            // To make sure we match that, flip FAC sign on the southern hemisphere
            if(nodes[n].x[2] < 0) {
               FACinput[n] *= -1;
            }

            std::array<Real,3> frac = getFractionalFsGridCellForCoord(technicalGrid,nodes[n].xMapped);
            for(int c=0; c<3; c++) {
               // Shift by half a cell, as we are sampling volume quantities that are logically located at cell centres.
               if(frac[c] < 0.5) {
                  lfsc[c] -= 1;
                  frac[c] += 0.5;
               } else {
                  frac[c] -= 0.5;
               }
            }

            // Linearly interpolate neighbourhood
            Real couplingSum = 0;
            for(int xoffset : {0,1}) {
               for(int yoffset : {0,1}) {
                  for(int zoffset : {0,1}) {

                     Real coupling = (1. - abs(xoffset - frac[0])) * (1. - abs(yoffset - frac[1])) * (1. - abs(zoffset - frac[2]));
                     if(coupling < 0. || coupling > 1.) {
                        cerr << "Ionosphere warning: node << " << n << " has coupling value " << coupling <<
                           ", which is outside [0,1] at line " << __LINE__ << "!" << endl;
                     }

                     // Only couple to actual simulation cells
                     if(technicalGrid.get(lfsc[0]+xoffset,lfsc[1]+yoffset,lfsc[2]+zoffset)->sysBoundaryFlag == sysboundarytype::NOT_SYSBOUNDARY) {
                        couplingSum += coupling;
                     } else {
                        continue;
                     }


                     // Map density, temperature and Poynting flux down
                     Real thisCellRho = momentsGrid.get(lfsc[0]+xoffset,lfsc[1]+yoffset,lfsc[2]+zoffset)->at(fsgrids::RHOQ) / physicalconstants::CHARGE;
                     rhoInput[n] += coupling * thisCellRho;
                     temperatureInput[n] += coupling * 1./3. * (
                          momentsGrid.get(lfsc[0]+xoffset,lfsc[1]+yoffset,lfsc[2]+zoffset)->at(fsgrids::P_11) +
                          momentsGrid.get(lfsc[0]+xoffset,lfsc[1]+yoffset,lfsc[2]+zoffset)->at(fsgrids::P_22) +
                          momentsGrid.get(lfsc[0]+xoffset,lfsc[1]+yoffset,lfsc[2]+zoffset)->at(fsgrids::P_33)) / (thisCellRho * physicalconstants::K_B * ion_electron_T_ratio);
                     Vec3d E(volGrid.get(lfsc[0]+xoffset,lfsc[1]+yoffset,lfsc[2]+zoffset)->at(fsgrids::EXVOL),
                           volGrid.get(lfsc[0]+xoffset,lfsc[1]+yoffset,lfsc[2]+zoffset)->at(fsgrids::EYVOL),
                           volGrid.get(lfsc[0]+xoffset,lfsc[1]+yoffset,lfsc[2]+zoffset)->at(fsgrids::EZVOL));
                     Vec3d B(nodes[n].parameters[ionosphereParameters::UPMAPPED_BX],
                              nodes[n].parameters[ionosphereParameters::UPMAPPED_BY],
                              nodes[n].parameters[ionosphereParameters::UPMAPPED_BZ]);
                     Vec3d dipoleB(this->dipoleField(nodes[n].xMapped[0],nodes[n].xMapped[1],nodes[n].xMapped[2],X,0,X),
                           this->dipoleField(nodes[n].xMapped[0],nodes[n].xMapped[1],nodes[n].xMapped[2],Y,0,Y),
                           this->dipoleField(nodes[n].xMapped[0],nodes[n].xMapped[1],nodes[n].xMapped[2],Z,0,Z));
                     poyntingInput[n] += coupling / physicalconstants::MU_0 * dot_product(cross_product(E,B),dipoleB) / sqrt(dot_product(dipoleB,dipoleB)) * upmappedArea / area;
                  }
               }
            }

            // The coupling values *would* have summed to 1 in free and open space, but since we are close to the inner
            // boundary, some cells were skipped, as they are in the sysbondary. Renormalize values by dividing by the couplingSum.
            if(couplingSum > 0) {
               rhoInput[n] /= couplingSum;
               temperatureInput[n] /= couplingSum;
               poyntingInput[n] /= couplingSum;
            }

            // Scale density by area ratio
            //rhoInput[n] *= upmappedArea / area;
         }
      }

      // Allreduce on the ionosphere communicator
      std::vector<double> FACsum(nodes.size());
      std::vector<double> rhoSum(nodes.size());
      std::vector<double> temperatureSum(nodes.size());
      std::vector<double> poyntingSum(nodes.size());
      MPI_Allreduce(&FACinput[0], &FACsum[0], nodes.size(), MPI_DOUBLE, MPI_SUM, communicator);
      MPI_Allreduce(&rhoInput[0], &rhoSum[0], nodes.size(), MPI_DOUBLE, MPI_SUM, communicator);
      MPI_Allreduce(&temperatureInput[0], &temperatureSum[0], nodes.size(), MPI_DOUBLE, MPI_SUM, communicator); // TODO: Does it make sense to SUM the temperatures?
      MPI_Allreduce(&poyntingInput[0], &poyntingSum[0], nodes.size(), MPI_DOUBLE, MPI_SUM, communicator);

      for(uint n=0; n<nodes.size(); n++) {

         // Adjust densities by the loss-cone filling factor.
         // This is an empirical smooothstep function that artificially reduces
         // downmapped density below auroral latitudes.
         Real theta = acos(nodes[n].x[2] / sqrt(nodes[n].x[0]*nodes[n].x[0] + nodes[n].x[1]*nodes[n].x[1] + nodes[n].x[2]*nodes[n].x[2])); // Latitude
         if(theta > M_PI/2.) {
            theta = M_PI - theta;
         }
         // Smoothstep with an edge at about 67 deg.
         Real Chi0 = 0.01 + 0.99 * .5 * (1 + tanh((23. - theta * (180. / M_PI)) / 6));

         if(rhoSum[n] == 0 || temperatureSum[n] == 0) {
            // Node couples nowhere. Assume some default values.
            nodes[n].parameters[ionosphereParameters::SOURCE] = 0;

            nodes[n].parameters[ionosphereParameters::RHON] = Ionosphere::unmappedNodeRho * Chi0;
            nodes[n].parameters[ionosphereParameters::TEMPERATURE] = Ionosphere::unmappedNodeTe;
            nodes[n].parameters[ionosphereParameters::POYNTINGFLUX] = 0;
         } else {
            // Store as the node's parameter values.
            if(Ionosphere::couplingTimescale == 0) {
               // Immediate coupling
               nodes[n].parameters[ionosphereParameters::SOURCE] = FACsum[n];
               nodes[n].parameters[ionosphereParameters::RHON] = rhoSum[n] * Chi0;
               nodes[n].parameters[ionosphereParameters::TEMPERATURE] = temperatureSum[n];
               nodes[n].parameters[ionosphereParameters::POYNTINGFLUX] = poyntingSum[n];
            } else {

               // Slow coupling with a given timescale.
               // See https://en.wikipedia.org/wiki/Exponential_smoothing#Time_constant
               Real a = 1. - exp(- Parameters::dt / Ionosphere::couplingTimescale);
               if(a>1) {
                  a=1.;
               }

               nodes[n].parameters[ionosphereParameters::SOURCE] = (1.-a) * nodes[n].parameters[ionosphereParameters::SOURCE] + a * FACsum[n];
               nodes[n].parameters[ionosphereParameters::RHON] = (1.-a) * nodes[n].parameters[ionosphereParameters::RHON] + a * rhoSum[n] * Chi0;
               nodes[n].parameters[ionosphereParameters::TEMPERATURE] = (1.-a) * nodes[n].parameters[ionosphereParameters::TEMPERATURE] + a * temperatureSum[n];
            }
         }

      }

      // Make sure FACs are balanced, so that the potential doesn't start to drift
      offset_FAC();
      phiprof::stop("ionosphere-mapDownMagnetosphere");

   }

   // Calculate grad(T) for a element basis function that is zero at corners a and b,
   // and unity at corner c
   std::array<Real,3> SphericalTriGrid::computeGradT(const std::array<Real, 3>& a,
                                       const std::array<Real, 3>& b,
                                       const std::array<Real, 3>& c) {

     Vec3d av(a[0],a[1],a[2]);
     Vec3d bv(b[0],b[1],b[2]);
     Vec3d cv(c[0],c[1],c[2]);

     Vec3d z = cross_product(bv-cv, av-cv);

     Vec3d result = cross_product(z,bv-av)/dot_product( z, cross_product(av,bv) + cross_product(cv, av-bv));

     return std::array<Real,3>{result[0],result[1],result[2]};
   }

   // Calculate the average sigma tensor of an element by averaging over the three nodes it touches
   std::array<Real, 9> SphericalTriGrid::sigmaAverage(uint elementIndex) {

     std::array<Real, 9> retval{0,0,0,0,0,0,0,0,0};

     for(int corner=0; corner<3; corner++) {
       Node& n = nodes[ elements[elementIndex].corners[corner] ];
       for(int i=0; i<9; i++) {
         retval[i] += n.parameters[ionosphereParameters::SIGMA + i] / 3.;
       }
     }

     return retval;
   }

   // calculate integral( grd(Ti) Sigma grad(Tj) ) over the area of the given element
   // The i and j parameters enumerate the piecewise linear element basis function
   Real SphericalTriGrid::elementIntegral(uint elementIndex, int i, int j, bool transpose) {

     Element& e = elements[elementIndex];
     const std::array<Real, 3>& c1 = nodes[e.corners[0]].x;
     const std::array<Real, 3>& c2 = nodes[e.corners[1]].x;
     const std::array<Real, 3>& c3 = nodes[e.corners[2]].x;

     std::array<Real, 3> Ti,Tj;
     switch(i) {
     case 0:
       Ti = computeGradT(c2,c3,c1);
       break;
     case 1:
       Ti = computeGradT(c1,c3,c2);
       break;
     case 2: default:
       Ti = computeGradT(c1,c2,c3);
       break;
     }
     switch(j) {
     case 0:
       Tj = computeGradT(c2,c3,c1);
       break;
     case 1:
       Tj = computeGradT(c1,c3,c2);
       break;
     case 2: default:
       Tj = computeGradT(c1,c2,c3);
       break;
     }

     std::array<Real, 9> sigma = sigmaAverage(elementIndex);

     Real retval = 0;
     if(transpose) {
       for(int n=0; n<3; n++) {
         for(int m=0; m<3; m++) {
           retval += Ti[m] * sigma[3*n+m] * Tj[n];
         }
       }
     } else {
       for(int n=0; n<3; n++) {
         for(int m=0; m<3; m++) {
           retval += Ti[n] * sigma[3*n+m] * Tj[m];
         }
       }
     }

     return retval * elementArea(elementIndex);
   }

   // Add matrix value for the solver, linking two nodes.
   void SphericalTriGrid::addMatrixDependency(uint node1, uint node2, Real coeff, bool transposed) {

     // No need to bother with zero coupling
     if(coeff == 0) {
       return;
     }

     // Special case handling for Gauge fixing. Gauge-fixed nodes only couple to themselves.
     if(gaugeFixing == Pole) {
       if( (!transposed && node1 == 0) ||
           (transposed && node2 == 0)) {
         if(node1 == node2) {
            coeff = 1;
         } else {
            return;
         }
       }
     } else if(gaugeFixing == Equator) {
        if( (!transposed && fabs(nodes[node1].x[2]) < Ionosphere::innerRadius * sin(Ionosphere::shieldingLatitude * M_PI / 180.0)) ||
            ( transposed && fabs(nodes[node2].x[2]) < Ionosphere::innerRadius * sin(Ionosphere::shieldingLatitude * M_PI / 180.0))) {
           if(node1 == node2) {
              coeff = 1;
           } else {
              return;
           }
        }
     }

     Node& n = nodes[node1];
     // First check if the dependency already exists
     for(uint i=0; i<n.numDepNodes; i++) {
       if(n.dependingNodes[i] == node2) {

         // Yup, found it, let's simply add the coefficient.
         if(transposed) {
           n.transposedCoeffs[i] += coeff;
         } else {
           n.dependingCoeffs[i] += coeff;
         }
         return;
       }
     }

     // Not found, let's add it.
     if(n.numDepNodes >= MAX_DEPENDING_NODES-1) {
       // This shouldn't happen (but did in tests!)
       cerr << "(ionosphere) Node " << node1 << " already has " << MAX_DEPENDING_NODES << " depending nodes:" << endl;
       cerr << "     [ ";
       for(int i=0; i< MAX_DEPENDING_NODES; i++) {
         cerr << n.dependingNodes[i] << ", ";
       }
       cerr << " ]." << endl;

       std::set<uint> neighbourNodes;
       for(uint e = 0; e<nodes[node1].numTouchingElements; e++) {
         Element& E = elements[nodes[node1].touchingElements[e]];
         for(int c=0; c<3; c++) {
           neighbourNodes.emplace(E.corners[c]);
         }
       }
       cerr << "    (it has " << nodes[node1].numTouchingElements << " neighbour elements and "
         << neighbourNodes.size()-1 << " direct neighbour nodes:" << endl << "    [ ";
       for(auto& n : neighbourNodes) {
          if(n != node1) {
            cerr << n << ", ";
          }
       }
       cerr << "])." << endl;
       return;
     }
     n.dependingNodes[n.numDepNodes] = node2;
     if(transposed) {
       n.dependingCoeffs[n.numDepNodes] = 0;
       n.transposedCoeffs[n.numDepNodes] = coeff;
     } else {
       n.dependingCoeffs[n.numDepNodes] = coeff;
       n.transposedCoeffs[n.numDepNodes] = 0;
     }
     n.numDepNodes++;
   }

   // Add solver matrix dependencies for the neighbouring nodes
   void SphericalTriGrid::addAllMatrixDependencies(uint nodeIndex) {

     nodes[nodeIndex].numDepNodes = 1;

     // Add selfcoupling dependency already, to guarantee that it sits at index 0
     nodes[nodeIndex].dependingNodes[0] = nodeIndex;
     nodes[nodeIndex].dependingCoeffs[0] = 0;
     nodes[nodeIndex].transposedCoeffs[0] = 0;

     for(uint t=0; t<nodes[nodeIndex].numTouchingElements; t++) {
       int j0=-1;
       Element& e = elements[nodes[nodeIndex].touchingElements[t]];

       // Find the corner this node is touching
       for(int c=0; c <3; c++) {
         if(e.corners[c] == nodeIndex) {
           j0=c;
         }
       }

       // Special case: we are touching the middle of an edge
       if(j0 == -1) {
          // This is not implemented. Instead, refinement interfaces are stitched, so these kinds
          // of T-junctions never appear.
       } else {

         // Normal case.
         for(int c=0; c <3; c++) {
           uint neigh=e.corners[c];
           addMatrixDependency(nodeIndex, neigh, elementIntegral(nodes[nodeIndex].touchingElements[t], j0, c));
           addMatrixDependency(nodeIndex, neigh, elementIntegral(nodes[nodeIndex].touchingElements[t], j0, c,true),true);
         }
       }
     }
   }

   // Make sure refinement interfaces are properly "stitched", and that there are no
   // nodes remaining on t-junctions. This is done by splitting the bigger neighbour:
   //
   //      A---------------C         A---------------C
   //     / \             /         / \  resized .-'/ 
   //    /   \           /         /   \      .-'  /  
   //   /     \         /         /     \  .-'    /   
   //  o-------n       /    ==>  o-------n' new  /.  <- potential other node to update next?  
   //   \     / \     /           \     / \     /  .   
   //    \   /   \   /             \   /   \   /    .   
   //     \ /     \ /               \ /     \ /      . 
   //      o-------B                 o-------B . . .  .   
   void SphericalTriGrid::stitchRefinementInterfaces() {
      
      for(uint n=0; n<nodes.size(); n++) {

         for(uint t=0; t<nodes[n].numTouchingElements; t++) {
            Element& e = elements[nodes[n].touchingElements[t]];
            int j0=-1;

            // Find the corner this node is touching
            for(int c=0; c <3; c++) {
               if(e.corners[c] == n) {
                  j0=c;
               }
            }

            if(j0 != -1) {
               // Normal element corner
               continue;
            }

            // Not a corner of this element => Split element

            // Find the corners of this element that we are collinear with
            uint A=0,B=0,C=0;
            Real bestColinearity = 0;
            for(int c=0; c <3; c++) {
               Node& a=nodes[e.corners[c]];
               Node& b=nodes[e.corners[(c+1)%3]];
               Vec3d ab(b.x[0] - a.x[0], b.x[1] - a.x[1], b.x[2] - a.x[2]);
               Vec3d an(nodes[n].x[0] - a.x[0], nodes[n].x[1] - a.x[1], nodes[n].x[2] - a.x[2]);

               Real dotproduct = dot_product(normalize_vector(ab), normalize_vector(an));
               if(dotproduct > 0.9 && dotproduct > bestColinearity) {
                  A = e.corners[c];
                  B = e.corners[(c+1)%3];
                  C = e.corners[(c+2)%3];
                  bestColinearity = dotproduct;
               }
            }


            if(bestColinearity == 0) {
               cerr << "(ionosphere) Stitiching refinement boundaries failed: Element " <<  nodes[n].touchingElements[t] << " does not contain node "
                  << n << " as a corner, yet matching edge not found." << endl;
               continue;
            }

            // We form two elements: AnC and nBC from the old element ABC
            if(A==n || B==n || C==n) {
               cerr << "(ionosphere) ERROR: Trying to split an element at a node that is already it's corner" << endl;
            }

            //Real oldArea = elementArea(nodes[n].touchingElements[t]);
            // Old element modified
            e.corners = {A,n,C};
            //Real newArea1 = elementArea(nodes[n].touchingElements[t]);
            // New element
            Element newElement;
            newElement.corners = {n,B,C};

            uint ne = elements.size();
            elements.push_back(newElement);
            //Real newArea2 = elementArea(ne);

            // Fix touching element lists:
            // Far corner touches both elements
            nodes[C].touchingElements[nodes[C].numTouchingElements++] = ne;
            if(nodes[C].numTouchingElements > MAX_TOUCHING_ELEMENTS) {
               cerr << "(ionosphere) ERROR: node " << C << "'s numTouchingElements (" << nodes[C].numTouchingElements << ") exceeds MAX_TOUCHING_ELEMENTS (= " <<
                        MAX_TOUCHING_ELEMENTS << ")" << endl;
            }

            // Our own node too.
            nodes[n].touchingElements[nodes[n].numTouchingElements++] = ne;
            if(nodes[n].numTouchingElements > MAX_TOUCHING_ELEMENTS) {
               cerr << "(ionosphere) ERROR: node " << n << "'s numTouchingElements [" << nodes[n].numTouchingElements << "] exceeds MAX_TOUCHING_ELEMENTS (= " <<
                        MAX_TOUCHING_ELEMENTS << ")" << endl;
            }

            // One node has been shifted to the other element. Find the old one and change it.
            Node& neighbour=nodes[B];
            for(uint i=0; i<neighbour.numTouchingElements; i++) {
               if(neighbour.touchingElements[i] == nodes[n].touchingElements[t]) {
                  neighbour.touchingElements[i] = ne;
                  continue;
               }

               // Also it's neighbour element nodes might now need their element information updated, if they sit on the B-C line
               Vec3d bc(nodes[C].x[0] - nodes[B].x[0], nodes[C].x[1] - nodes[B].x[1], nodes[C].x[2] - nodes[B].x[2]);
               for(int c=0; c<3; c++) {
                  uint nn=elements[neighbour.touchingElements[i]].corners[c];
                  if(nn == A || nn == B || nn == C || nn==n) {
                     // Skip our own nodes
                     continue;
                  }

                  Vec3d bn(nodes[nn].x[0] - nodes[B].x[0], nodes[nn].x[1] - nodes[B].x[1], nodes[nn].x[2] - nodes[B].x[2]);
                  if(dot_product(normalize_vector(bc), normalize_vector(bn)) > 0.9) {
                     for(uint j=0; j<nodes[nn].numTouchingElements; j++) {
                        if(nodes[nn].touchingElements[j] == nodes[n].touchingElements[t]) {
                           nodes[nn].touchingElements[j] = ne;
                           continue;
                        }
                     }
                  }
               }

               // TODO: What about cases where we refine more than one level at once?
            }
         }
      }
   }

   // Initialize the CG sover by assigning matrix dependency weights
   void SphericalTriGrid::initSolver(bool zeroOut) {

     phiprof::start("ionosphere-initSolver");
     // Zero out parameters
     if(zeroOut) {
        for(uint n=0; n<nodes.size(); n++) {
           for(uint p=ionosphereParameters::SOLUTION; p<ionosphereParameters::N_IONOSPHERE_PARAMETERS; p++) {
              Node& N=nodes[n];
              N.parameters[p] = 0;
           }
        }
     } else {
        // Only zero the gradient states
        Real potentialSum=0;
        for(uint n=0; n<nodes.size(); n++) {
           Node& N=nodes[n];
           potentialSum += N.parameters[ionosphereParameters::SOLUTION];
           for(uint p=ionosphereParameters::ZPARAM; p<ionosphereParameters::N_IONOSPHERE_PARAMETERS; p++) {
              N.parameters[p] = 0;
           }
        }

        potentialSum /= nodes.size();
        // One option for gauge fixing: 
        // Make sure the potential is symmetric around 0 (to prevent it from drifting)
        //for(uint n=0; n<nodes.size(); n++) {
        //   Node& N=nodes[n];
        //   N.parameters[ionosphereParameters::SOLUTION] -= potentialSum;
        //}

     }

     #pragma omp parallel for
     for(uint n=0; n<nodes.size(); n++) {
       addAllMatrixDependencies(n);
     }
     
     //cerr << "(ionosphere) Solver dependency matrix: " << endl;
     //for(uint n=0; n<nodes.size(); n++) {
     //   for(uint m=0; m<nodes.size(); m++) {

     //      Real val=0;
     //      for(int d=0; d<nodes[n].numDepNodes; d++) {
     //        if(nodes[n].dependingNodes[d] == m) {
     //          val=nodes[n].dependingCoeffs[d];
     //        }
     //      }

     //      cerr << val << "\t";
     //   }
     //   cerr << endl;
     //}

     phiprof::stop("ionosphere-initSolver");
   }

   // Evaluate a nodes' neighbour parameter, averaged through the coupling
   // matrix
   //
   // -> "A times parameter"
   iSolverReal SphericalTriGrid::Atimes(uint nodeIndex, int parameter, bool transpose) {
     iSolverReal retval=0;
     Node& n = nodes[nodeIndex];

     if(transpose) {
        for(uint i=0; i<n.numDepNodes; i++) {
           retval += nodes[n.dependingNodes[i]].parameters[parameter] * n.transposedCoeffs[i];
        }
     } else {
        for(uint i=0; i<n.numDepNodes; i++) {
           retval += nodes[n.dependingNodes[i]].parameters[parameter] * n.dependingCoeffs[i];
        }
     }

     return retval;
   }

   // Evaluate a nodes' own parameter value
   // (If preconditioning is used, this is already adjusted for self-coupling)
   Real SphericalTriGrid::Asolve(uint nodeIndex, int parameter, bool transpose) {

      Node& n = nodes[nodeIndex];

     if(Ionosphere::solverPreconditioning) {
        // Find this nodes' selfcoupling coefficient
        if(transpose) {
           return n.parameters[parameter] / n.transposedCoeffs[0];
        } else { 
           return n.parameters[parameter] / n.dependingCoeffs[0];
        }
     } else {
        return n.parameters[parameter];
     }
   }

   // Solve the ionosphere potential using a conjugate gradient solver
   void SphericalTriGrid::solve(
      int &nIterations,
      int &nRestarts,
      Real &residual,
      Real &minPotentialN,
      Real &maxPotentialN,
      Real &minPotentialS,
      Real &maxPotentialS
   ) {

      // Ranks that don't participate in ionosphere solving skip this function outright
      if(!isCouplingInwards && !isCouplingOutwards) {
         return;
      }
      phiprof::start("ionosphere-solve");
      
      initSolver(false);
      
      nIterations = 0;
      nRestarts = 0;
      
      do {
         solveInternal(nIterations, nRestarts, residual, minPotentialN, maxPotentialN, minPotentialS, maxPotentialS);
         if(Ionosphere::solverToggleMinimumResidualVariant) {
            Ionosphere::solverUseMinimumResidualVariant = !Ionosphere::solverUseMinimumResidualVariant;
         }
      } while (residual > Ionosphere::solverRelativeL2ConvergenceThreshold && nIterations < Ionosphere::solverMaxIterations);   
      
      phiprof::stop("ionosphere-solve");
   }

   void SphericalTriGrid::solveInternal(
      int & iteration,
      int & nRestarts,
      Real & minerr,
      Real & minPotentialN,
      Real & maxPotentialN,
      Real & minPotentialS,
      Real & maxPotentialS
   ) {
      std::vector<iSolverReal> effectiveSource(nodes.size());

      // for loop reduction variables, declared before omp parallel region
      iSolverReal akden;
      iSolverReal bknum;
      iSolverReal potentialInt;
      iSolverReal sourcenorm;
      iSolverReal residualnorm;      
      minPotentialN = minPotentialS = std::numeric_limits<iSolverReal>::max();
      maxPotentialN = maxPotentialS = std::numeric_limits<iSolverReal>::lowest();

#pragma omp parallel shared(akden,bknum,potentialInt,sourcenorm,residualnorm,effectiveSource,minPotentialN,maxPotentialN,minPotentialS,maxPotentialS)
{

      // thread variables, initialised here
      iSolverReal err = 0;
      iSolverReal olderr = err;
      iSolverReal thread_minerr = std::numeric_limits<iSolverReal>::max();
      int thread_iteration = iteration;
      int thread_nRestarts = nRestarts;

      iSolverReal bkden = 1;
      int failcount=0;
      int counter = 0;

      #pragma omp single
      {
         sourcenorm = 0;
      }
      // Calculate sourcenorm and initial residual estimate
      #pragma omp for reduction(+:sourcenorm)
      for(uint n=0; n<nodes.size(); n++) {
         Node& N=nodes[n];
         // Set gauge-pinned nodes to their fixed potential
         //if(gaugeFixing == Pole && n == 0) {
         //   effectiveSource[n] = 0;
         //} else if(gaugeFixing == Equator && fabs(N.x[2]) < Ionosphere::innerRadius * sin(Ionosphere::shieldingLatitude * M_PI / 180.0)) {
         //   effectiveSource[n] = 0;
         //}  else {
            iSolverReal source = N.parameters[ionosphereParameters::SOURCE];
            effectiveSource[n] = source;
         //}
         sourcenorm += source*source;
         N.parameters.at(ionosphereParameters::RESIDUAL) = source - Atimes(n, ionosphereParameters::SOLUTION);
         N.parameters.at(ionosphereParameters::BEST_SOLUTION) = N.parameters.at(ionosphereParameters::SOLUTION);
         if(Ionosphere::solverUseMinimumResidualVariant) {
            N.parameters.at(ionosphereParameters::RRESIDUAL) = Atimes(n, ionosphereParameters::RESIDUAL, false);
         } else {
            N.parameters.at(ionosphereParameters::RRESIDUAL) = N.parameters.at(ionosphereParameters::RESIDUAL);
         }
      }

      #pragma omp for
      for(uint n=0; n<nodes.size(); n++) {
         Node& N=nodes[n];
         N.parameters[ionosphereParameters::ZPARAM] = Asolve(n,ionosphereParameters::RESIDUAL, false);
      }

      bool skipSolve = false;
      // Abort if there is nothing to solve.
      if(sourcenorm == 0) {
         skipSolve = true;
      }
      #pragma omp single
      {
         sourcenorm = sqrt(sourcenorm);
      }


      while(!skipSolve && thread_iteration < Ionosphere::solverMaxIterations) {
         thread_iteration++;
         counter++;

         #pragma omp for
         for(uint n=0; n<nodes.size(); n++) {
            Node& N=nodes[n];
            N.parameters[ionosphereParameters::ZZPARAM] = Asolve(n,ionosphereParameters::RRESIDUAL, true);
         }

         // Calculate bk and gradient vector p
         #pragma omp single
         {
            bknum = 0;
         }
         #pragma omp for reduction(+:bknum)
         for(uint n=0; n<nodes.size(); n++) {
            Node& N=nodes[n];
            bknum += N.parameters[ionosphereParameters::ZPARAM] * N.parameters[ionosphereParameters::RRESIDUAL];
         }

         if(counter == 1) {
            // Just use the gradient vector as-is, starting from the best known solution
            #pragma omp for
            for(uint n=0; n<nodes.size(); n++) {
               Node& N=nodes[n];
               N.parameters[ionosphereParameters::PPARAM] = N.parameters[ionosphereParameters::ZPARAM];
               N.parameters[ionosphereParameters::PPPARAM] = N.parameters[ionosphereParameters::ZZPARAM];
            }
         } else {
            // Perform gram-smith orthogonalization to get conjugate gradient
            iSolverReal bk = bknum / bkden;
            #pragma omp for
            for(uint n=0; n<nodes.size(); n++) {
               Node& N=nodes[n];
               N.parameters[ionosphereParameters::PPARAM] *= bk;
               N.parameters[ionosphereParameters::PPARAM] += N.parameters[ionosphereParameters::ZPARAM];
               N.parameters[ionosphereParameters::PPPARAM] *= bk;
               N.parameters[ionosphereParameters::PPPARAM] += N.parameters[ionosphereParameters::ZZPARAM];
            }
         }
         bkden = bknum;
         if(bkden == 0) {
            bkden = 1;
         }


         // Calculate ak, new solution and new residual
         #pragma omp single
         {
            akden = 0;
         }
         #pragma omp for reduction(+:akden)
         for(uint n=0; n<nodes.size(); n++) {
            Node& N=nodes[n];
            iSolverReal zparam = Atimes(n, ionosphereParameters::PPARAM, false);
            N.parameters[ionosphereParameters::ZPARAM] = zparam;
            akden += zparam * N.parameters[ionosphereParameters::PPPARAM];
            N.parameters[ionosphereParameters::ZZPARAM] = Atimes(n,ionosphereParameters::PPPARAM, true);
         }
         iSolverReal ak=bknum/akden;

         #pragma omp for
         for(uint n=0; n<nodes.size(); n++) {
            Node& N=nodes[n];
            N.parameters[ionosphereParameters::SOLUTION] += ak * N.parameters[ionosphereParameters::PPARAM];
            if(gaugeFixing == Pole && n == 0) {
               N.parameters[ionosphereParameters::SOLUTION] = 0;
            } else if(gaugeFixing == Equator && fabs(N.x[2]) < Ionosphere::innerRadius * sin(Ionosphere::shieldingLatitude * M_PI / 180.0)) {
               N.parameters[ionosphereParameters::SOLUTION] = 0;
            } 
         }

         // Rebalance the potential by calculating its area integral
         if(gaugeFixing == Integral) {
            #pragma omp single
            {
               potentialInt = 0;
            }
            #pragma omp for reduction(+:potentialInt)
            for(uint e=0; e<elements.size(); e++) {
               Real area = elementArea(e);
               Real effPotential = 0;
               for(int c=0; c<3; c++) {
                  effPotential += nodes[elements[e].corners[c]].parameters[ionosphereParameters::SOLUTION];
               }

               potentialInt += effPotential * area;
            }
            // Calculate average potential on the sphere
            #pragma omp single
            {
               potentialInt /= 4. * M_PI * Ionosphere::innerRadius * Ionosphere::innerRadius;
            }

            // Offset potentials to make it zero
            #pragma omp for
            for(uint n=0; n<nodes.size(); n++) {
               Node& N=nodes[n];
               N.parameters[ionosphereParameters::SOLUTION] -= potentialInt;
            }
         }

         #pragma omp single
         {
            residualnorm = 0;
         }
         #pragma omp for reduction(+:residualnorm)
         for(uint n=0; n<nodes.size(); n++) {
            Node& N=nodes[n];
            // Calculate residual of the new solution. The faster way to do this would be
            //
            // iSolverReal newresid = N.parameters[ionosphereParameters::RESIDUAL] - ak * N.parameters[ionosphereParameters::ZPARAM];
            // and
            // N.parameters[ionosphereParameters::RRESIDUAL] -= ak * N.parameters[ionosphereParameters::ZZPARAM];
            // 
            // but doing so leads to numerical inaccuracy due to roundoff errors
            // when iteration counts are high (because, for example, mesh node count is high and the matrix condition is bad).
            // See https://en.wikipedia.org/wiki/Conjugate_gradient_method#Explicit_residual_calculation
            iSolverReal newresid = effectiveSource[n] - Atimes(n, ionosphereParameters::SOLUTION);
            if( (gaugeFixing == Pole && n == 0) || (gaugeFixing == Equator && fabs(N.x[2]) < Ionosphere::innerRadius * sin(Ionosphere::shieldingLatitude * M_PI / 180.0))) {
                  // Don't calculate residual for gauge-pinned nodes
               N.parameters[ionosphereParameters::RESIDUAL] = 0;
               N.parameters[ionosphereParameters::RRESIDUAL] = 0;
            } else {
               N.parameters[ionosphereParameters::RESIDUAL] = newresid;
               N.parameters[ionosphereParameters::RRESIDUAL] = effectiveSource[n] - Atimes(n, ionosphereParameters::SOLUTION, true);
               residualnorm += newresid * newresid;
            }
         }

         #pragma omp for
         for(uint n=0; n<nodes.size(); n++) {
            Node& N=nodes[n];
            N.parameters[ionosphereParameters::ZPARAM] = Asolve(n, ionosphereParameters::RESIDUAL, false);
         }

         // See if this solved the potential better than before
         olderr = err;
         err = sqrt(residualnorm)/sourcenorm;


         if(err < thread_minerr) {
            // If yes, this is our new best solution
            #pragma omp for
            for(uint n=0; n<nodes.size(); n++) {
               Node& N=nodes[n];
               N.parameters[ionosphereParameters::BEST_SOLUTION] = N.parameters[ionosphereParameters::SOLUTION];
            }
            thread_minerr = err;
            failcount = 0;
         } else {
            // If no, keep going with the best one
            #pragma omp for
            for(uint n=0; n<nodes.size(); n++) {
               Node& N=nodes[n];
               N.parameters[ionosphereParameters::SOLUTION] = N.parameters[ionosphereParameters::BEST_SOLUTION];
            }
            failcount++;
         }

         if(thread_minerr < Ionosphere::solverRelativeL2ConvergenceThreshold) {
            break;
         }
         if(failcount > Ionosphere::solverMaxFailureCount || err > Ionosphere::solverMaxErrorGrowthFactor*thread_minerr) {
            thread_nRestarts++;
            break;
         }
      } // while

      cint threadID = omp_get_thread_num();
      if(skipSolve && threadID == 0) {
         // sourcenorm was zero, we return zero; return is not allowed inside threaded region
         minerr = 0;
         minPotentialN = 0;
         maxPotentialN = 0;
         minPotentialS = 0;
         maxPotentialS = 0;
      } else {
         #pragma omp for reduction(max:maxPotentialN,maxPotentialS) reduction(min:minPotentialN,minPotentialS)
         for(uint n=0; n<nodes.size(); n++) {
            Node& N=nodes.at(n);
            N.parameters.at(ionosphereParameters::SOLUTION) = N.parameters.at(ionosphereParameters::BEST_SOLUTION);
            if(N.x.at(2) > 0) {
               minPotentialN = min(minPotentialN, N.parameters.at(ionosphereParameters::SOLUTION));
               maxPotentialN = max(maxPotentialN, N.parameters.at(ionosphereParameters::SOLUTION));
            } else {
               minPotentialS = min(minPotentialS, N.parameters.at(ionosphereParameters::SOLUTION));
               maxPotentialS = max(maxPotentialS, N.parameters.at(ionosphereParameters::SOLUTION));
            }
         }
         // Get out the ones we need before exiting the parallel region
         if(threadID == 0) {
            minerr = thread_minerr;
            iteration = thread_iteration;
            nRestarts = thread_nRestarts;
         }
      }

} // #pragma omp parallel

   }

   // Actual ionosphere object implementation

   Ionosphere::Ionosphere(): SysBoundaryCondition() { }

   Ionosphere::~Ionosphere() { }

   void Ionosphere::addParameters() {
      Readparameters::add("ionosphere.centerX", "X coordinate of ionosphere center (m)", 0.0);
      Readparameters::add("ionosphere.centerY", "Y coordinate of ionosphere center (m)", 0.0);
      Readparameters::add("ionosphere.centerZ", "Z coordinate of ionosphere center (m)", 0.0);
      Readparameters::add("ionosphere.radius", "Radius of the inner simulation boundary (unit is assumed to be R_E if value < 1000, otherwise m).", 1.0e7);
      Readparameters::add("ionosphere.innerRadius", "Radius of the ionosphere model (m).", physicalconstants::R_E + 100e3);
      Readparameters::add("ionosphere.geometry", "Select the geometry of the ionosphere, 0: inf-norm (diamond), 1: 1-norm (square), 2: 2-norm (circle, DEFAULT), 3: 2-norm cylinder aligned with y-axis, use with polar plane/line dipole.", 2);
      Readparameters::add("ionosphere.precedence", "Precedence value of the ionosphere system boundary condition (integer), the higher the stronger.", 2);
      Readparameters::add("ionosphere.reapplyUponRestart", "If 0 (default), keep going with the state existing in the restart file. If 1, calls again applyInitialState. Can be used to change boundary condition behaviour during a run.", 0);
      Readparameters::add("ionosphere.baseShape", "Select the seed mesh geometry for the spherical ionosphere grid. Options are: sphericalFibonacci, tetrahedron, icosahedron.",std::string("sphericalFibonacci"));
      Readparameters::add("ionosphere.conductivityModel", "Select ionosphere conductivity tensor construction model. Options are: 0=GUMICS style (Vertical B, only SigmaH and SigmaP), 1=Ridley et al 2004 (1000 mho longitudinal conductivity), 2=Koskinen 2011 full conductivity tensor.", 0);
      Readparameters::add("ionosphere.ridleyParallelConductivity", "Constant parallel conductivity value. 1000 mho is given without justification by Ridley et al 2004.", 1000);
      Readparameters::add("ionosphere.fibonacciNodeNum", "Number of nodes in the spherical fibonacci mesh.",256);
      Readparameters::addComposing("ionosphere.refineMinLatitude", "Refine the grid polewards of the given latitude. Multiple of these lines can be given for successive refinement, paired up with refineMaxLatitude lines.");
      Readparameters::addComposing("ionosphere.refineMaxLatitude", "Refine the grid equatorwards of the given latitude. Multiple of these lines can be given for successive refinement, paired up with refineMinLatitude lines.");
      Readparameters::add("ionosphere.atmosphericModelFile", "Filename to read the MSIS atmosphere data from (default: NRLMSIS.dat)", std::string("NRLMSIS.dat"));
      Readparameters::add("ionosphere.recombAlpha", "Ionospheric recombination parameter (m^3/s)", 2.4e-13); // Default value from Schunck & Nagy, Table 8.5
      Readparameters::add("ionosphere.ionizationModel", "Ionospheric electron production rate model. Options are: Rees1963, Rees1989, SergienkoIvanovi (default).", std::string("SergienkoIvanov"));
      Readparameters::add("ionosphere.F10_7", "Solar 10.7 cm radio flux (sfu = 10^{-22} W/m^2)", 100);
      Readparameters::add("ionosphere.backgroundIonisation", "Background ionoisation due to cosmic rays (mho)", 0.5);
      Readparameters::add("ionosphere.solverMaxIterations", "Maximum number of iterations for the conjugate gradient solver", 2000);
      Readparameters::add("ionosphere.solverRelativeL2ConvergenceThreshold", "Convergence threshold for the relative L2 metric", 1e-6);
      Readparameters::add("ionosphere.solverMaxFailureCount", "Maximum number of iterations allowed to diverge before restarting the ionosphere solver", 5);
      Readparameters::add("ionosphere.solverMaxErrorGrowthFactor", "Maximum allowed factor of growth with respect to the minimum error before restarting the ionosphere solver", 100);
      Readparameters::add("ionosphere.solverGaugeFixing", "Gauge fixing method of the ionosphere solver. Options are: pole, integral, equator", std::string("equator"));
      Readparameters::add("ionosphere.shieldingLatitude", "Latitude below which the potential is set to zero in the equator gauge fixing scheme (degree)", 70);
      Readparameters::add("ionosphere.solverPreconditioning", "Use preconditioning for the solver? (0/1)", 1);
      Readparameters::add("ionosphere.solverUseMinimumResidualVariant", "Use minimum residual variant", 0);
      Readparameters::add("ionosphere.solverToggleMinimumResidualVariant", "Toggle use of minimum residual variant at every solver restart", 0);
      Readparameters::add("ionosphere.earthAngularVelocity", "Angular velocity of inner boundary convection, in rad/s", 7.2921159e-5);
      Readparameters::add("ionosphere.plasmapauseL", "L-shell at which the plasmapause resides (for corotation)", 5.);
      Readparameters::add("ionosphere.fieldLineTracer", "Field line tracing method to use for coupling ionosphere and magnetosphere (options are: Euler, BS)", std::string("Euler"));
      Readparameters::add("ionosphere.downmapRadius", "Radius from which FACs are coupled down into the ionosphere. Units are assumed to be RE if value < 1000, otherwise m. If -1: use inner boundary cells.", -1.);
      Readparameters::add("ionosphere.unmappedNodeRho", "Electron density of ionosphere nodes that do not connect to the magnetosphere domain.", 1e4);
      Readparameters::add("ionosphere.unmappedNodeTe", "Electron temperature of ionosphere nodes that do not connect to the magnetosphere domain.", 1e6);
      Readparameters::add("ionosphere.couplingTimescale", "Magnetosphere->Ionosphere coupling timescale (seconds, 0=immediate coupling", 1.);
      Readparameters::add("ionosphere.couplingInterval", "Time interval at which the ionosphere is solved (seconds)", 0);
      Readparameters::add("ionosphere.tracerTolerance", "Tolerance for the Bulirsch Stoer Method", 1000);

      // Per-population parameters
      for(uint i=0; i< getObjectWrapper().particleSpecies.size(); i++) {
         const std::string& pop = getObjectWrapper().particleSpecies[i].name;
         Readparameters::add(pop + "_ionosphere.rho", "Number density of the ionosphere (m^-3)", 0.0);
         Readparameters::add(pop + "_ionosphere.T", "Temperature of the ionosphere (K)", 0.0);
         Readparameters::add(pop + "_ionosphere.VX0", "Bulk velocity of ionospheric distribution function in X direction (m/s)", 0.0);
         Readparameters::add(pop + "_ionosphere.VY0", "Bulk velocity of ionospheric distribution function in X direction (m/s)", 0.0);
         Readparameters::add(pop + "_ionosphere.VZ0", "Bulk velocity of ionospheric distribution function in X direction (m/s)", 0.0);
      }
   }

   void Ionosphere::getParameters() {
   
      Readparameters::get("ionosphere.centerX", this->center[0]);
      Readparameters::get("ionosphere.centerY", this->center[1]);
      Readparameters::get("ionosphere.centerZ", this->center[2]);
      Readparameters::get("ionosphere.radius", this->radius);
      if(radius < 1000.) {
         // If radii are < 1000, assume they are given in R_E.
         radius *= physicalconstants::R_E;
      }
      Readparameters::get("ionosphere.geometry", this->geometry);
      Readparameters::get("ionosphere.precedence", this->precedence);
      uint reapply;
      Readparameters::get("ionosphere.reapplyUponRestart", reapply);
      Readparameters::get("ionosphere.baseShape",baseShape);
      Readparameters::get("ionosphere.conductivityModel", *(int*)(&conductivityModel));
      Readparameters::get("ionosphere.ridleyParallelConductivity", ridleyParallelConductivity);
      Readparameters::get("ionosphere.fibonacciNodeNum",fibonacciNodeNum);
      Readparameters::get("ionosphere.solverMaxIterations", solverMaxIterations);
      Readparameters::get("ionosphere.solverRelativeL2ConvergenceThreshold", solverRelativeL2ConvergenceThreshold);
      Readparameters::get("ionosphere.solverMaxFailureCount", solverMaxFailureCount);
      Readparameters::get("ionosphere.solverMaxErrorGrowthFactor", solverMaxErrorGrowthFactor);
      std::string gaugeFixingString;
      Readparameters::get("ionosphere.solverGaugeFixing", gaugeFixingString);
      if(gaugeFixingString == "pole") {
         ionosphereGrid.gaugeFixing = SphericalTriGrid::Pole;
      } else if (gaugeFixingString == "integral") {
         ionosphereGrid.gaugeFixing = SphericalTriGrid::Integral;
      } else if (gaugeFixingString == "equator") {
         ionosphereGrid.gaugeFixing = SphericalTriGrid::Equator;
      } else if (gaugeFixingString == "None") {
         ionosphereGrid.gaugeFixing = SphericalTriGrid::None;
      } else {
         cerr << "(IONOSPHERE) Unknown solver gauge fixing method \"" << gaugeFixingString << "\". Aborting." << endl;
         abort();
      }
      Readparameters::get("ionosphere.shieldingLatitude", shieldingLatitude);
      Readparameters::get("ionosphere.solverPreconditioning", solverPreconditioning);
      Readparameters::get("ionosphere.solverUseMinimumResidualVariant", solverUseMinimumResidualVariant);
      Readparameters::get("ionosphere.solverToggleMinimumResidualVariant", solverToggleMinimumResidualVariant);
      Readparameters::get("ionosphere.earthAngularVelocity", earthAngularVelocity);
      Readparameters::get("ionosphere.plasmapauseL", plasmapauseL);
      Readparameters::get("ionosphere.fieldLineTracer", tracerString);
      Readparameters::get("ionosphere.couplingTimescale",couplingTimescale);
      Readparameters::get("ionosphere.couplingInterval", couplingInterval);
      Readparameters::get("ionosphere.downmapRadius",downmapRadius);
      if(downmapRadius < 1000.) {
         downmapRadius *= physicalconstants::R_E;
      }
      if(downmapRadius < radius) {
         downmapRadius = radius;
      }
      Readparameters::get("ionosphere.unmappedNodeRho", unmappedNodeRho);
      Readparameters::get("ionosphere.unmappedNodeTe",  unmappedNodeTe);
      Readparameters::get("ionosphere.tracerTolerance", eps);
      Readparameters::get("ionosphere.innerRadius", innerRadius);
      Readparameters::get("ionosphere.refineMinLatitude",refineMinLatitudes);
      Readparameters::get("ionosphere.refineMaxLatitude",refineMaxLatitudes);
      Readparameters::get("ionosphere.atmosphericModelFile",atmosphericModelFile);
      Readparameters::get("ionosphere.recombAlpha",recombAlpha);
      std::string ionizationModelString;
      Readparameters::get("ionosphere.ionizationModel", ionizationModelString);
      if(ionizationModelString == "Rees1963") {
         ionosphereGrid.ionizationModel = SphericalTriGrid::Rees1963;
      } else if(ionizationModelString == "Rees1989") {
         ionosphereGrid.ionizationModel = SphericalTriGrid::Rees1989;
      } else if(ionizationModelString == "SergienkoIvanov") {
         ionosphereGrid.ionizationModel = SphericalTriGrid::SergienkoIvanov;
      } else {
         cerr << "(IONOSPHERE) Unknown ionization production model \"" << ionizationModelString << "\". Aborting." << endl;
         abort();
      }
      Readparameters::get("ionosphere.F10_7",F10_7);
      Readparameters::get("ionosphere.backgroundIonisation",backgroundIonisation);
      this->applyUponRestart = false;
      if(reapply == 1) {
         this->applyUponRestart = true;
      }

      for(uint i=0; i< getObjectWrapper().particleSpecies.size(); i++) {
        const std::string& pop = getObjectWrapper().particleSpecies[i].name;
        IonosphereSpeciesParameters sP;

        Readparameters::get(pop + "_ionosphere.rho", sP.rho);
        Readparameters::get(pop + "_ionosphere.VX0", sP.V0[0]);
        Readparameters::get(pop + "_ionosphere.VY0", sP.V0[1]);
        Readparameters::get(pop + "_ionosphere.VZ0", sP.V0[2]);
        Readparameters::get(pop + "_ionosphere.T", sP.T);
<<<<<<< HEAD

        if(sP.T == 0) {
           // If th usr does *not* specify a temperature, it defaults to the ambient magnetospheric temperature
           // (compare the corresponding handling in projects/Magnetosphere/Magnetosphere.cpp)
           Readparameters::get(pop + "_Magnetosphere.T", sP.T);
        }

=======
        if(sP.T == 0) {
           // If the user does *not* specify a temperature, it defaults to the ambient magnetospheric temperature
           // (compare the corresponding handling in projects/Magnetosphere/Magnetosphere.cpp)
           Readparameters::get(pop + "_Magnetosphere.T", sP.T);
        }
>>>>>>> 5e832749
        Readparameters::get(pop + "_Magnetosphere.nSpaceSamples", sP.nSpaceSamples);
        Readparameters::get(pop + "_Magnetosphere.nVelocitySamples", sP.nVelocitySamples);

        speciesParams.push_back(sP);
      }
   }

   bool Ionosphere::initSysBoundary(
      creal& t,
      Project &project
   ) {
      getParameters();
      isThisDynamic = false;

      // Sanity check: the ionosphere only makes sense in 3D simulations
      if(P::xcells_ini == 1 || P::ycells_ini == 1 || P::zcells_ini == 1) {
         cerr << "*************************************************" << endl;
         cerr << "* BIG FAT IONOSPHERE ERROR:                     *" << endl;
         cerr << "*                                               *" << endl;
         cerr << "* You are trying to run a 2D simulation with an *" << endl;
         cerr << "* ionosphere inner boundary. This won't work.   *" << endl;
         cerr << "*                                               *" << endl;
         cerr << "* Most likely, your config file needs to be up- *" << endl;
         cerr << "* dated, changing all mentions of \"ionosphere\"  *" << endl;
         cerr << "* to \"conductingsphere\".                        *" << endl;
         cerr << "*                                               *" << endl;
         cerr << "* This simulation will now crash in the friend- *" << endl;
         cerr << "* liest way possible.                           *" << endl;
         cerr << "*************************************************" << endl;
         abort();
      }

      // Initialize ionosphere mesh base shape
      if(baseShape == "icosahedron") {
         ionosphereGrid.initializeIcosahedron();
      } else if(baseShape == "tetrahedron") {
         ionosphereGrid.initializeTetrahedron();
      } else if(baseShape == "sphericalFibonacci") {
         ionosphereGrid.initializeSphericalFibonacci(fibonacciNodeNum);
      } else {
         cerr << "(IONOSPHERE) Unknown mesh base shape \"" << baseShape << "\". Aborting." << endl;
         abort();
      }

      if(tracerString == "Euler") {
         ionosphereGrid.couplingMethod = SphericalTriGrid::Euler;
      } else if (tracerString == "BS") {
         ionosphereGrid.couplingMethod = SphericalTriGrid::BS;
      } else {
         cerr << __FILE__ << ":" << __LINE__ << " ERROR: Unknown value for ionosphere.fieldLineTracer: " << tracerString << endl;
         abort();
      }

      // Refine the base shape to acheive desired resolution
      auto refineBetweenLatitudes = [](Real phi1, Real phi2) -> void {
         uint numElems=ionosphereGrid.elements.size();

         for(uint i=0; i< numElems; i++) {
            Real mean_z = 0;
            mean_z  = ionosphereGrid.nodes[ionosphereGrid.elements[i].corners[0]].x[2];
            mean_z += ionosphereGrid.nodes[ionosphereGrid.elements[i].corners[1]].x[2];
            mean_z += ionosphereGrid.nodes[ionosphereGrid.elements[i].corners[2]].x[2];
            mean_z /= 3.;

            if(fabs(mean_z) >= sin(phi1 * M_PI / 180.) * Ionosphere::innerRadius &&
                  fabs(mean_z) <= sin(phi2 * M_PI / 180.) * Ionosphere::innerRadius) {
               ionosphereGrid.subdivideElement(i);
            }
         }
      };

      // Refine the mesh between the given latitudes
      for(uint i=0; i< max(refineMinLatitudes.size(), refineMaxLatitudes.size()); i++) {
         Real lmin;
         if(i < refineMinLatitudes.size()) {
            lmin = refineMinLatitudes[i];
         } else {
            lmin = 0.;
         }
         Real lmax;
         if(i < refineMaxLatitudes.size()) {
            lmax = refineMaxLatitudes[i];
         } else {
            lmax = 90.;
         }
         refineBetweenLatitudes(lmin, lmax);
      }
      ionosphereGrid.stitchRefinementInterfaces();

      // Set up ionospheric atmosphere model
      ionosphereGrid.readAtmosphericModelFile(atmosphericModelFile.c_str());

      // iniSysBoundary is only called once, generateTemplateCell must
      // init all particle species
      generateTemplateCell(project);

      return true;
   }

   static Real getR(creal x,creal y,creal z, uint geometry, Real center[3]) {

      Real r;

      switch(geometry) {
      case 0:
         // infinity-norm, result is a diamond/square with diagonals aligned on the axes in 2D
         r = fabs(x-center[0]) + fabs(y-center[1]) + fabs(z-center[2]);
         break;
      case 1:
         // 1-norm, result is is a grid-aligned square in 2D
         r = max(max(fabs(x-center[0]), fabs(y-center[1])), fabs(z-center[2]));
         break;
      case 2:
         // 2-norm (Cartesian), result is a circle in 2D
         r = sqrt((x-center[0])*(x-center[0]) + (y-center[1])*(y-center[1]) + (z-center[2])*(z-center[2]));
         break;
      case 3:
         // 2-norm (Cartesian) cylinder aligned on y-axis
         r = sqrt((x-center[0])*(x-center[0]) + (z-center[2])*(z-center[2]));
         break;
      default:
         std::cerr << __FILE__ << ":" << __LINE__ << ":" << "ionosphere.geometry has to be 0, 1 or 2." << std::endl;
         abort();
      }

      return r;
   }

   bool Ionosphere::assignSysBoundary(dccrg::Dccrg<SpatialCell,dccrg::Cartesian_Geometry>& mpiGrid,
                                      FsGrid< fsgrids::technical, FS_STENCIL_WIDTH> & technicalGrid) {
      const vector<CellID>& cells = getLocalCells();
      for(uint i=0; i<cells.size(); i++) {
         if(mpiGrid[cells[i]]->sysBoundaryFlag == sysboundarytype::DO_NOT_COMPUTE) {
            continue;
         }

         creal* const cellParams = &(mpiGrid[cells[i]]->parameters[0]);
         creal dx = cellParams[CellParams::DX];
         creal dy = cellParams[CellParams::DY];
         creal dz = cellParams[CellParams::DZ];
         creal x = cellParams[CellParams::XCRD] + 0.5*dx;
         creal y = cellParams[CellParams::YCRD] + 0.5*dy;
         creal z = cellParams[CellParams::ZCRD] + 0.5*dz;

         if(getR(x,y,z,this->geometry,this->center) < this->radius) {
            mpiGrid[cells[i]]->sysBoundaryFlag = this->getIndex();
         }
      }

      // Assign boundary flags to local fsgrid cells
      const std::array<int, 3> gridDims(technicalGrid.getLocalSize());
      for (int k=0; k<gridDims[2]; k++) {
         for (int j=0; j<gridDims[1]; j++) {
            for (int i=0; i<gridDims[0]; i++) {
               const auto& coords = technicalGrid.getPhysicalCoords(i,j,k);

               // Shift to the center of the fsgrid cell
               auto cellCenterCoords = coords;
               cellCenterCoords[0] += 0.5 * technicalGrid.DX;
               cellCenterCoords[1] += 0.5 * technicalGrid.DY;
               cellCenterCoords[2] += 0.5 * technicalGrid.DZ;

               if(getR(cellCenterCoords[0],cellCenterCoords[1],cellCenterCoords[2],this->geometry,this->center) < this->radius) {
                  technicalGrid.get(i,j,k)->sysBoundaryFlag = this->getIndex();
               }

            }
         }
      }

      return true;
   }

   bool Ionosphere::applyInitialState(
      const dccrg::Dccrg<SpatialCell,dccrg::Cartesian_Geometry>& mpiGrid,
      FsGrid< std::array<Real, fsgrids::bfield::N_BFIELD>, FS_STENCIL_WIDTH> & perBGrid,
      Project &project
   ) {
      const vector<CellID>& cells = getLocalCells();
      //#pragma omp parallel for
      for (uint i=0; i<cells.size(); ++i) {
         SpatialCell* cell = mpiGrid[cells[i]];
         if (cell->sysBoundaryFlag != this->getIndex()) continue;

         for (uint popID=0; popID<getObjectWrapper().particleSpecies.size(); ++popID)
            setCellFromTemplate(cell,popID);
      }
      return true;
   }

   std::array<Real, 3> Ionosphere::fieldSolverGetNormalDirection(
      FsGrid< fsgrids::technical, FS_STENCIL_WIDTH> & technicalGrid,
      cint i,
      cint j,
      cint k
   ) {
      phiprof::start("Ionosphere::fieldSolverGetNormalDirection");
      std::array<Real, 3> normalDirection{{ 0.0, 0.0, 0.0 }};

      static creal DIAG2 = 1.0 / sqrt(2.0);
      static creal DIAG3 = 1.0 / sqrt(3.0);

      creal dx = technicalGrid.DX;
      creal dy = technicalGrid.DY;
      creal dz = technicalGrid.DZ;
      const std::array<int, 3> globalIndices = technicalGrid.getGlobalIndices(i,j,k);
      creal x = P::xmin + (convert<Real>(globalIndices[0])+0.5)*dx;
      creal y = P::ymin + (convert<Real>(globalIndices[1])+0.5)*dy;
      creal z = P::zmin + (convert<Real>(globalIndices[2])+0.5)*dz;
      creal xsign = divideIfNonZero(x, fabs(x));
      creal ysign = divideIfNonZero(y, fabs(y));
      creal zsign = divideIfNonZero(z, fabs(z));

      Real length = 0.0;

      if (Parameters::xcells_ini == 1) {
         if (Parameters::ycells_ini == 1) {
            if (Parameters::zcells_ini == 1) {
               // X,Y,Z
               std::cerr << __FILE__ << ":" << __LINE__ << ":" << "What do you expect to do with a single-cell simulation of ionosphere boundary type? Stop kidding." << std::endl;
               abort();
               // end of X,Y,Z
            } else {
               // X,Y
               normalDirection[2] = zsign;
               // end of X,Y
            }
         } else if (Parameters::zcells_ini == 1) {
            // X,Z
            normalDirection[1] = ysign;
            // end of X,Z
         } else {
            // X
            switch(this->geometry) {
               case 0:
                  normalDirection[1] = DIAG2*ysign;
                  normalDirection[2] = DIAG2*zsign;
                  break;
               case 1:
                  if(fabs(y) == fabs(z)) {
                     normalDirection[1] = ysign*DIAG2;
                     normalDirection[2] = zsign*DIAG2;
                     break;
                  }
                  if(fabs(y) > (this->radius - dy)) {
                     normalDirection[1] = ysign;
                     break;
                  }
                  if(fabs(z) > (this->radius - dz)) {
                     normalDirection[2] = zsign;
                     break;
                  }
                  if(fabs(y) > (this->radius - 2.0*dy)) {
                     normalDirection[1] = ysign;
                     break;
                  }
                  if(fabs(z) > (this->radius - 2.0*dz)) {
                     normalDirection[2] = zsign;
                     break;
                  }
                  break;
               case 2:
                  length = sqrt(y*y + z*z);
                  normalDirection[1] = y / length;
                  normalDirection[2] = z / length;
                  break;
               default:
                  std::cerr << __FILE__ << ":" << __LINE__ << ":" << "ionosphere.geometry has to be 0, 1 or 2 with this grid shape." << std::endl;
                  abort();
            }
            // end of X
         }
      } else if (Parameters::ycells_ini == 1) {
         if (Parameters::zcells_ini == 1) {
            // Y,Z
            normalDirection[0] = xsign;
            // end of Y,Z
         } else {
            // Y
            switch(this->geometry) {
               case 0:
                  normalDirection[0] = DIAG2*xsign;
                  normalDirection[2] = DIAG2*zsign;
                  break;
               case 1:
                  if(fabs(x) == fabs(z)) {
                     normalDirection[0] = xsign*DIAG2;
                     normalDirection[2] = zsign*DIAG2;
                     break;
                  }
                  if(fabs(x) > (this->radius - dx)) {
                     normalDirection[0] = xsign;
                     break;
                  }
                  if(fabs(z) > (this->radius - dz)) {
                     normalDirection[2] = zsign;
                     break;
                  }
                  if(fabs(x) > (this->radius - 2.0*dx)) {
                     normalDirection[0] = xsign;
                     break;
                  }
                  if(fabs(z) > (this->radius - 2.0*dz)) {
                     normalDirection[2] = zsign;
                     break;
                  }
                  break;
               case 2:
               case 3:
                  length = sqrt(x*x + z*z);
                  normalDirection[0] = x / length;
                  normalDirection[2] = z / length;
                  break;
               default:
                  std::cerr << __FILE__ << ":" << __LINE__ << ":" << "ionosphere.geometry has to be 0, 1, 2 or 3 with this grid shape." << std::endl;
                  abort();
            }
            // end of Y
         }
      } else if (Parameters::zcells_ini == 1) {
         // Z
         switch(this->geometry) {
            case 0:
               normalDirection[0] = DIAG2*xsign;
               normalDirection[1] = DIAG2*ysign;
               break;
            case 1:
               if(fabs(x) == fabs(y)) {
                  normalDirection[0] = xsign*DIAG2;
                  normalDirection[1] = ysign*DIAG2;
                  break;
               }
               if(fabs(x) > (this->radius - dx)) {
                  normalDirection[0] = xsign;
                  break;
               }
               if(fabs(y) > (this->radius - dy)) {
                  normalDirection[1] = ysign;
                  break;
               }
               if(fabs(x) > (this->radius - 2.0*dx)) {
                  normalDirection[0] = xsign;
                  break;
               }
               if(fabs(y) > (this->radius - 2.0*dy)) {
                  normalDirection[1] = ysign;
                  break;
               }
               break;
            case 2:
               length = sqrt(x*x + y*y);
               normalDirection[0] = x / length;
               normalDirection[1] = y / length;
               break;
            default:
               std::cerr << __FILE__ << ":" << __LINE__ << ":" << "ionosphere.geometry has to be 0, 1 or 2 with this grid shape." << std::endl;
               abort();
         }
         // end of Z
      } else {
         // 3D
         switch(this->geometry) {
            case 0:
               normalDirection[0] = DIAG3*xsign;
               normalDirection[1] = DIAG3*ysign;
               normalDirection[2] = DIAG3*zsign;
               break;
            case 1:
               if(fabs(x) == fabs(y) && fabs(x) == fabs(z) && fabs(x) > this->radius - dx) {
                  normalDirection[0] = xsign*DIAG3;
                  normalDirection[1] = ysign*DIAG3;
                  normalDirection[2] = zsign*DIAG3;
                  break;
               }
               if(fabs(x) == fabs(y) && fabs(x) == fabs(z) && fabs(x) > this->radius - 2.0*dx) {
                  normalDirection[0] = xsign*DIAG3;
                  normalDirection[1] = ysign*DIAG3;
                  normalDirection[2] = zsign*DIAG3;
                  break;
               }
               if(fabs(x) == fabs(y) && fabs(x) > this->radius - dx && fabs(z) < this->radius - dz) {
                  normalDirection[0] = xsign*DIAG2;
                  normalDirection[1] = ysign*DIAG2;
                  normalDirection[2] = 0.0;
                  break;
               }
               if(fabs(y) == fabs(z) && fabs(y) > this->radius - dy && fabs(x) < this->radius - dx) {
                  normalDirection[0] = 0.0;
                  normalDirection[1] = ysign*DIAG2;
                  normalDirection[2] = zsign*DIAG2;
                  break;
               }
               if(fabs(x) == fabs(z) && fabs(x) > this->radius - dx && fabs(y) < this->radius - dy) {
                  normalDirection[0] = xsign*DIAG2;
                  normalDirection[1] = 0.0;
                  normalDirection[2] = zsign*DIAG2;
                  break;
               }
               if(fabs(x) == fabs(y) && fabs(x) > this->radius - 2.0*dx && fabs(z) < this->radius - 2.0*dz) {
                  normalDirection[0] = xsign*DIAG2;
                  normalDirection[1] = ysign*DIAG2;
                  normalDirection[2] = 0.0;
                  break;
               }
               if(fabs(y) == fabs(z) && fabs(y) > this->radius - 2.0*dy && fabs(x) < this->radius - 2.0*dx) {
                  normalDirection[0] = 0.0;
                  normalDirection[1] = ysign*DIAG2;
                  normalDirection[2] = zsign*DIAG2;
                  break;
               }
               if(fabs(x) == fabs(z) && fabs(x) > this->radius - 2.0*dx && fabs(y) < this->radius - 2.0*dy) {
                  normalDirection[0] = xsign*DIAG2;
                  normalDirection[1] = 0.0;
                  normalDirection[2] = zsign*DIAG2;
                  break;
               }
               if(fabs(x) > (this->radius - dx)) {
                  normalDirection[0] = xsign;
                  break;
               }
               if(fabs(y) > (this->radius - dy)) {
                  normalDirection[1] = ysign;
                  break;
               }
               if(fabs(z) > (this->radius - dz)) {
                  normalDirection[2] = zsign;
                  break;
               }
               if(fabs(x) > (this->radius - 2.0*dx)) {
                  normalDirection[0] = xsign;
                  break;
               }
               if(fabs(y) > (this->radius - 2.0*dy)) {
                  normalDirection[1] = ysign;
                  break;
               }
               if(fabs(z) > (this->radius - 2.0*dz)) {
                  normalDirection[2] = zsign;
                  break;
               }
               break;
            case 2:
               length = sqrt(x*x + y*y + z*z);
               normalDirection[0] = x / length;
               normalDirection[1] = y / length;
               normalDirection[2] = z / length;
               break;
            case 3:
               length = sqrt(x*x + z*z);
               normalDirection[0] = x / length;
               normalDirection[2] = z / length;
               break;
            default:
               std::cerr << __FILE__ << ":" << __LINE__ << ":" << "ionosphere.geometry has to be 0, 1, 2 or 3 with this grid shape." << std::endl;
               abort();
         }
         // end of 3D
      }

      phiprof::stop("Ionosphere::fieldSolverGetNormalDirection");
      return normalDirection;
   }

   /*! We want here to
    *
    * -- Average perturbed face B from the nearest neighbours
    *
    * -- Retain only the normal components of perturbed face B
    */
   Real Ionosphere::fieldSolverBoundaryCondMagneticField(
      FsGrid< std::array<Real, fsgrids::bfield::N_BFIELD>, FS_STENCIL_WIDTH> & bGrid,
      FsGrid< fsgrids::technical, FS_STENCIL_WIDTH> & technicalGrid,
      cint i,
      cint j,
      cint k,
      creal& dt,
      cuint& component
   ) {
      if (technicalGrid.get(i,j,k)->sysBoundaryLayer == 1) {
         switch(component) {
            case 0:
               if (  ((technicalGrid.get(i-1,j,k)->SOLVE & compute::BX) == compute::BX)
                  && ((technicalGrid.get(i+1,j,k)->SOLVE & compute::BX) == compute::BX)
               ) {
                  return 0.5 * (bGrid.get(i-1,j,k)->at(fsgrids::bfield::PERBX) + bGrid.get(i+1,j,k)->at(fsgrids::bfield::PERBX));
               } else if ((technicalGrid.get(i-1,j,k)->SOLVE & compute::BX) == compute::BX) {
                  return bGrid.get(i-1,j,k)->at(fsgrids::bfield::PERBX);
               } else if ((technicalGrid.get(i+1,j,k)->SOLVE & compute::BX) == compute::BX) {
                  return bGrid.get(i+1,j,k)->at(fsgrids::bfield::PERBX);
               } else {
                  Real retval = 0.0;
                  uint nCells = 0;
                  if ((technicalGrid.get(i,j-1,k)->SOLVE & compute::BX) == compute::BX) {
                     retval += bGrid.get(i,j-1,k)->at(fsgrids::bfield::PERBX);
                     nCells++;
                  }
                  if ((technicalGrid.get(i,j+1,k)->SOLVE & compute::BX) == compute::BX) {
                     retval += bGrid.get(i,j+1,k)->at(fsgrids::bfield::PERBX);
                     nCells++;
                  }
                  if ((technicalGrid.get(i,j,k-1)->SOLVE & compute::BX) == compute::BX) {
                     retval += bGrid.get(i,j,k-1)->at(fsgrids::bfield::PERBX);
                     nCells++;
                  }
                  if ((technicalGrid.get(i,j,k+1)->SOLVE & compute::BX) == compute::BX) {
                     retval += bGrid.get(i,j,k+1)->at(fsgrids::bfield::PERBX);
                     nCells++;
                  }
                  if (nCells == 0) {
                     for (int a=i-1; a<i+2; a++) {
                        for (int b=j-1; b<j+2; b++) {
                           for (int c=k-1; c<k+2; c++) {
                              if ((technicalGrid.get(a,b,c)->SOLVE & compute::BX) == compute::BX) {
                                 retval += bGrid.get(a,b,c)->at(fsgrids::bfield::PERBX);
                                 nCells++;
                              }
                           }
                        }
                     }
                  }
                  if (nCells == 0) {
                     cerr << __FILE__ << ":" << __LINE__ << ": ERROR: this should not have fallen through." << endl;
                     return 0.0;
                  }
                  return retval / nCells;
               }
            case 1:
               if (  (technicalGrid.get(i,j-1,k)->SOLVE & compute::BY) == compute::BY
                  && (technicalGrid.get(i,j+1,k)->SOLVE & compute::BY) == compute::BY
               ) {
                  return 0.5 * (bGrid.get(i,j-1,k)->at(fsgrids::bfield::PERBY) + bGrid.get(i,j+1,k)->at(fsgrids::bfield::PERBY));
               } else if ((technicalGrid.get(i,j-1,k)->SOLVE & compute::BY) == compute::BY) {
                  return bGrid.get(i,j-1,k)->at(fsgrids::bfield::PERBY);
               } else if ((technicalGrid.get(i,j+1,k)->SOLVE & compute::BY) == compute::BY) {
                  return bGrid.get(i,j+1,k)->at(fsgrids::bfield::PERBY);
               } else {
                  Real retval = 0.0;
                  uint nCells = 0;
                  if ((technicalGrid.get(i-1,j,k)->SOLVE & compute::BY) == compute::BY) {
                     retval += bGrid.get(i-1,j,k)->at(fsgrids::bfield::PERBY);
                     nCells++;
                  }
                  if ((technicalGrid.get(i+1,j,k)->SOLVE & compute::BY) == compute::BY) {
                     retval += bGrid.get(i+1,j,k)->at(fsgrids::bfield::PERBY);
                     nCells++;
                  }
                  if ((technicalGrid.get(i,j,k-1)->SOLVE & compute::BY) == compute::BY) {
                     retval += bGrid.get(i,j,k-1)->at(fsgrids::bfield::PERBY);
                     nCells++;
                  }
                  if ((technicalGrid.get(i,j,k+1)->SOLVE & compute::BY) == compute::BY) {
                     retval += bGrid.get(i,j,k+1)->at(fsgrids::bfield::PERBY);
                     nCells++;
                  }
                  if (nCells == 0) {
                     for (int a=i-1; a<i+2; a++) {
                        for (int b=j-1; b<j+2; b++) {
                           for (int c=k-1; c<k+2; c++) {
                              if ((technicalGrid.get(a,b,c)->SOLVE & compute::BY) == compute::BY) {
                                 retval += bGrid.get(a,b,c)->at(fsgrids::bfield::PERBY);
                                 nCells++;
                              }
                           }
                        }
                     }
                  }
                  if (nCells == 0) {
                     cerr << __FILE__ << ":" << __LINE__ << ": ERROR: this should not have fallen through." << endl;
                     return 0.0;
                  }
                  return retval / nCells;
               }
            case 2:
               if (  (technicalGrid.get(i,j,k-1)->SOLVE & compute::BZ) == compute::BZ
                  && (technicalGrid.get(i,j,k+1)->SOLVE & compute::BZ) == compute::BZ
               ) {
                  return 0.5 * (bGrid.get(i,j,k-1)->at(fsgrids::bfield::PERBZ) + bGrid.get(i,j,k+1)->at(fsgrids::bfield::PERBZ));
               } else if ((technicalGrid.get(i,j,k-1)->SOLVE & compute::BZ) == compute::BZ) {
                  return bGrid.get(i,j,k-1)->at(fsgrids::bfield::PERBZ);
               } else if ((technicalGrid.get(i,j,k+1)->SOLVE & compute::BZ) == compute::BZ) {
                  return bGrid.get(i,j,k+1)->at(fsgrids::bfield::PERBZ);
               } else {
                  Real retval = 0.0;
                  uint nCells = 0;
                  if ((technicalGrid.get(i-1,j,k)->SOLVE & compute::BZ) == compute::BZ) {
                     retval += bGrid.get(i-1,j,k)->at(fsgrids::bfield::PERBZ);
                     nCells++;
                  }
                  if ((technicalGrid.get(i+1,j,k)->SOLVE & compute::BZ) == compute::BZ) {
                     retval += bGrid.get(i+1,j,k)->at(fsgrids::bfield::PERBZ);
                     nCells++;
                  }
                  if ((technicalGrid.get(i,j-1,k)->SOLVE & compute::BZ) == compute::BZ) {
                     retval += bGrid.get(i,j-1,k)->at(fsgrids::bfield::PERBZ);
                     nCells++;
                  }
                  if ((technicalGrid.get(i,j+1,k)->SOLVE & compute::BZ) == compute::BZ) {
                     retval += bGrid.get(i,j+1,k)->at(fsgrids::bfield::PERBZ);
                     nCells++;
                  }
                  if (nCells == 0) {
                     for (int a=i-1; a<i+2; a++) {
                        for (int b=j-1; b<j+2; b++) {
                           for (int c=k-1; c<k+2; c++) {
                              if ((technicalGrid.get(a,b,c)->SOLVE & compute::BZ) == compute::BZ) {
                                 retval += bGrid.get(a,b,c)->at(fsgrids::bfield::PERBZ);
                                 nCells++;
                              }
                           }
                        }
                     }
                  }
                  if (nCells == 0) {
                     cerr << __FILE__ << ":" << __LINE__ << ": ERROR: this should not have fallen through." << endl;
                     return 0.0;
                  }
                  return retval / nCells;
               }
            default:
               cerr << "ERROR: ionosphere boundary tried to copy nonsensical magnetic field component " << component << endl;
               return 0.0;
         }
      } else { // L2 cells
         Real retval = 0.0;
         uint nCells = 0;
         for (int a=i-1; a<i+2; a++) {
            for (int b=j-1; b<j+2; b++) {
               for (int c=k-1; c<k+2; c++) {
                  if (technicalGrid.get(a,b,c)->sysBoundaryLayer == 1) {
                     retval += bGrid.get(a,b,c)->at(fsgrids::bfield::PERBX + component);
                     nCells++;
                  }
               }
            }
         }
         if (nCells == 0) {
            cerr << __FILE__ << ":" << __LINE__ << ": ERROR: this should not have fallen through." << endl;
            return 0.0;
         }
         return retval / nCells;
      }
   }

   /*! We want here to
    *
    * -- Retain only the boundary-normal projection of perturbed face B
    */
   void Ionosphere::fieldSolverBoundaryCondMagneticFieldProjection(
      FsGrid< std::array<Real, fsgrids::bfield::N_BFIELD>, FS_STENCIL_WIDTH> & bGrid,
      FsGrid< fsgrids::technical, FS_STENCIL_WIDTH> & technicalGrid,
      cint i,
      cint j,
      cint k
   ) {
      // Projection of B-field to normal direction
      Real BdotN = 0;
      std::array<Real, 3> normalDirection = fieldSolverGetNormalDirection(technicalGrid, i, j, k);
      for(uint component=0; component<3; component++) {
         BdotN += bGrid.get(i,j,k)->at(fsgrids::bfield::PERBX+component) * normalDirection[component];
      }
      // Apply to any components that were not solved
      if ((technicalGrid.get(i,j,k)->sysBoundaryLayer == 2) ||
          ((technicalGrid.get(i,j,k)->sysBoundaryLayer == 1) && ((technicalGrid.get(i,j,k)->SOLVE & compute::BX) != compute::BX))
         ) {
         bGrid.get(i,j,k)->at(fsgrids::bfield::PERBX) = BdotN*normalDirection[0];
      }
      if ((technicalGrid.get(i,j,k)->sysBoundaryLayer == 2) ||
          ((technicalGrid.get(i,j,k)->sysBoundaryLayer == 1) && ((technicalGrid.get(i,j,k)->SOLVE & compute::BY) != compute::BY))
         ) {
         bGrid.get(i,j,k)->at(fsgrids::bfield::PERBY) = BdotN*normalDirection[1];
      }
      if ((technicalGrid.get(i,j,k)->sysBoundaryLayer == 2) ||
          ((technicalGrid.get(i,j,k)->sysBoundaryLayer == 1) && ((technicalGrid.get(i,j,k)->SOLVE & compute::BZ) != compute::BZ))
         ) {
         bGrid.get(i,j,k)->at(fsgrids::bfield::PERBZ) = BdotN*normalDirection[2];
      }
   }

   void Ionosphere::fieldSolverBoundaryCondElectricField(
      FsGrid< std::array<Real, fsgrids::efield::N_EFIELD>, FS_STENCIL_WIDTH> & EGrid,
      cint i,
      cint j,
      cint k,
      cuint component
   ) {
      EGrid.get(i,j,k)->at(fsgrids::efield::EX+component) = 0.0;
   }

   void Ionosphere::fieldSolverBoundaryCondHallElectricField(
      FsGrid< std::array<Real, fsgrids::ehall::N_EHALL>, FS_STENCIL_WIDTH> & EHallGrid,
      cint i,
      cint j,
      cint k,
      cuint component
   ) {
      std::array<Real, fsgrids::ehall::N_EHALL> * cp = EHallGrid.get(i,j,k);
      switch (component) {
         case 0:
            cp->at(fsgrids::ehall::EXHALL_000_100) = 0.0;
            cp->at(fsgrids::ehall::EXHALL_010_110) = 0.0;
            cp->at(fsgrids::ehall::EXHALL_001_101) = 0.0;
            cp->at(fsgrids::ehall::EXHALL_011_111) = 0.0;
            break;
         case 1:
            cp->at(fsgrids::ehall::EYHALL_000_010) = 0.0;
            cp->at(fsgrids::ehall::EYHALL_100_110) = 0.0;
            cp->at(fsgrids::ehall::EYHALL_001_011) = 0.0;
            cp->at(fsgrids::ehall::EYHALL_101_111) = 0.0;
            break;
         case 2:
            cp->at(fsgrids::ehall::EZHALL_000_001) = 0.0;
            cp->at(fsgrids::ehall::EZHALL_100_101) = 0.0;
            cp->at(fsgrids::ehall::EZHALL_010_011) = 0.0;
            cp->at(fsgrids::ehall::EZHALL_110_111) = 0.0;
            break;
         default:
            cerr << __FILE__ << ":" << __LINE__ << ":" << " Invalid component" << endl;
      }
   }

   void Ionosphere::fieldSolverBoundaryCondGradPeElectricField(
      FsGrid< std::array<Real, fsgrids::egradpe::N_EGRADPE>, FS_STENCIL_WIDTH> & EGradPeGrid,
      cint i,
      cint j,
      cint k,
      cuint component
   ) {
      EGradPeGrid.get(i,j,k)->at(fsgrids::egradpe::EXGRADPE+component) = 0.0;
   }

   void Ionosphere::fieldSolverBoundaryCondDerivatives(
      FsGrid< std::array<Real, fsgrids::dperb::N_DPERB>, FS_STENCIL_WIDTH> & dPerBGrid,
      FsGrid< std::array<Real, fsgrids::dmoments::N_DMOMENTS>, FS_STENCIL_WIDTH> & dMomentsGrid,
      cint i,
      cint j,
      cint k,
      cuint& RKCase,
      cuint& component
   ) {
      this->setCellDerivativesToZero(dPerBGrid, dMomentsGrid, i, j, k, component);
      return;
   }

   void Ionosphere::fieldSolverBoundaryCondBVOLDerivatives(
      FsGrid< std::array<Real, fsgrids::volfields::N_VOL>, FS_STENCIL_WIDTH> & volGrid,
      cint i,
      cint j,
      cint k,
      cuint& component
   ) {
      // FIXME This should be OK as the BVOL derivatives are only used for Lorentz force JXB, which is not applied on the ionosphere cells.
      this->setCellBVOLDerivativesToZero(volGrid, i, j, k, component);
   }

   void Ionosphere::vlasovBoundaryCondition(
      const dccrg::Dccrg<SpatialCell,dccrg::Cartesian_Geometry>& mpiGrid,
      const CellID& cellID,
      const uint popID,
      const bool calculate_V_moments
   ) {
      phiprof::start("vlasovBoundaryCondition (Ionosphere)");

      // TODO Make this a more elegant solution
      // Now it's hacky as the counter is incremented in vlasiator.cpp
      if(  ((Parameters::t                > (SBC::Ionosphere::solveCount-1) * SBC::Ionosphere::couplingInterval)
         && (Parameters::t-Parameters::dt < (SBC::Ionosphere::solveCount-1) * SBC::Ionosphere::couplingInterval)
         && SBC::Ionosphere::couplingInterval > 0)
         || SBC::Ionosphere::couplingInterval == 0
      ) { // else we don't update this boundary

         // If we are to couple to the ionosphere grid, we better be part of its communicator.
         assert(ionosphereGrid.communicator != MPI_COMM_NULL);
         
         // Get potential upmapped from six points 
         // (Cell's face centres)
         // inside the cell to calculate E
         const std::array<Real, CellParams::N_SPATIAL_CELL_PARAMS>& cellParams = mpiGrid[cellID]->parameters;
         const Real xmin = cellParams[CellParams::XCRD];
         const Real ymin = cellParams[CellParams::YCRD];
         const Real zmin = cellParams[CellParams::ZCRD];
         const Real xmax = xmin + cellParams[CellParams::DX];
         const Real ymax = ymin + cellParams[CellParams::DY];
         const Real zmax = zmin + cellParams[CellParams::DZ];
         const Real xcen = 0.5*(xmin+xmax);
         const Real ycen = 0.5*(ymin+ymax);
         const Real zcen = 0.5*(zmin+zmax);
         std::array< std::array<Real, 3>, 6> tracepoints;
         tracepoints[0] = {xmin, ycen, zcen};
         tracepoints[1] = {xmax, ycen, zcen};
         tracepoints[2] = {xcen, ymin, zcen};
         tracepoints[3] = {xcen, ymax, zcen};
         tracepoints[4] = {xcen, ycen, zmin};
         tracepoints[5] = {xcen, ycen, zmax};
         std::array<Real, 6> potentials;

         for(int i=0; i<6; i++) {
            // Get potential at each of these 6 points
            potentials[i] = ionosphereGrid.interpolateUpmappedPotential(tracepoints[i]);
         }

         // Calculate E from potential differences as E = -grad(phi)
         Vec3d E({
               (potentials[0] - potentials[1]) / cellParams[CellParams::DX],
               (potentials[2] - potentials[3]) / cellParams[CellParams::DY],
               (potentials[4] - potentials[5]) / cellParams[CellParams::DZ]});
         Vec3d B({
               cellParams[CellParams::BGBXVOL],
               cellParams[CellParams::BGBYVOL],
               cellParams[CellParams::BGBZVOL]});

         // Add E from neutral wind convection for all cells with L <= 5
         Vec3d Omega(0,0,Ionosphere::earthAngularVelocity); // Earth rotation vector
         Vec3d r(xcen,ycen,zcen);
         Vec3d vn = cross_product(Omega,r);

         Real radius = vector_length(r);
         if(radius/physicalconstants::R_E <= Ionosphere::plasmapauseL * (r[0]*r[0] + r[1]*r[1]) / (radius*radius)) {
            E -= cross_product(vn, B);
         }

         const Real Bsqr = B[0]*B[0] + B[1]*B[1] + B[2]*B[2];

         // Calculate cell bulk velocity as E x B / B^2
         std::array<Real, 3> vDrift;
         vDrift[0] = (E[1] * B[2] - E[2] * B[1])/Bsqr;
         vDrift[1] = (E[2] * B[0] - E[0] * B[2])/Bsqr;
         vDrift[2] = (E[0] * B[1] - E[1] * B[0])/Bsqr;

         // Average density and temperature from the nearest cells
         const vector<CellID> closestCells = getAllClosestNonsysboundaryCells(cellID);
         Real density = 0, pressure = 0;
         for (CellID celli : closestCells) {
            density += mpiGrid[celli]->parameters[CellParams::RHOM];
            pressure += mpiGrid[celli]->parameters[CellParams::P_11] + mpiGrid[celli]->parameters[CellParams::P_22] + mpiGrid[celli]->parameters[CellParams::P_33];
         }
         density /= closestCells.size()*physicalconstants::MASS_PROTON;
         pressure /= 3.0*closestCells.size();
         // TODO make this multipop
         creal temperature = pressure / (density * physicalconstants::K_B);

         // Fill velocity space with new maxwellian data
         SpatialCell& cell = *mpiGrid[cellID];
         cell.clear(popID); // Clear previous velocity space completely
         const vector<vmesh::GlobalID> blocksToInitialize = findBlocksToInitialize(cell,density,temperature,vDrift,popID);
         Realf* data = cell.get_data(popID);

         for (size_t i = 0; i < blocksToInitialize.size(); i++) {
            const vmesh::GlobalID blockGID = blocksToInitialize[i];
            cell.add_velocity_block(blockGID,popID);
            const vmesh::LocalID block = cell.get_velocity_block_local_id(blockGID,popID);
            const Real* blockParameters = cell.get_block_parameters(block,popID);
            creal vxBlock = blockParameters[BlockParams::VXCRD];
            creal vyBlock = blockParameters[BlockParams::VYCRD];
            creal vzBlock = blockParameters[BlockParams::VZCRD];
            creal dvxCell = blockParameters[BlockParams::DVX];
            creal dvyCell = blockParameters[BlockParams::DVY];
            creal dvzCell = blockParameters[BlockParams::DVZ];
            
            // Iterate over cells within block
            for (uint kc=0; kc<WID; ++kc) for (uint jc=0; jc<WID; ++jc) for (uint ic=0; ic<WID; ++ic) {
               creal vxCellCenter = vxBlock + (ic+convert<Real>(0.5))*dvxCell - vDrift[0];
               creal vyCellCenter = vyBlock + (jc+convert<Real>(0.5))*dvyCell - vDrift[1];
               creal vzCellCenter = vzBlock + (kc+convert<Real>(0.5))*dvzCell - vDrift[2];

               data[block*WID3 + cellIndex(ic,jc,kc)] = shiftedMaxwellianDistribution(popID, density, temperature, vxCellCenter, vyCellCenter, vzCellCenter);
            }
         }

         // Block adjust and recalculate moments
         cell.adjustSingleCellVelocityBlocks(popID);
         // TODO: The moments can also be analytically calculated from ionosphere parameters.
         // Maybe that's faster?
         calculateCellMoments(mpiGrid[cellID], true, true);
      } // End of if for coupling interval, we skip this altogether

      phiprof::stop("vlasovBoundaryCondition (Ionosphere)");
   }

   /**
    * NOTE: This function must initialize all particle species!
    * @param project
    */
   void Ionosphere::generateTemplateCell(Project &project) {
      // WARNING not 0.0 here or the dipole() function fails miserably.
      templateCell.sysBoundaryFlag = this->getIndex();
      templateCell.sysBoundaryLayer = 1;
      templateCell.parameters[CellParams::XCRD] = 1.0;
      templateCell.parameters[CellParams::YCRD] = 1.0;
      templateCell.parameters[CellParams::ZCRD] = 1.0;
      templateCell.parameters[CellParams::DX] = 1;
      templateCell.parameters[CellParams::DY] = 1;
      templateCell.parameters[CellParams::DZ] = 1;

      // Loop over particle species
      for (uint popID=0; popID<getObjectWrapper().particleSpecies.size(); ++popID) {
         const IonosphereSpeciesParameters& sP = this->speciesParams[popID];
         const std::array<Real, 3> vDrift = {0,0,0};
         const vector<vmesh::GlobalID> blocksToInitialize = findBlocksToInitialize(templateCell,sP.rho,sP.T,vDrift,popID);
         Realf* data = templateCell.get_data(popID);

         for (size_t i = 0; i < blocksToInitialize.size(); i++) {
            const vmesh::GlobalID blockGID = blocksToInitialize.at(i);
            const vmesh::LocalID blockLID = templateCell.get_velocity_block_local_id(blockGID,popID);
            const Real* block_parameters = templateCell.get_block_parameters(blockLID,popID);
            creal vxBlock = block_parameters[BlockParams::VXCRD];
            creal vyBlock = block_parameters[BlockParams::VYCRD];
            creal vzBlock = block_parameters[BlockParams::VZCRD];
            creal dvxCell = block_parameters[BlockParams::DVX];
            creal dvyCell = block_parameters[BlockParams::DVY];
            creal dvzCell = block_parameters[BlockParams::DVZ];

            creal x = templateCell.parameters[CellParams::XCRD];
            creal y = templateCell.parameters[CellParams::YCRD];
            creal z = templateCell.parameters[CellParams::ZCRD];
            creal dx = templateCell.parameters[CellParams::DX];
            creal dy = templateCell.parameters[CellParams::DY];
            creal dz = templateCell.parameters[CellParams::DZ];

            // Calculate volume average of distrib. function for each cell in the block.
            for (uint kc=0; kc<WID; ++kc) for (uint jc=0; jc<WID; ++jc) for (uint ic=0; ic<WID; ++ic) {
               creal vxCell = vxBlock + ic*dvxCell;
               creal vyCell = vyBlock + jc*dvyCell;
               creal vzCell = vzBlock + kc*dvzCell;
               Real average = 0.0;
               if(sP.nVelocitySamples > 1) {
                  creal d_vx = dvxCell / (sP.nVelocitySamples-1);
                  creal d_vy = dvyCell / (sP.nVelocitySamples-1);
                  creal d_vz = dvzCell / (sP.nVelocitySamples-1);
                  for (uint vi=0; vi<sP.nVelocitySamples; ++vi)
                     for (uint vj=0; vj<sP.nVelocitySamples; ++vj)
                        for (uint vk=0; vk<sP.nVelocitySamples; ++vk) {
                           average +=  shiftedMaxwellianDistribution(
                                                                     popID,
                                                                     sP.rho,
                                                                     sP.T,
                                                                     vxCell + vi*d_vx,
                                                                     vyCell + vj*d_vy,
                                                                     vzCell + vk*d_vz
                                                                    );
                        }
                  average /= sP.nVelocitySamples * sP.nVelocitySamples * sP.nVelocitySamples;
               } else {
                  average = shiftedMaxwellianDistribution(
                                                          popID,
                                                          sP.rho,
                                                          sP.T,
                                                          vxCell + 0.5*dvxCell,
                                                          vyCell + 0.5*dvyCell,
                                                          vzCell + 0.5*dvzCell
                                                         );
               }

               if (average !=0.0 ) {
                  data[blockLID*WID3+cellIndex(ic,jc,kc)] = average;
               }
            } // for-loop over cells in velocity block
         } // for-loop over velocity blocks

         // let's get rid of blocks not fulfilling the criteria here to save memory.
         templateCell.adjustSingleCellVelocityBlocks(popID);
      } // for-loop over particle species

      calculateCellMoments(&templateCell,true,true);

      // WARNING Time-independence assumed here. Normal moments computed in setProjectCell
      templateCell.parameters[CellParams::RHOM_R] = templateCell.parameters[CellParams::RHOM];
      templateCell.parameters[CellParams::VX_R] = templateCell.parameters[CellParams::VX];
      templateCell.parameters[CellParams::VY_R] = templateCell.parameters[CellParams::VY];
      templateCell.parameters[CellParams::VZ_R] = templateCell.parameters[CellParams::VZ];
      templateCell.parameters[CellParams::RHOQ_R] = templateCell.parameters[CellParams::RHOQ];
      templateCell.parameters[CellParams::P_11_R] = templateCell.parameters[CellParams::P_11];
      templateCell.parameters[CellParams::P_22_R] = templateCell.parameters[CellParams::P_22];
      templateCell.parameters[CellParams::P_33_R] = templateCell.parameters[CellParams::P_33];
      templateCell.parameters[CellParams::RHOM_V] = templateCell.parameters[CellParams::RHOM];
      templateCell.parameters[CellParams::VX_V] = templateCell.parameters[CellParams::VX];
      templateCell.parameters[CellParams::VY_V] = templateCell.parameters[CellParams::VY];
      templateCell.parameters[CellParams::VZ_V] = templateCell.parameters[CellParams::VZ];
      templateCell.parameters[CellParams::RHOQ_V] = templateCell.parameters[CellParams::RHOQ];
      templateCell.parameters[CellParams::P_11_V] = templateCell.parameters[CellParams::P_11];
      templateCell.parameters[CellParams::P_22_V] = templateCell.parameters[CellParams::P_22];
      templateCell.parameters[CellParams::P_33_V] = templateCell.parameters[CellParams::P_33];
   }

   Real Ionosphere::shiftedMaxwellianDistribution(
      const uint popID,
      creal& density,
      creal& temperature,
      creal& vx, creal& vy, creal& vz
   ) {

      const Real MASS = getObjectWrapper().particleSpecies[popID].mass;
      const IonosphereSpeciesParameters& sP = this->speciesParams[popID];

      return density * pow(MASS /
      (2.0 * M_PI * physicalconstants::K_B * temperature), 1.5) *
      exp(-MASS * ((vx-sP.V0[0])*(vx-sP.V0[0]) + (vy-sP.V0[1])*(vy-sP.V0[1]) + (vz-sP.V0[2])*(vz-sP.V0[2])) /
      (2.0 * physicalconstants::K_B * temperature));
   }

   std::vector<vmesh::GlobalID> Ionosphere::findBlocksToInitialize(
      spatial_cell::SpatialCell& cell,
      creal& density,
      creal& temperature,
      const std::array<Real, 3> & vDrift,
      const uint popID
   ) {
      vector<vmesh::GlobalID> blocksToInitialize;
      bool search = true;
      uint counter = 0;
      const uint8_t refLevel = 0;

      const vmesh::LocalID* vblocks_ini = cell.get_velocity_grid_length(popID,refLevel);

      while (search) {
         #warning TODO: add SpatialCell::getVelocityBlockMinValue() in place of sparseMinValue ? (if applicable)
         if (0.1 * getObjectWrapper().particleSpecies.at(popID).sparseMinValue >
            shiftedMaxwellianDistribution(popID,density,temperature,counter*cell.get_velocity_grid_block_size(popID,refLevel)[0] - vDrift[0], 0.0 - vDrift[1], 0.0 - vDrift[2])
            || counter > vblocks_ini[0]) {
            search = false;
         }
         ++counter;
      }
      counter+=2;
      Real vRadiusSquared
              = (Real)counter*(Real)counter
              * cell.get_velocity_grid_block_size(popID,refLevel)[0]
              * cell.get_velocity_grid_block_size(popID,refLevel)[0];

      for (uint kv=0; kv<vblocks_ini[2]; ++kv)
         for (uint jv=0; jv<vblocks_ini[1]; ++jv)
            for (uint iv=0; iv<vblocks_ini[0]; ++iv) {
               vmesh::LocalID blockIndices[3];
               blockIndices[0] = iv;
               blockIndices[1] = jv;
               blockIndices[2] = kv;
               const vmesh::GlobalID blockGID = cell.get_velocity_block(popID,blockIndices,refLevel);
               Real blockCoords[3];
               cell.get_velocity_block_coordinates(popID,blockGID,blockCoords);
               Real blockSize[3];
               cell.get_velocity_block_size(popID,blockGID,blockSize);
               blockCoords[0] += 0.5*blockSize[0] - vDrift[0];
               blockCoords[1] += 0.5*blockSize[1] - vDrift[1];
               blockCoords[2] += 0.5*blockSize[2] - vDrift[2];
               //creal vx = P::vxmin + (iv+0.5) * cell.get_velocity_grid_block_size(popID)[0]; // vx-coordinate of the centre
               //creal vy = P::vymin + (jv+0.5) * cell.get_velocity_grid_block_size(popID)[1]; // vy-
               //creal vz = P::vzmin + (kv+0.5) * cell.get_velocity_grid_block_size(popID)[2]; // vz-

               if (blockCoords[0]*blockCoords[0] + blockCoords[1]*blockCoords[1] + blockCoords[2]*blockCoords[2] < vRadiusSquared) {
               //if (vx*vx + vy*vy + vz*vz < vRadiusSquared) {
                  // Adds velocity block to active population's velocity mesh
                  //const vmesh::GlobalID newBlockGID = cell.get_velocity_block(popID,vx,vy,vz);
                  cell.add_velocity_block(blockGID,popID);
                  blocksToInitialize.push_back(blockGID);
               }
            }

      return blocksToInitialize;
   }

   void Ionosphere::setCellFromTemplate(SpatialCell* cell,const uint popID) {
      copyCellData(&templateCell,cell,false,popID,true); // copy also vdf, _V
      copyCellData(&templateCell,cell,true,popID,false); // don't copy vdf again but copy _R now
   }

   std::string Ionosphere::getName() const {return "Ionosphere";}

   uint Ionosphere::getIndex() const {return sysboundarytype::IONOSPHERE;}
}<|MERGE_RESOLUTION|>--- conflicted
+++ resolved
@@ -2838,21 +2838,12 @@
         Readparameters::get(pop + "_ionosphere.VY0", sP.V0[1]);
         Readparameters::get(pop + "_ionosphere.VZ0", sP.V0[2]);
         Readparameters::get(pop + "_ionosphere.T", sP.T);
-<<<<<<< HEAD
-
-        if(sP.T == 0) {
-           // If th usr does *not* specify a temperature, it defaults to the ambient magnetospheric temperature
-           // (compare the corresponding handling in projects/Magnetosphere/Magnetosphere.cpp)
-           Readparameters::get(pop + "_Magnetosphere.T", sP.T);
-        }
-
-=======
+
         if(sP.T == 0) {
            // If the user does *not* specify a temperature, it defaults to the ambient magnetospheric temperature
            // (compare the corresponding handling in projects/Magnetosphere/Magnetosphere.cpp)
            Readparameters::get(pop + "_Magnetosphere.T", sP.T);
         }
->>>>>>> 5e832749
         Readparameters::get(pop + "_Magnetosphere.nSpaceSamples", sP.nSpaceSamples);
         Readparameters::get(pop + "_Magnetosphere.nVelocitySamples", sP.nVelocitySamples);
 
