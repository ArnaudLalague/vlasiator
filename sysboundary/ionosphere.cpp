/*
 * This file is part of Vlasiator.
 * Copyright 2010-2016 Finnish Meteorological Institute
 *
 * For details of usage, see the COPYING file and read the "Rules of the Road"
 * at http://www.physics.helsinki.fi/vlasiator/
 *
 * This program is free software; you can redistribute it and/or modify
 * it under the terms of the GNU General Public License as published by
 * the Free Software Foundation; either version 2 of the License, or
 * (at your option) any later version.
 *
 * This program is distributed in the hope that it will be useful,
 * but WITHOUT ANY WARRANTY; without even the implied warranty of
 * MERCHANTABILITY or FITNESS FOR A PARTICULAR PURPOSE.  See the
 * GNU General Public License for more details.
 *
 * You should have received a copy of the GNU General Public License along
 * with this program; if not, write to the Free Software Foundation, Inc.,
 * 51 Franklin Street, Fifth Floor, Boston, MA 02110-1301 USA.
 */

/*!\file ionosphere.cpp
 * \brief Implementation of the class SysBoundaryCondition::Ionosphere to handle cells classified as sysboundarytype::IONOSPHERE.
 */

#include <cstdint>
#include <cstdlib>
#include <iostream>
#include <iomanip>
#include <fstream>

#include "ionosphere.h"
#include "../projects/project.h"
#include "../projects/projects_common.h"
#include "../vlasovmover.h"
#include "../fieldsolver/fs_common.h"
#include "../fieldsolver/ldz_magnetic_field.hpp"
#include "../fieldtracing/fieldtracing.h"
#include "../common.h"
#include "../object_wrapper.h"

<<<<<<< HEAD
#if VECTORCLASS_H >= 200
#define Vec3d Vec3Dd
#endif
=======
#include "../fieldtracing/fieldtracing.h"

#include <Eigen/Dense>

#define Vec3d Eigen::Vector3d
#define cross_product(av,bv) (av).cross(bv)
#define dot_product(av,bv) (av).dot(bv)
#define vector_length(v) (v).norm()
#define normalize_vector(v) (v).normalized()
>>>>>>> cbdb738a

#ifndef NDEBUG
   #define DEBUG_IONOSPHERE
#endif
#ifdef DEBUG_SYSBOUNDARY
   #define DEBUG_IONOSPHERE
#endif

namespace SBC {

   IonosphereBoundaryVDFmode boundaryVDFmode = FixedMoments;

   // Ionosphere finite element grid
   SphericalTriGrid ionosphereGrid;

   std::vector<IonosphereSpeciesParameters> Ionosphere::speciesParams;

   // Static ionosphere member variables
   Real Ionosphere::innerRadius;
   Real Ionosphere::radius;
   Real Ionosphere::recombAlpha; // Recombination parameter, determining atmosphere ionizability (parameter)
   Real Ionosphere::F10_7; // Solar 10.7 Flux value (parameter)
   Real Ionosphere::downmapRadius; // Radius from which FACs are downmapped (RE)
   Real Ionosphere::unmappedNodeRho; // Electron density of ionosphere nodes that don't couple to the magnetosphere
   Real Ionosphere::unmappedNodeTe; // Electron temperature of ionosphere nodes that don't couple to the magnetosphere
   Real Ionosphere::ridleyParallelConductivity; // Constant parallel conductivity in the Ridley conductivity model
   Real Ionosphere::couplingTimescale; // Magnetosphere->Ionosphere coupling timescale (seconds)
   Real Ionosphere::couplingInterval; // Ionosphere update interval
   int Ionosphere::solveCount; // Counter of the number of solvings
   Real Ionosphere::backgroundIonisation; // Background ionisation due to stellar UV and cosmic rays
   int  Ionosphere::solverMaxIterations;
   Real Ionosphere::solverRelativeL2ConvergenceThreshold;
   int Ionosphere::solverMaxFailureCount;
   Real Ionosphere::solverMaxErrorGrowthFactor;
   bool Ionosphere::solverPreconditioning;
   bool Ionosphere::solverUseMinimumResidualVariant;
   bool Ionosphere::solverToggleMinimumResidualVariant;
   Real Ionosphere::shieldingLatitude;
   enum Ionosphere::IonosphereConductivityModel Ionosphere::conductivityModel;

   // Offset field aligned currents so their sum is 0
   void SphericalTriGrid::offset_FAC() {

      if(nodes.size() == 0) {
         return;
      }

      // Separately make sure that both hemispheres are divergence-free
      Real northSum=0.;
      int northNum=0;
      Real southSum=0.;
      int southNum=0;

      for(uint n = 0; n<nodes.size(); n++) {
         if(nodes[n].x[2] > 0) {
            northSum += nodes[n].parameters[ionosphereParameters::SOURCE];
            northNum++;
         } else {
            southSum += nodes[n].parameters[ionosphereParameters::SOURCE];
            southNum++;
         }
      }

      northSum /= northNum;
      southSum /= southNum;

      for(uint n = 0; n<nodes.size(); n++) {
         if(nodes[n].x[2] > 0) {
            nodes[n].parameters[ionosphereParameters::SOURCE] -= northSum;
         } else {
            nodes[n].parameters[ionosphereParameters::SOURCE] -= southSum;
         }
      }
   }

   // Scale all nodes' coordinates so that they are situated on a spherical
   // shell with radius R
   void SphericalTriGrid::normalizeRadius(Node& n, Real R) {
      Real L = sqrt(n.x[0]*n.x[0] + n.x[1]*n.x[1] + n.x[2]*n.x[2]);
      for(int c=0; c<3; c++) {
         n.x[c] *= R/L;
      }
   }

   // Regenerate linking information between nodes and elements
   // Note: if this runs *before* stitchRefinementInterfaces(), there will be no
   // more information about t-junctions, so further stitiching won't work
   void SphericalTriGrid::updateConnectivity() {

      for(uint n=0; n<nodes.size(); n++) {
         nodes[n].numTouchingElements=0;

         for(uint e=0; e<elements.size(); e++) {
            for(int c=0; c<3; c++) {
               if(elements[e].corners[c] == n) {
                  nodes[n].touchingElements[nodes[n].numTouchingElements++]=e;
               }
            }
         }
      }
   }

   // Initialize base grid as a tetrahedron
   void SphericalTriGrid::initializeTetrahedron() {
      const static std::array<uint32_t, 3> seedElements[4] = {
         {1,2,3}, {1,3,4}, {1,4,2}, {2,4,3}
      };
      const static std::array<Real, 3> nodeCoords[4] = {
         {0,0,1.73205},
         {0,1.63299,-0.57735},
         {-1.41421,-0.816497,-0.57735},
         {1.41421,-0.816497,-0.57735}
      };

      // Create nodes
      // Additional nodes from table
      for(const auto& coords : nodeCoords) {
         Node newNode;
         newNode.x = coords;
         normalizeRadius(newNode, Ionosphere::innerRadius);
         nodes.push_back(newNode);
      }

      // Create elements
      for(const auto& seed : seedElements) {
         Element newElement;
         newElement.corners = seed;
         elements.push_back(newElement);
      }

      // Linke elements to nodes
      updateConnectivity();
   }

   // Initialize base grid as a icosahedron
   void SphericalTriGrid::initializeIcosahedron() {
      const static std::array<uint32_t, 3> seedElements[20] = {
        { 0, 2, 1}, { 0, 3, 2}, { 0, 4, 3}, { 0, 5, 4},
        { 0, 1, 5}, { 1, 2, 6}, { 2, 3, 7}, { 3, 4, 8},
        { 4, 5,9}, { 5, 1,10}, { 6, 2, 7}, { 7, 3, 8},
        { 8, 4,9}, {9, 5,10}, {10, 1, 6}, { 6, 7,11},
        { 7, 8,11}, { 8,9,11}, {9,10,11}, {10, 6,11}
      };
      const static std::array<Real, 3> nodeCoords[12] = {
        {        0,        0,  1.17557}, {  1.05146,        0, 0.525731},
        {  0.32492,      1.0, 0.525731}, {-0.850651, 0.618034, 0.525731},
        {-0.850651,-0.618034, 0.525731}, {  0.32492,     -1.0, 0.525731},
        { 0.850651, 0.618034,-0.525731}, { -0.32492,      1.0,-0.525731},
        { -1.05146,        0,-0.525731}, { -0.32492,     -1.0,-0.525731},
        { 0.850651,-0.618034,-0.525731}, {        0,        0, -1.17557}
      };

      // Create nodes
      // Additional nodes from table
      for(const auto& coords : nodeCoords) {
         Node newNode;
         newNode.x = coords;
         normalizeRadius(newNode, Ionosphere::innerRadius);
         nodes.push_back(newNode);
      }

      // Create elements
      for(const auto& seed : seedElements) {
         Element newElement;
         newElement.corners = seed;
         elements.push_back(newElement);
      }

      // Linke elements to nodes
      updateConnectivity();
   }

   // Spherical fibonacci base grid with arbitrary number of nodes n>8,
   // after Keinert et al 2015
   void SphericalTriGrid::initializeSphericalFibonacci(int n) {

      phiprof::start("ionosphere-sphericalFibonacci");
      // Golden ratio
      const Real Phi = (sqrt(5) +1.)/2.;

      auto madfrac = [](Real a, Real b) -> float {
         return a*b-floor(a*b);
      };

      // Forward spherical fibonacci mapping with n points
      auto SF = [madfrac,Phi](int i, int n) -> Vec3d {
         Real phi = 2*M_PI*madfrac(i, Phi-1.);
         Real z = 1. - (2.*i +1.)/n;
         Real sinTheta = sqrt(1 - z*z);
         return {cos(phi)*sinTheta, sin(phi)*sinTheta, z};
      };

      // Sample delaunay triangulation of the spherical fibonaccy grid around the given
      // point and return adjacent vertices
      auto SFDelaunayAdjacency = [SF,Phi](int j, int n) -> std::vector<int> {

         Real cosTheta = 1. - (2.*j+1.)/n;
         Real z = max(0., round(0.5*log(n * M_PI * sqrt(5) * (1.-cosTheta*cosTheta)) / log(Phi)));

         Vec3d nearestSample = SF(j,n);
         std::vector<int> nearestSamples;

         // Sample neighbourhood to find closest neighbours
         // Magic rainbow indexing
         for(int i=0; i<12; i++) {
            int r = i - floor(i/6)*6;
            int c = 5 - abs(5 - r*2) + floor((int)r/3);
            int k = j + (i < 6 ? +1 : -1) * (int)round(pow(Phi,z+c-2)/sqrt(5.));

            Vec3d currentSample = SF(k,n);
            Vec3d nearestToCurrentSample = currentSample - nearestSample;
            Real squaredDistance = dot_product(nearestToCurrentSample,nearestToCurrentSample);

            // Early reject by invalid index and distance
            if( k<0 || k>= n || squaredDistance > 5.*4.*M_PI / (sqrt(5) * n)) {
               continue;
            }

            nearestSamples.push_back(k);
         }

         // Make it delaunay
         int numAdjacentVertices = 0;
         std::vector<int> adjacentVertices;
         for(int i=0; i<(int)nearestSamples.size(); i++) {
            int k = nearestSamples[i];
            int kPrevious = nearestSamples[(i+nearestSamples.size()-1) % nearestSamples.size()];
            int kNext = nearestSamples[(i+1) % nearestSamples.size()];

            Vec3d currentSample = SF(k,n);
            Vec3d previousSample = SF(kPrevious, n);
            Vec3d nextSample = SF(kNext,n);

            if(dot_product(previousSample - nextSample, previousSample - nextSample) > dot_product(currentSample - nearestSample, currentSample-nearestSample)) {
               adjacentVertices.push_back(nearestSamples[i]);
            }
         }

         // Special case for the pole
         if( j == 0) {
            adjacentVertices.pop_back();
         }

         return adjacentVertices;
      };

      // Create nodes
      for(int i=0; i< n; i++) {
         Node newNode;

         Vec3d pos = SF(i,n);
         newNode.x = {pos[0], pos[1], pos[2]};
         normalizeRadius(newNode, Ionosphere::innerRadius);

         nodes.push_back(newNode);
      }

      // Create elements
      for(int i=0; i < n; i++) {
         std::vector<int> neighbours = SFDelaunayAdjacency(i,n);

         // Build a triangle fan around the neighbourhood
         for(uint j=0; j<neighbours.size(); j++) {
            if(neighbours[j] > i && neighbours[(j+1)%neighbours.size()] > i) { // Only triangles in "positive" direction to avoid double cover.
               Element newElement;
               newElement.corners = {(uint)i, (uint)neighbours[j], (uint)neighbours[(j+1)%neighbours.size()]};
               elements.push_back(newElement);
            }
         }
      }

      updateConnectivity();
      phiprof::stop("ionosphere-sphericalFibonacci");
   }

   // Find the neighbouring element of the one with index e, that is sharing the
   // two corner nodes n1 and n2
   //
   //            2 . . . . . . . .*
   //           /  \             .
   //          /    \   neigh   .
   //         /      \   bour  .
   //        /   e    \       .
   //       /          \     .
   //      /            \   .
   //     /              \ .
   //    0----------------1
   //
   int32_t SphericalTriGrid::findElementNeighbour(uint32_t e, int n1, int n2) {
      Element& el = elements[e];

      Node& node1 = nodes[el.corners[n1]];
      Node& node2 = nodes[el.corners[n2]];

      for(uint n1e=0; n1e<node1.numTouchingElements; n1e++) {
         if(node1.touchingElements[n1e] == e) continue; // Skip ourselves.

         for(uint n2e=0; n2e<node2.numTouchingElements; n2e++) {
            if(node1.touchingElements[n1e] == node2.touchingElements[n2e]) {
               return node1.touchingElements[n1e];
            }
         }
      }

      // No neighbour found => Apparently, the neighbour is refined and doesn't
      // exist at this scale. Good enough for us.
      return -1;
   }

   // Find the mesh node closest to the given coordinates.
   uint32_t SphericalTriGrid::findNodeAtCoordinates(std::array<Real,3> x) {

      // Project onto sphere
      Real L=sqrt(x[0]*x[0] + x[1]*x[1] + x[2]*x[2]);
      for(int c=0; c<3; c++) {
         x[c] *= Ionosphere::innerRadius/L;
      }

      uint32_t node = 0;
      uint32_t nextNode = 0;

      // TODO: For spherical fibonacci meshes, this can be accelerated by
      // doing an iSF lookup

      // Iterate through nodes to find the closest one
      while(true) {

         node = nextNode;

         // This nodes' distance to our target point
         std::array<Real, 3> deltaX({x[0]-nodes[node].x[0],
               x[1]-nodes[node].x[1],
               x[2]-nodes[node].x[2]});
         Real minDist=sqrt(deltaX[0]*deltaX[0] + deltaX[1]*deltaX[1] + deltaX[2]*deltaX[2]);

         // Iterate through our neighbours
         for(uint i=0; i<nodes[node].numTouchingElements; i++) {
            for(int j=0; j<3; j++) {
               uint32_t thatNode = elements[nodes[node].touchingElements[i]].corners[j];
               if(thatNode == node || thatNode == nextNode) {
                  continue;
               }

               // If it is closer, continue there.
               deltaX = {x[0]-nodes[thatNode].x[0],
                  x[1]-nodes[thatNode].x[1],
                  x[2]-nodes[thatNode].x[2]};
               Real thatDist = sqrt(deltaX[0]*deltaX[0] + deltaX[1]*deltaX[1] + deltaX[2]*deltaX[2]);
               if(thatDist < minDist) {
                  minDist = thatDist;
                  nextNode = thatNode;
               }
            }
         }

         // Didn't find a closer one, use this one.
         if(nextNode == node) {
            break;
         }
      }

      return node;
   }

   // Subdivide mesh within element e
   // The element gets replaced by four new ones:
   //
   //            2                      2
   //           /  \                   /  \
   //          /    \                 / 2  \
   //         /      \               /      \
   //        /        \     ==>     2--------1
   //       /          \           / \  3  /  \
   //      /            \         / 0 \   / 1  \
   //     /              \       /     \ /      \
   //    0----------------1     0-------0--------1
   //
   // And three new nodes get created at the interfaces,
   // unless they already exist.
   // The new center element (3) replaces the old parent element in place.
   void SphericalTriGrid::subdivideElement(uint32_t e) {

      phiprof::start("ionosphere-subdivideElement");
      Element& parentElement = elements[e];

      // 4 new elements
      std::array<Element,4> newElements;
      for(int i=0; i<4; i++) {
         newElements[i].refLevel = parentElement.refLevel + 1;
      }

      // (up to) 3 new nodes
      std::array<uint32_t,3> edgeNodes;
      for(int i=0; i<3; i++) { // Iterate over the edges of the triangle

         // Taking the two nodes on that edge
         Node& n1 = nodes[parentElement.corners[i]];
         Node& n2 = nodes[parentElement.corners[(i+1)%3]];

         // Find the neighbour in that direction
         int32_t ne = findElementNeighbour(e, i, (i+1)%3);

         if(ne == -1) { // Neighbour is refined already, node should already exist.

            // Find it.
            int32_t insertedNode = -1;

            // First assemble a list of candidates from all elements touching
            // that corner at the next refinement level
            std::set<uint32_t> candidates;
            for(uint en=0; en< n1.numTouchingElements; en++) {
               if(elements[n1.touchingElements[en]].refLevel == parentElement.refLevel + 1) {
                  for(int k=0; k<3; k++) {
                     candidates.emplace(elements[n1.touchingElements[en]].corners[k]);
                  }
               }
            }
            // Then match that list from the second corner
            for(uint en=0; en< n2.numTouchingElements; en++) {
               if(elements[n2.touchingElements[en]].refLevel == parentElement.refLevel + 1) {
                  for(int k=0; k<3; k++) {
                     if(candidates.count(elements[n2.touchingElements[en]].corners[k]) > 0) {
                        insertedNode = elements[n2.touchingElements[en]].corners[k];
                     }
                  }
               }
            }
            if(insertedNode == -1) {
               cerr << "(IONOSPHERE) Warning: did not find neighbouring split node when trying to refine "
                  << "element " << e << " on edge " << i << " with nodes (" << parentElement.corners[0]
                  << ", " << parentElement.corners[1] << ", " << parentElement.corners[2] << ")" << endl;
               insertedNode = 0;
            }

            // Double-check that this node currently has 4 touching elements
            if(nodes[insertedNode].numTouchingElements != 4) {
               cerr << "(IONOSPHERE) Warning: mesh topology screwup when refining: node "
                  << insertedNode << " is touching " << nodes[insertedNode].numTouchingElements
                  << " elements, should be 4." << endl;
            }

            // Add the other 2
            nodes[insertedNode].touchingElements[4] = elements.size() + i;
            nodes[insertedNode].touchingElements[5] = elements.size() + (i+1)%3;

            // Now that node touches 6 elements.
            nodes[insertedNode].numTouchingElements=6;

            edgeNodes[i] = insertedNode;

         } else {       // Neighbour is not refined, add a node here.
            Node newNode;

            // Node coordinates are in the middle of the two parents
            for(int c=0; c<3; c++) {
               newNode.x[c] = 0.5 * (n1.x[c] + n2.x[c]);
            }
            // Renormalize to sit on the circle
            normalizeRadius(newNode, Ionosphere::innerRadius);

            // This node has four touching elements: the old neighbour and 3 of the new ones
            newNode.numTouchingElements = 4;
            newNode.touchingElements[0] = ne;
            newNode.touchingElements[1] = e; // Center element
            newNode.touchingElements[2] = elements.size() + i;
            newNode.touchingElements[3] = elements.size() + (i+1)%3;

            nodes.push_back(newNode);
            edgeNodes[i] = nodes.size()-1;
         }
      }

      // Now set the corners of the new elements
      newElements[0].corners[0] = parentElement.corners[0];
      newElements[0].corners[1] = edgeNodes[0];
      newElements[0].corners[2] = edgeNodes[2];
      newElements[1].corners[0] = edgeNodes[0];
      newElements[1].corners[1] = parentElement.corners[1];
      newElements[1].corners[2] = edgeNodes[1];
      newElements[2].corners[0] = edgeNodes[2];
      newElements[2].corners[1] = edgeNodes[1];
      newElements[2].corners[2] = parentElement.corners[2];
      newElements[3].corners[0] = edgeNodes[0];
      newElements[3].corners[1] = edgeNodes[1];
      newElements[3].corners[2] = edgeNodes[2];

      // And references of the corners are replaced to point
      // to the new child elements
      for(int n=0; n<3; n++) {
         Node& cornerNode = nodes[parentElement.corners[n]];
         for(uint i=0; i< cornerNode.numTouchingElements; i++) {
            if(cornerNode.touchingElements[i] == e) {
               cornerNode.touchingElements[i] = elements.size() + n;
            }
         }
      }

      // The center element replaces the original one
      elements[e] = newElements[3];
      // Insert the other new elements at the end of the list
      for(int i=0; i<3; i++) {
         elements.push_back(newElements[i]);
      }
      phiprof::stop("ionosphere-subdivideElement");
   }


   // Fractional energy dissipation rate for a isotropic beam, based on Rees (1963), figure 1
   static Real ReesIsotropicLambda(Real x) {
      static const Real P[7] = { -11.639, 32.1133, -30.8543, 14.6063, -6.3375, 0.6138, 1.4946};
      Real lambda = (((((P[0] * x + P[1])*x +P[2])*x+ P[3])*x + P[4])*x +P[5])* x+P[6];
      if(x > 1. || lambda < 0) {
         return 0;
      }
      return lambda;
   }


   // Energy dissipasion function based on Sergienko & Ivanov (1993), eq. A2
   static Real SergienkoIvanovLambda(Real E0, Real Chi) {

      struct SergienkoIvanovParameters {
         Real E; // in eV
         Real C1;
         Real C2;
         Real C3;
         Real C4;
      };

      const static SergienkoIvanovParameters SIparameters[] = {
         {50,  0.0409,   1.072, -0.0641, -1.054},
         {100, 0.0711,   0.899, -0.171,  -0.720},
         {500, 0.130,    0.674, -0.271,  -0.319},
         {1000,0.142,    0.657, -0.277,  -0.268}
      };

      Real C1=0;
      Real C2=0;
      Real C3=0;
      Real C4=0;
      if(E0 <= SIparameters[0].E) {
         C1 = SIparameters[0].C1;
         C2 = SIparameters[0].C2;
         C3 = SIparameters[0].C3;
         C4 = SIparameters[0].C4;
      } else if (E0 >= SIparameters[3].E) {
         C1 = SIparameters[3].C1;
         C2 = SIparameters[3].C2;
         C3 = SIparameters[3].C3;
         C4 = SIparameters[3].C4;
      } else {
         for(int i=0; i<3; i++) {
            if(SIparameters[i].E < E0 && SIparameters[i+1].E > E0) {
               Real interp = (E0 - SIparameters[i].E) / (SIparameters[i+1].E - SIparameters[i].E);
               C1 = (1.-interp) * SIparameters[i].C1 + interp * SIparameters[i+1].C1;
               C2 = (1.-interp) * SIparameters[i].C2 + interp * SIparameters[i+1].C2;
               C3 = (1.-interp) * SIparameters[i].C3 + interp * SIparameters[i+1].C3;
               C4 = (1.-interp) * SIparameters[i].C4 + interp * SIparameters[i+1].C4;
            }
         }
      }
      return (C2 + C1*Chi)*exp(C4*Chi + C3*Chi*Chi);
   }

   /* Read atmospheric model file in MSIS format.
    * Based on the table data, precalculate and fill the ionisation production lookup table
    */
   void SphericalTriGrid::readAtmosphericModelFile(const char* filename) {

      phiprof::start("ionosphere-readAtmosphericModelFile");
      // These are the only height values (in km) we are actually interested in
      static const float alt[numAtmosphereLevels] = {
         66, 68, 71, 74, 78, 82, 87, 92, 98, 104, 111,
         118, 126, 134, 143, 152, 162, 172, 183, 194
      };

      // Open file, read in
      ifstream in(filename);
      if(!in) {
         cerr << "(ionosphere) WARNING: Atmospheric Model file " << filename << " could not be opened: " <<
            strerror(errno) << endl
            << "(ionosphere) All atmospheric values will be zero, and there will be no ionization!" << endl;
      }
      int altindex = 0;
      Real integratedDensity = 0;
      Real prevDensity = 0;
      Real prevAltitude = 0;
      std::vector<std::array<Real, 5>> MSISvalues;
      while(in) {
         Real altitude, massdensity, Odensity, N2density, O2density, neutralTemperature;
         in >> altitude >> Odensity >> N2density >> O2density >> massdensity >> neutralTemperature;

         integratedDensity += (altitude - prevAltitude) *1000 * 0.5 * (massdensity + prevDensity);
         // Ion-neutral scattering frequencies (from Schunk and Nagy, 2009, Table 4.5)
         Real nui = 1e-17*(3.67*Odensity + 5.14*N2density + 2.59*O2density);
         // Elctron-neutral scattering frequencies (Same source, Table 4.6)
         Real nue = 1e-17*(8.9*Odensity + 2.33*N2density + 18.2*O2density);
         prevAltitude = altitude;
         prevDensity = massdensity;
         MSISvalues.push_back({altitude, massdensity, nui, nue, integratedDensity});
      }

      // Iterate through the read data and linearly interpolate
      for(unsigned int i=1; i<MSISvalues.size(); i++) {
         Real altitude = MSISvalues[i][0];

         // When we encounter one of our reference layers, record its values
         while(altindex < numAtmosphereLevels && altitude >= alt[altindex]) {
            Real interpolationFactor = (alt[altindex] - MSISvalues[i-1][0]) / (MSISvalues[i][0] - MSISvalues[i-1][0]);

            AtmosphericLayer newLayer;
            newLayer.altitude = alt[altindex]; // in km
            newLayer.density = fmax((1.-interpolationFactor) * MSISvalues[i-1][1] + interpolationFactor * MSISvalues[i][1], 0.); // kg/m^3
            newLayer.depth = fmax((1.-interpolationFactor) * MSISvalues[i-1][4] + interpolationFactor * MSISvalues[i][4], 0.); // kg/m^2

            newLayer.nui = fmax((1.-interpolationFactor) * MSISvalues[i-1][2] + interpolationFactor * MSISvalues[i][2], 0.); // m^-3 s^-1
            newLayer.nue = fmax((1.-interpolationFactor) * MSISvalues[i-1][3] + interpolationFactor * MSISvalues[i][3], 0.); // m^-3 s^-1
            atmosphere[altindex++] = newLayer;
         }
      }

      // Now we have integrated density from the bottom of the atmosphere in the depth field.
      // Flip it around.
      for(int h=0; h<numAtmosphereLevels; h++) {
         atmosphere[h].depth = integratedDensity - atmosphere[h].depth;
      }

      // Calculate Hall and Pedersen conductivity coefficient based on charge carrier density
      const Real Bval = 5e-5; // TODO: Hardcoded B strength here?
      const Real NO_gyroFreq = physicalconstants::CHARGE * Bval / (31*physicalconstants::MASS_PROTON); // Ion (NO+) gyration frequency
      const Real e_gyroFreq = physicalconstants::CHARGE * Bval / (physicalconstants::MASS_ELECTRON); // Elctron gyration frequency
      for(int h=0; h<numAtmosphereLevels; h++) {
         Real sigma_i = physicalconstants::CHARGE*physicalconstants::CHARGE / ((31. * physicalconstants::MASS_PROTON)  * atmosphere[h].nui);
         Real sigma_e = physicalconstants::CHARGE*physicalconstants::CHARGE / (physicalconstants::MASS_ELECTRON  * atmosphere[h].nue);
         atmosphere[h].pedersencoeff = sigma_i * (atmosphere[h].nui * atmosphere[h].nui)/(atmosphere[h].nui*atmosphere[h].nui + NO_gyroFreq*NO_gyroFreq)
            + sigma_e *(atmosphere[h].nue * atmosphere[h].nue)/(atmosphere[h].nue*atmosphere[h].nue + e_gyroFreq*e_gyroFreq);
         atmosphere[h].hallcoeff = -sigma_i * (atmosphere[h].nui * NO_gyroFreq)/(atmosphere[h].nui*atmosphere[h].nui + NO_gyroFreq*NO_gyroFreq)
            + sigma_e *(atmosphere[h].nue * e_gyroFreq)/(atmosphere[h].nue*atmosphere[h].nue + e_gyroFreq*e_gyroFreq);

         atmosphere[h].parallelcoeff = sigma_e;
      }


      // Energies of particles that sample the production array
      // are logspace-distributed from 10^-1 to 10^2.3 keV
      std::array< Real, SBC::productionNumParticleEnergies+1 > particle_energy; // In KeV
      for(int e=0; e<SBC::productionNumParticleEnergies; e++) {
         // TODO: Hardcoded constants. Make parameter?
         particle_energy[e] = pow(10.0, -1.+e*(2.3+1.)/(SBC::productionNumParticleEnergies-1));
      }
      particle_energy[SBC::productionNumParticleEnergies] = 2*particle_energy[SBC::productionNumParticleEnergies-1] - particle_energy[SBC::productionNumParticleEnergies-2];

      // Precalculate scattering rates
      const Real eps_ion_keV = 0.035; // Energy required to create one ion
      std::array< std::array< Real, numAtmosphereLevels >, SBC::productionNumParticleEnergies > scatteringRate;
      for(int e=0;e<SBC::productionNumParticleEnergies; e++) {

         Real electronRange=0.;
         Real rho_R=0.;
         switch(ionizationModel) {
            case Rees1963:
               electronRange = 4.57e-5 * pow(particle_energy[e], 1.75); // kg m^-2
               // Integrate downwards through the atmosphere to find density at depth=1
               for(int h=numAtmosphereLevels-1; h>=0; h--) {
                  if(atmosphere[h].depth / electronRange > 1) {
                     rho_R = atmosphere[h].density;
                     break;
                  }
               }
               if(rho_R == 0.) {
                  rho_R = atmosphere[0].density;
               }
               break;
            case Rees1989:
               // From Rees, M. H. (1989), q 3.4.4
               electronRange = 4.3e-6 + 5.36e-5 * pow(particle_energy[e], 1.67); // kg m^-2
               break;
            case SergienkoIvanov:
               electronRange = 1.64e-5 * pow(particle_energy[e], 1.67) * (1. + 9.48e-2 * pow(particle_energy[e], -1.57));
               break;
            default:
               cerr << "(IONOSPHERE) Invalid value for Ionization model." << endl;
               abort();
         }

         for(int h=0; h<numAtmosphereLevels; h++) {
            Real lambda;
            Real rate=0;
            switch(ionizationModel) {
               case Rees1963:
                  // Rees et al 1963, eq. 1
                  lambda = ReesIsotropicLambda(atmosphere[h].depth/electronRange);
                  rate = particle_energy[e] / (electronRange / rho_R) / eps_ion_keV *   lambda   *   atmosphere[h].density / integratedDensity; 
                  break;
               case Rees1989:
            // Rees 1989, eq. 3.3.7 / 3.3.8
                  lambda = ReesIsotropicLambda(atmosphere[h].depth/electronRange);
                  rate = particle_energy[e] * lambda * atmosphere[h].density / electronRange / eps_ion_keV;
                  break;
               case SergienkoIvanov:
                  lambda = SergienkoIvanovLambda(particle_energy[e]*1000., atmosphere[h].depth/electronRange);
                  rate = atmosphere[h].density / eps_ion_keV * particle_energy[e] * lambda / electronRange; // TODO: Albedo flux?
                  break;
            }
            scatteringRate[e][h] = max(0., rate); // m^-1
         }
      }

      // Fill ionisation production table
      std::array< Real, SBC::productionNumParticleEnergies > differentialFlux; // Differential flux

      for(int e=0; e<productionNumAccEnergies; e++) {

         const Real productionAccEnergyStep = (log10(productionMaxAccEnergy) - log10(productionMinAccEnergy)) / productionNumAccEnergies;
         Real accenergy = pow(10., productionMinAccEnergy + e*(productionAccEnergyStep)); // In KeV

         for(int t=0; t<productionNumTemperatures; t++) {
            const Real productionTemperatureStep = (log10(productionMaxTemperature) - log10(productionMinTemperature)) / productionNumTemperatures;
            Real tempenergy = pow(10, productionMinTemperature + t*productionTemperatureStep); // In KeV

            for(int p=0; p<SBC::productionNumParticleEnergies; p++) {
               // TODO: Kappa distribution here? Now only going for maxwellian
               Real energyparam = (particle_energy[p]-accenergy)/tempenergy; // = E_p / (kB T)

               if(particle_energy[p] > accenergy) {
                  Real deltaE = (particle_energy[p+1] - particle_energy[p])* 1e3*physicalconstants::CHARGE;  // dE in J

                  differentialFlux[p] = sqrt(1. / (2. * M_PI * physicalconstants::MASS_ELECTRON))
                    * particle_energy[p] / tempenergy / sqrt(tempenergy * 1e3 *physicalconstants::CHARGE)
                    * deltaE * exp(-energyparam); // m / s  ... multiplied with density, this yields a flux 1/m^2/s
               } else {
                  differentialFlux[p] = 0;
               }
            }
            for(int h=0; h < numAtmosphereLevels; h++) {
               productionTable[h][e][t] = 0;
               for(int p=0; p<SBC::productionNumParticleEnergies; p++) {
                  productionTable[h][e][t] += scatteringRate[p][h]*differentialFlux[p];
               }
            }
         }
      }
      phiprof::stop("ionosphere-readAtmosphericModelFile");
   }

   /*!< Store the value of the magnetic field at the node.*/
   void SphericalTriGrid::storeNodeB() {
      for(uint n=0; n<nodes.size(); n++) {
         nodes[n].parameters[NODE_BX] = /*SBC::ionosphereGrid.*/dipoleField(nodes[n].x[0],nodes[n].x[1],nodes[n].x[2],X,0,X) + /*SBC::ionosphereGrid.*/BGB[0];
         nodes[n].parameters[NODE_BY] = /*SBC::ionosphereGrid.*/dipoleField(nodes[n].x[0],nodes[n].x[1],nodes[n].x[2],Y,0,Y) + /*SBC::ionosphereGrid.*/BGB[1];
         nodes[n].parameters[NODE_BZ] = /*SBC::ionosphereGrid.*/dipoleField(nodes[n].x[0],nodes[n].x[1],nodes[n].x[2],Z,0,Z) + /*SBC::ionosphereGrid.*/BGB[2];
      }
   }

   /* Look up the free electron production rate in the ionosphere, given the atmospheric height index,
    * particle energy after the ionospheric potential drop and inflowing distribution temperature */
   Real SphericalTriGrid::lookupProductionValue(int heightindex, Real energy_keV, Real temperature_keV) {
            Real normEnergy = (log10(energy_keV) - log10(productionMinAccEnergy)) / (log10(productionMaxAccEnergy) - log10(productionMinAccEnergy));
            if(normEnergy < 0) {
               normEnergy = 0;
            }
            Real normTemperature = (log10(temperature_keV) - log10(productionMinTemperature)) / (log(productionMaxTemperature) - log(productionMinTemperature));
            if(normTemperature < 0) {
               normTemperature = 0;
            }

            // Interpolation bin and parameters
            normEnergy *= productionNumAccEnergies;
            int energyindex = int(float(normEnergy));
            if(energyindex < 0) {
               energyindex = 0;
               normEnergy = 0;
            }
            if(energyindex > productionNumAccEnergies - 2) {
               energyindex = productionNumAccEnergies - 2;
               normEnergy = 0;
            }
            float t = normEnergy - floor(normEnergy);

            normTemperature *= productionNumTemperatures;
            int temperatureindex = int(float(normTemperature));
            float s = normTemperature - floor(normTemperature);
            if(temperatureindex < 0) {
               temperatureindex = 0;
               normTemperature = 0;
            }
            if(temperatureindex > productionNumTemperatures - 2) {
               temperatureindex = productionNumTemperatures - 2;
               normTemperature = 0;
            }

            // Lookup production rate by linearly interpolating table.
            return (productionTable[heightindex][energyindex][temperatureindex]*(1.-t) +
                    productionTable[heightindex][energyindex+1][temperatureindex] * t) * (1.-s) +
                   (productionTable[heightindex][energyindex][temperatureindex+1]*(1.-t) +
                    productionTable[heightindex][energyindex+1][temperatureindex+1] * t) * s ;

   }

   /* Estimate the magnetospheric electron precipitation energy flux (in W/m^2) from
    * mass density, electron temperature and potential difference.
    *
    * TODO: This is the coarse MHD estimate, lacking a better approximation. Should this
    * instead use the precipitation data reducer?
    */
   void SphericalTriGrid::calculatePrecipitation() {

      for(uint n=0; n<nodes.size(); n++) {
         Real ne = nodes[n].electronDensity();
         Real electronEnergy = nodes[n].electronTemperature() * physicalconstants::K_B;
         Real potential = nodes[n].deltaPhi();

         nodes[n].parameters[ionosphereParameters::PRECIP] = (ne / sqrt(2. * M_PI * physicalconstants::MASS_ELECTRON * electronEnergy))
            * (2. * electronEnergy * electronEnergy + 2 * physicalconstants::CHARGE * potential * electronEnergy
                  + (physicalconstants::CHARGE * potential)*(physicalconstants::CHARGE * potential));

      }
   }

   /* Calculate the conductivity tensor for every grid node, based on the
    * given F10.7 photospheric flux as a solar activity proxy.
    *
    * This assumes the FACs have already been coupled into the grid.
    */
   void SphericalTriGrid::calculateConductivityTensor(const Real F10_7, const Real recombAlpha, const Real backgroundIonisation) {

      phiprof::start("ionosphere-calculateConductivityTensor");

      // Ranks that don't participate in ionosphere solving skip this function outright
      if(!isCouplingInwards && !isCouplingOutwards) {
         phiprof::stop("ionosphere-calculateConductivityTensor");
         return;
      }

      calculatePrecipitation();

      //Calculate height-integrated conductivities and 3D electron density
      // TODO: effdt > 0?
      // (Then, ne += dt*(q - alpha*ne*abs(ne))
      for(uint n=0; n<nodes.size(); n++) {
         nodes[n].parameters[ionosphereParameters::SIGMAP] = 0;
         nodes[n].parameters[ionosphereParameters::SIGMAH] = 0;
         nodes[n].parameters[ionosphereParameters::SIGMAPARALLEL] = 0;
         std::array<Real, numAtmosphereLevels> electronDensity;

         // Note this loop counts from 1 (std::vector is zero-initialized, so electronDensity[0] = 0)
         for(int h=1; h<numAtmosphereLevels; h++) { 
            // Calculate production rate
            Real energy_keV = max(nodes[n].deltaPhi()/1000., productionMinAccEnergy);

            Real ne = nodes[n].electronDensity();
            Real electronTemp = nodes[n].electronTemperature();
            Real temperature_keV = (physicalconstants::K_B / physicalconstants::CHARGE) / 1000. * electronTemp;
            if(std::isnan(energy_keV) || std::isnan(temperature_keV)) {
               cerr << "(ionosphere) NaN encountered in conductivity calculation: " << endl
                  << "   `-> DeltaPhi     = " << nodes[n].deltaPhi()/1000. << " keV" << endl
                  << "   `-> energy_keV   = " << energy_keV << endl
                  << "   `-> ne           = " << ne << " m^-3" << endl
                  << "   `-> electronTemp = " << electronTemp << " K" << endl;
            }
            Real qref = ne * lookupProductionValue(h, energy_keV, temperature_keV);

            // Get equilibrium electron density
            electronDensity[h] = sqrt(qref/recombAlpha);

            // Calculate conductivities
            Real halfdx = 1000 * 0.5 * (atmosphere[h].altitude -  atmosphere[h-1].altitude);
            Real halfCH = halfdx * 0.5 * (atmosphere[h-1].hallcoeff + atmosphere[h].hallcoeff);
            Real halfCP = halfdx * 0.5 * (atmosphere[h-1].pedersencoeff + atmosphere[h].pedersencoeff);
            Real halfCpara = halfdx * 0.5 * (atmosphere[h-1].parallelcoeff + atmosphere[h].parallelcoeff);

            nodes[n].parameters[ionosphereParameters::SIGMAP] += (electronDensity[h]+electronDensity[h-1]) * halfCP;
            nodes[n].parameters[ionosphereParameters::SIGMAH] += (electronDensity[h]+electronDensity[h-1]) * halfCH;
            nodes[n].parameters[ionosphereParameters::SIGMAPARALLEL] += (electronDensity[h]+electronDensity[h-1]) * halfCpara;
         }
      }

      // Antisymmetric tensor epsilon_ijk
      static const char epsilon[3][3][3] = {
         {{0,0,0},{0,0,1},{0,-1,0}},
         {{0,0,-1},{0,0,0},{1,0,0}},
         {{0,1,0},{-1,0,0},{0,0,0}}
      };

      // Pre-transformed F10_7 values
      Real F10_7_p_049 = pow(F10_7, 0.49);
      Real F10_7_p_053 = pow(F10_7, 0.53);

      for(uint n=0; n<nodes.size(); n++) {

         std::array<Real, 3>& x = nodes[n].x;
         // TODO: Perform coordinate transformation here?

         // Solar incidence parameter for calculating UV ionisation on the dayside
         Real coschi = x[0] / Ionosphere::innerRadius;
         if(coschi < 0) {
            coschi = 0;
         }
         Real sigmaP_dayside = backgroundIonisation + F10_7_p_049 * (0.34 * coschi + 0.93 * sqrt(coschi));
         Real sigmaH_dayside = backgroundIonisation + F10_7_p_053 * (0.81 * coschi + 0.54 * sqrt(coschi));

         nodes[n].parameters[ionosphereParameters::SIGMAP] = sqrt( pow(nodes[n].parameters[ionosphereParameters::SIGMAP],2) + pow(sigmaP_dayside,2));
         nodes[n].parameters[ionosphereParameters::SIGMAH] = sqrt( pow(nodes[n].parameters[ionosphereParameters::SIGMAH],2) + pow(sigmaH_dayside,2));

         // Build conductivity tensor
         Real sigmaP = nodes[n].parameters[ionosphereParameters::SIGMAP];
         Real sigmaH = nodes[n].parameters[ionosphereParameters::SIGMAH];
         Real sigmaParallel = nodes[n].parameters[ionosphereParameters::SIGMAPARALLEL];

         // GUMICS-Style conductivity tensor.
         // Approximate B vector = radial vector
         // SigmaP and SigmaH are both in-plane with the mesh
         // No longitudinal conductivity
         if(Ionosphere::conductivityModel == Ionosphere::GUMICS) {
            std::array<Real, 3> b = {x[0] / Ionosphere::innerRadius, x[1] / Ionosphere::innerRadius, x[2] / Ionosphere::innerRadius};
            if(x[2] >= 0) {
               b[0] *= -1;
               b[1] *= -1;
               b[2] *= -1;
            }

            for(int i=0; i<3; i++) {
               for(int j=0; j<3; j++) {
                  nodes[n].parameters[ionosphereParameters::SIGMA + i*3 + j] = sigmaP * (((i==j)? 1. : 0.) - b[i]*b[j]);
                  for(int k=0; k<3; k++) {
                     nodes[n].parameters[ionosphereParameters::SIGMA + i*3 + j] -= sigmaH * epsilon[i][j][k]*b[k];
                  }
               }
            }
         } else if(Ionosphere::conductivityModel == Ionosphere::Ridley) {

            sigmaParallel = Ionosphere::ridleyParallelConductivity;
            std::array<Real, 3> b = {
               dipoleField(x[0],x[1],x[2],X,0,X),
               dipoleField(x[0],x[1],x[2],Y,0,Y),
               dipoleField(x[0],x[1],x[2],Z,0,Z)
            };
            Real Bnorm = sqrt(b[0]*b[0]+b[1]*b[1]+b[2]*b[2]);
            b[0] /= Bnorm;
            b[1] /= Bnorm;
            b[2] /= Bnorm;

            for(int i=0; i<3; i++) {
               for(int j=0; j<3; j++) {
                  nodes[n].parameters[ionosphereParameters::SIGMA + i*3 + j] = sigmaP * ((i==j)? 1. : 0.) + (sigmaParallel - sigmaP)*b[i]*b[j];
                  for(int k=0; k<3; k++) {
                     nodes[n].parameters[ionosphereParameters::SIGMA + i*3 + j] -= sigmaH * epsilon[i][j][k]*b[k];
                  }
               }
            }
         } else if(Ionosphere::conductivityModel == Ionosphere::Koskinen) {

            std::array<Real, 3> b = {
               dipoleField(x[0],x[1],x[2],X,0,X),
               dipoleField(x[0],x[1],x[2],Y,0,Y),
               dipoleField(x[0],x[1],x[2],Z,0,Z)
            };
            Real Bnorm = sqrt(b[0]*b[0]+b[1]*b[1]+b[2]*b[2]);
            b[0] /= Bnorm;
            b[1] /= Bnorm;
            b[2] /= Bnorm;

            for(int i=0; i<3; i++) {
               for(int j=0; j<3; j++) {
                  nodes[n].parameters[ionosphereParameters::SIGMA + i*3 + j] = sigmaP * ((i==j)? 1. : 0.) + (sigmaParallel - sigmaP)*b[i]*b[j];
                  for(int k=0; k<3; k++) {
                     nodes[n].parameters[ionosphereParameters::SIGMA + i*3 + j] -= sigmaH * epsilon[i][j][k]*b[k];
                  }
               }
            }
         } else {
            cerr << "(ionosphere) Error: Undefined conductivity model " << Ionosphere::conductivityModel << "! Ionospheric Sigma Tensor will be zero." << endl;
         }
      }
      phiprof::stop("ionosphere-calculateConductivityTensor");
   }
   


   

   
   


   // (Re-)create the subcommunicator for ionosphere-internal communication
   // This needs to be rerun after Vlasov grid load balancing to ensure that
   // ionosphere info is still communicated to the right ranks.
   void SphericalTriGrid::updateIonosphereCommunicator(dccrg::Dccrg<SpatialCell,dccrg::Cartesian_Geometry>& mpiGrid, FsGrid< fsgrids::technical, FS_STENCIL_WIDTH> & technicalGrid) {
      phiprof::start("ionosphere-updateIonosphereCommunicator");

      // Check if the current rank contains ionosphere boundary cells.
      isCouplingOutwards = true;
      //for(const auto& cell: mpiGrid.get_cells()) {
      //   if(mpiGrid[cell]->sysBoundaryFlag == sysboundarytype::IONOSPHERE) {
      //      isCouplingOutwards = true;
      //   }
      //}

      // If a previous communicator existed, destroy it.
      if(communicator != MPI_COMM_NULL) {
         MPI_Comm_free(&communicator);
         communicator = MPI_COMM_NULL;
      }

      // Whether or not the current rank is coupling inwards from fsgrid was determined at
      // grid initialization time and does not change during runtime.
      int writingRankInput=0;
      if(isCouplingInwards || isCouplingOutwards) {
         int size;
         MPI_Comm_split(MPI_COMM_WORLD, 1, technicalGrid.getRank(), &communicator);
         MPI_Comm_rank(communicator, &rank);
         MPI_Comm_size(communicator, &size);
         if(rank == 0) {
            writingRankInput = technicalGrid.getRank();
         }

      } else {
         MPI_Comm_split(MPI_COMM_WORLD, MPI_UNDEFINED, 0, &communicator); // All other ranks are staying out of the communicator.
         rank = -1;
      }

      // Make sure all tasks know which task on MPI_COMM_WORLD does the writing
      MPI_Allreduce(&writingRankInput, &writingRank, 1, MPI_INT, MPI_SUM, MPI_COMM_WORLD);
      phiprof::stop("ionosphere-updateIonosphereCommunicator");
   }




   
   // Calculate upmapped potential at the given coordinates,
   // by tracing down to the ionosphere and interpolating the appropriate element
   Real SphericalTriGrid::interpolateUpmappedPotential(
      const std::array<Real, 3>& x
   ) {
      
      if(!this->dipoleField) {
         // Timestep zero => apparently the dipole field is not initialized yet.
         return 0.;
      }
      Real potential = 0;

      // Do we have a stored coupling for these coordinates already?
      #pragma omp critical(coupling)
      {
         if(vlasovGridCoupling.find(x) == vlasovGridCoupling.end()) {

            // If not, create one.
            vlasovGridCoupling[x] = FieldTracing::calculateIonosphereVlasovGridCoupling(x, nodes, Ionosphere::radius);
         }

         const std::array<std::pair<int, Real>, 3>& coupling = vlasovGridCoupling[x];

         for(int i=0; i<3; i++) {
            potential += coupling[i].second * nodes[coupling[i].first].parameters[ionosphereParameters::SOLUTION];
         }
      }
      return potential;
   }

   // Transport field-aligned currents down from the simulation cells to the ionosphere
   void SphericalTriGrid::mapDownBoundaryData(
       FsGrid< std::array<Real, fsgrids::bfield::N_BFIELD>, FS_STENCIL_WIDTH> & perBGrid,
       FsGrid< std::array<Real, fsgrids::dperb::N_DPERB>, FS_STENCIL_WIDTH> & dPerBGrid,
       FsGrid< std::array<Real, fsgrids::moments::N_MOMENTS>, FS_STENCIL_WIDTH> & momentsGrid,
         FsGrid< std::array<Real, fsgrids::volfields::N_VOL>, FS_STENCIL_WIDTH> & volGrid,
       FsGrid< fsgrids::technical, FS_STENCIL_WIDTH> & technicalGrid) {

      if(!isCouplingInwards && !isCouplingOutwards) {
         return;
      }

      phiprof::start("ionosphere-mapDownMagnetosphere");

      // Create zeroed-out input arrays
      std::vector<double> FACinput(nodes.size());
      std::vector<double> rhoInput(nodes.size());
      std::vector<double> temperatureInput(nodes.size());

      // Map all coupled nodes down into it
      // Tasks that don't have anything to couple to can skip this step.
      if(isCouplingInwards) {
      #pragma omp parallel for
         for(uint n=0; n<nodes.size(); n++) {

            Real nodeAreaGeometric = 0;
            std::array<int,3> fsc;

            // Map down FAC based on magnetosphere rotB
            if(nodes[n].xMapped[0] == 0. && nodes[n].xMapped[1] == 0. && nodes[n].xMapped[2] == 0.) {
               // Skip cells that couple nowhere
               continue;
            }

            // Local cell
            std::array<int,3> lfsc = getLocalFsGridCellIndexForCoord(technicalGrid,nodes[n].xMapped);
            if(lfsc[0] == -1 || lfsc[1] == -1 || lfsc[2] == -1) {
               continue;
            }

            // Iterate through the elements touching that node
            for(uint e=0; e<nodes[n].numTouchingElements; e++) {
               // Also sum up touching elements' areas and upmapped areas to compress
               // density and temperature with them
               // TODO: Precalculate this?
               nodeAreaGeometric += elementArea(nodes[n].touchingElements[e]);
            }

            // Divide by 3, as every element will be counted from each of its
            // corners.  Prevent areas from being multiply-counted
            nodeAreaGeometric /= 3.;

            // Calc curlB, note division by DX one line down
            const std::array<Real, 3> curlB = interpolateCurlB(
               perBGrid,
               dPerBGrid,
               technicalGrid,
               FieldTracing::fieldTracingParameters.reconstructionCoefficientsCache,
               lfsc[0],lfsc[1],lfsc[2],
               nodes[n].xMapped
            );

            // Dot curl(B) with normalized B, scale by ratio of B(ionosphere)/B(upmapped), multiply by geometric area around ionosphere node to obtain current from density
            FACinput[n] = nodeAreaGeometric * (nodes[n].parameters[ionosphereParameters::UPMAPPED_BX]*curlB[0] + nodes[n].parameters[ionosphereParameters::UPMAPPED_BY]*curlB[1] + nodes[n].parameters[ionosphereParameters::UPMAPPED_BZ]*curlB[2])
               * sqrt((nodes[n].parameters[ionosphereParameters::NODE_BX]*nodes[n].parameters[ionosphereParameters::NODE_BX]
                  + nodes[n].parameters[ionosphereParameters::NODE_BY]*nodes[n].parameters[ionosphereParameters::NODE_BY]
                  + nodes[n].parameters[ionosphereParameters::NODE_BZ]*nodes[n].parameters[ionosphereParameters::NODE_BZ])
               )
               / ((nodes[n].parameters[ionosphereParameters::UPMAPPED_BX]*nodes[n].parameters[ionosphereParameters::UPMAPPED_BX]
                  + nodes[n].parameters[ionosphereParameters::UPMAPPED_BY]*nodes[n].parameters[ionosphereParameters::UPMAPPED_BY]
                  + nodes[n].parameters[ionosphereParameters::UPMAPPED_BZ]*nodes[n].parameters[ionosphereParameters::UPMAPPED_BZ])
               * physicalconstants::MU_0 * technicalGrid.DX
            );

            // By definition, a downwards current into the ionosphere has a positive FAC value,
            // as it corresponds to positive divergence of horizontal current in the ionospheric plane.
            // To make sure we match that, flip FAC sign on the southern hemisphere
            if(nodes[n].x[2] < 0) {
               FACinput[n] *= -1;
            }

            std::array<Real,3> frac = getFractionalFsGridCellForCoord(technicalGrid,nodes[n].xMapped);
            for(int c=0; c<3; c++) {
               // Shift by half a cell, as we are sampling volume quantities that are logically located at cell centres.
               if(frac[c] < 0.5) {
                  lfsc[c] -= 1;
                  frac[c] += 0.5;
               } else {
                  frac[c] -= 0.5;
               }
            }

            // Linearly interpolate neighbourhood
            Real couplingSum = 0;
            for(int xoffset : {0,1}) {
               for(int yoffset : {0,1}) {
                  for(int zoffset : {0,1}) {

                     Real coupling = (1. - abs(xoffset - frac[0])) * (1. - abs(yoffset - frac[1])) * (1. - abs(zoffset - frac[2]));
                     if(coupling < 0. || coupling > 1.) {
                        cerr << "Ionosphere warning: node << " << n << " has coupling value " << coupling <<
                           ", which is outside [0,1] at line " << __LINE__ << "!" << endl;
                     }

                     // Only couple to actual simulation cells
                     if(technicalGrid.get(lfsc[0]+xoffset,lfsc[1]+yoffset,lfsc[2]+zoffset)->sysBoundaryFlag == sysboundarytype::NOT_SYSBOUNDARY) {
                        couplingSum += coupling;
                     } else {
                        continue;
                     }


                     // Map density, temperature down
                     Real thisCellRho = momentsGrid.get(lfsc[0]+xoffset,lfsc[1]+yoffset,lfsc[2]+zoffset)->at(fsgrids::RHOQ) / physicalconstants::CHARGE;
                     rhoInput[n] += coupling * thisCellRho;
                     temperatureInput[n] += coupling * 1./3. * (
                        momentsGrid.get(lfsc[0]+xoffset,lfsc[1]+yoffset,lfsc[2]+zoffset)->at(fsgrids::P_11) +
                        momentsGrid.get(lfsc[0]+xoffset,lfsc[1]+yoffset,lfsc[2]+zoffset)->at(fsgrids::P_22) +
                        momentsGrid.get(lfsc[0]+xoffset,lfsc[1]+yoffset,lfsc[2]+zoffset)->at(fsgrids::P_33)) / (thisCellRho * physicalconstants::K_B * ion_electron_T_ratio);
                  }
               }
            }

            // The coupling values *would* have summed to 1 in free and open space, but since we are close to the inner
            // boundary, some cells were skipped, as they are in the sysbondary. Renormalize values by dividing by the couplingSum.
            if(couplingSum > 0) {
               rhoInput[n] /= couplingSum;
               temperatureInput[n] /= couplingSum;
            }
         }
      }

      // Allreduce on the ionosphere communicator
      std::vector<double> FACsum(nodes.size());
      std::vector<double> rhoSum(nodes.size());
      std::vector<double> temperatureSum(nodes.size());
      MPI_Allreduce(&FACinput[0], &FACsum[0], nodes.size(), MPI_DOUBLE, MPI_SUM, communicator);
      MPI_Allreduce(&rhoInput[0], &rhoSum[0], nodes.size(), MPI_DOUBLE, MPI_SUM, communicator);
      MPI_Allreduce(&temperatureInput[0], &temperatureSum[0], nodes.size(), MPI_DOUBLE, MPI_SUM, communicator); // TODO: Does it make sense to SUM the temperatures?

      for(uint n=0; n<nodes.size(); n++) {

         // Adjust densities by the loss-cone filling factor.
         // This is an empirical smooothstep function that artificially reduces
         // downmapped density below auroral latitudes.
         Real theta = acos(nodes[n].x[2] / sqrt(nodes[n].x[0]*nodes[n].x[0] + nodes[n].x[1]*nodes[n].x[1] + nodes[n].x[2]*nodes[n].x[2])); // Latitude
         if(theta > M_PI/2.) {
            theta = M_PI - theta;
         }
         // Smoothstep with an edge at about 67 deg.
         Real Chi0 = 0.01 + 0.99 * .5 * (1 + tanh((23. - theta * (180. / M_PI)) / 6));

         if(rhoSum[n] == 0 || temperatureSum[n] == 0) {
            // Node couples nowhere. Assume some default values.
            nodes[n].parameters[ionosphereParameters::SOURCE] = 0;

            nodes[n].parameters[ionosphereParameters::RHON] = Ionosphere::unmappedNodeRho * Chi0;
            nodes[n].parameters[ionosphereParameters::TEMPERATURE] = Ionosphere::unmappedNodeTe;
         } else {
            // Store as the node's parameter values.
            if(Ionosphere::couplingTimescale == 0) {
               // Immediate coupling
               nodes[n].parameters[ionosphereParameters::SOURCE] = FACsum[n];
               nodes[n].parameters[ionosphereParameters::RHON] = rhoSum[n] * Chi0;
               nodes[n].parameters[ionosphereParameters::TEMPERATURE] = temperatureSum[n];
            } else {

               // Slow coupling with a given timescale.
               // See https://en.wikipedia.org/wiki/Exponential_smoothing#Time_constant
               // P::dt valid for shorter coupling periods or Ionosphere::couplingInterval == 0 meaning every step
               Real timeInterval = Parameters::dt;
               if(Ionosphere::couplingInterval > Parameters::dt) {
                  timeInterval = Ionosphere::couplingInterval;
               }
               Real a = 1. - exp(- timeInterval / Ionosphere::couplingTimescale);
               if(a>1) {
                  a=1.;
               }

               nodes[n].parameters[ionosphereParameters::SOURCE] = (1.-a) * nodes[n].parameters[ionosphereParameters::SOURCE] + a * FACsum[n];
               nodes[n].parameters[ionosphereParameters::RHON] = (1.-a) * nodes[n].parameters[ionosphereParameters::RHON] + a * rhoSum[n] * Chi0;
               nodes[n].parameters[ionosphereParameters::TEMPERATURE] = (1.-a) * nodes[n].parameters[ionosphereParameters::TEMPERATURE] + a * temperatureSum[n];
            }
         }

      }

      // Make sure FACs are balanced, so that the potential doesn't start to drift
      offset_FAC();
      phiprof::stop("ionosphere-mapDownMagnetosphere");

   }

   // Calculate grad(T) for a element basis function that is zero at corners a and b,
   // and unity at corner c
   std::array<Real,3> SphericalTriGrid::computeGradT(const std::array<Real, 3>& a,
                                       const std::array<Real, 3>& b,
                                       const std::array<Real, 3>& c) {

     Vec3d av(a[0],a[1],a[2]);
     Vec3d bv(b[0],b[1],b[2]);
     Vec3d cv(c[0],c[1],c[2]);

     Vec3d z = cross_product(bv-cv, av-cv);

     Vec3d result = cross_product(z,bv-av)/dot_product( z, cross_product(av,bv) + cross_product(cv, av-bv));

     return std::array<Real,3>{result[0],result[1],result[2]};
   }

   // Calculate the average sigma tensor of an element by averaging over the three nodes it touches
   std::array<Real, 9> SphericalTriGrid::sigmaAverage(uint elementIndex) {

     std::array<Real, 9> retval{0,0,0,0,0,0,0,0,0};

     for(int corner=0; corner<3; corner++) {
       Node& n = nodes[ elements[elementIndex].corners[corner] ];
       for(int i=0; i<9; i++) {
         retval[i] += n.parameters[ionosphereParameters::SIGMA + i] / 3.;
       }
     }

     return retval;
   }

   // calculate integral( grd(Ti) Sigma grad(Tj) ) over the area of the given element
   // The i and j parameters enumerate the piecewise linear element basis function
   Real SphericalTriGrid::elementIntegral(uint elementIndex, int i, int j, bool transpose) {

     Element& e = elements[elementIndex];
     const std::array<Real, 3>& c1 = nodes[e.corners[0]].x;
     const std::array<Real, 3>& c2 = nodes[e.corners[1]].x;
     const std::array<Real, 3>& c3 = nodes[e.corners[2]].x;

     std::array<Real, 3> Ti,Tj;
     switch(i) {
     case 0:
       Ti = computeGradT(c2,c3,c1);
       break;
     case 1:
       Ti = computeGradT(c1,c3,c2);
       break;
     case 2: default:
       Ti = computeGradT(c1,c2,c3);
       break;
     }
     switch(j) {
     case 0:
       Tj = computeGradT(c2,c3,c1);
       break;
     case 1:
       Tj = computeGradT(c1,c3,c2);
       break;
     case 2: default:
       Tj = computeGradT(c1,c2,c3);
       break;
     }

     std::array<Real, 9> sigma = sigmaAverage(elementIndex);

     Real retval = 0;
     if(transpose) {
       for(int n=0; n<3; n++) {
         for(int m=0; m<3; m++) {
           retval += Ti[m] * sigma[3*n+m] * Tj[n];
         }
       }
     } else {
       for(int n=0; n<3; n++) {
         for(int m=0; m<3; m++) {
           retval += Ti[n] * sigma[3*n+m] * Tj[m];
         }
       }
     }

     return retval * elementArea(elementIndex);
   }

   // Add matrix value for the solver, linking two nodes.
   void SphericalTriGrid::addMatrixDependency(uint node1, uint node2, Real coeff, bool transposed) {

     // No need to bother with zero coupling
     if(coeff == 0) {
       return;
     }

     // Special case handling for Gauge fixing. Gauge-fixed nodes only couple to themselves.
     if(gaugeFixing == Pole) {
       if( (!transposed && node1 == 0) ||
           (transposed && node2 == 0)) {
         if(node1 == node2) {
            coeff = 1;
         } else {
            return;
         }
       }
     } else if(gaugeFixing == Equator) {
        if( (!transposed && fabs(nodes[node1].x[2]) < Ionosphere::innerRadius * sin(Ionosphere::shieldingLatitude * M_PI / 180.0)) ||
            ( transposed && fabs(nodes[node2].x[2]) < Ionosphere::innerRadius * sin(Ionosphere::shieldingLatitude * M_PI / 180.0))) {
           if(node1 == node2) {
              coeff = 1;
           } else {
              return;
           }
        }
     }

     Node& n = nodes[node1];
     // First check if the dependency already exists
     for(uint i=0; i<n.numDepNodes; i++) {
       if(n.dependingNodes[i] == node2) {

         // Yup, found it, let's simply add the coefficient.
         if(transposed) {
           n.transposedCoeffs[i] += coeff;
         } else {
           n.dependingCoeffs[i] += coeff;
         }
         return;
       }
     }

     // Not found, let's add it.
     if(n.numDepNodes >= MAX_DEPENDING_NODES-1) {
       // This shouldn't happen (but did in tests!)
       cerr << "(ionosphere) Node " << node1 << " already has " << MAX_DEPENDING_NODES << " depending nodes:" << endl;
       cerr << "     [ ";
       for(int i=0; i< MAX_DEPENDING_NODES; i++) {
         cerr << n.dependingNodes[i] << ", ";
       }
       cerr << " ]." << endl;

       std::set<uint> neighbourNodes;
       for(uint e = 0; e<nodes[node1].numTouchingElements; e++) {
         Element& E = elements[nodes[node1].touchingElements[e]];
         for(int c=0; c<3; c++) {
           neighbourNodes.emplace(E.corners[c]);
         }
       }
       cerr << "    (it has " << nodes[node1].numTouchingElements << " neighbour elements and "
         << neighbourNodes.size()-1 << " direct neighbour nodes:" << endl << "    [ ";
       for(auto& n : neighbourNodes) {
          if(n != node1) {
            cerr << n << ", ";
          }
       }
       cerr << "])." << endl;
       return;
     }
     n.dependingNodes[n.numDepNodes] = node2;
     if(transposed) {
       n.dependingCoeffs[n.numDepNodes] = 0;
       n.transposedCoeffs[n.numDepNodes] = coeff;
     } else {
       n.dependingCoeffs[n.numDepNodes] = coeff;
       n.transposedCoeffs[n.numDepNodes] = 0;
     }
     n.numDepNodes++;
   }

   // Add solver matrix dependencies for the neighbouring nodes
   void SphericalTriGrid::addAllMatrixDependencies(uint nodeIndex) {

     nodes[nodeIndex].numDepNodes = 1;

     // Add selfcoupling dependency already, to guarantee that it sits at index 0
     nodes[nodeIndex].dependingNodes[0] = nodeIndex;
     nodes[nodeIndex].dependingCoeffs[0] = 0;
     nodes[nodeIndex].transposedCoeffs[0] = 0;

     for(uint t=0; t<nodes[nodeIndex].numTouchingElements; t++) {
       int j0=-1;
       Element& e = elements[nodes[nodeIndex].touchingElements[t]];

       // Find the corner this node is touching
       for(int c=0; c <3; c++) {
         if(e.corners[c] == nodeIndex) {
           j0=c;
         }
       }

       // Special case: we are touching the middle of an edge
       if(j0 == -1) {
          // This is not implemented. Instead, refinement interfaces are stitched, so these kinds
          // of T-junctions never appear.
       } else {

         // Normal case.
         for(int c=0; c <3; c++) {
           uint neigh=e.corners[c];
           addMatrixDependency(nodeIndex, neigh, elementIntegral(nodes[nodeIndex].touchingElements[t], j0, c));
           addMatrixDependency(nodeIndex, neigh, elementIntegral(nodes[nodeIndex].touchingElements[t], j0, c,true),true);
         }
       }
     }
   }

   // Make sure refinement interfaces are properly "stitched", and that there are no
   // nodes remaining on t-junctions. This is done by splitting the bigger neighbour:
   //
   //      A---------------C         A---------------C
   //     / \             /         / \  resized .-'/ 
   //    /   \           /         /   \      .-'  /  
   //   /     \         /         /     \  .-'    /   
   //  o-------n       /    ==>  o-------n' new  /.  <- potential other node to update next?  
   //   \     / \     /           \     / \     /  .   
   //    \   /   \   /             \   /   \   /    .   
   //     \ /     \ /               \ /     \ /      . 
   //      o-------B                 o-------B . . .  .   
   void SphericalTriGrid::stitchRefinementInterfaces() {
      
      for(uint n=0; n<nodes.size(); n++) {

         for(uint t=0; t<nodes[n].numTouchingElements; t++) {
            Element& e = elements[nodes[n].touchingElements[t]];
            int j0=-1;

            // Find the corner this node is touching
            for(int c=0; c <3; c++) {
               if(e.corners[c] == n) {
                  j0=c;
               }
            }

            if(j0 != -1) {
               // Normal element corner
               continue;
            }

            // Not a corner of this element => Split element

            // Find the corners of this element that we are collinear with
            uint A=0,B=0,C=0;
            Real bestColinearity = 0;
            for(int c=0; c <3; c++) {
               Node& a=nodes[e.corners[c]];
               Node& b=nodes[e.corners[(c+1)%3]];
               Vec3d ab(b.x[0] - a.x[0], b.x[1] - a.x[1], b.x[2] - a.x[2]);
               Vec3d an(nodes[n].x[0] - a.x[0], nodes[n].x[1] - a.x[1], nodes[n].x[2] - a.x[2]);

               Real dotproduct = dot_product(normalize_vector(ab), normalize_vector(an));
               if(dotproduct > 0.9 && dotproduct > bestColinearity) {
                  A = e.corners[c];
                  B = e.corners[(c+1)%3];
                  C = e.corners[(c+2)%3];
                  bestColinearity = dotproduct;
               }
            }


            if(bestColinearity == 0) {
               cerr << "(ionosphere) Stitiching refinement boundaries failed: Element " <<  nodes[n].touchingElements[t] << " does not contain node "
                  << n << " as a corner, yet matching edge not found." << endl;
               continue;
            }

            // We form two elements: AnC and nBC from the old element ABC
            if(A==n || B==n || C==n) {
               cerr << "(ionosphere) ERROR: Trying to split an element at a node that is already it's corner" << endl;
            }

            //Real oldArea = elementArea(nodes[n].touchingElements[t]);
            // Old element modified
            e.corners = {A,n,C};
            //Real newArea1 = elementArea(nodes[n].touchingElements[t]);
            // New element
            Element newElement;
            newElement.corners = {n,B,C};

            uint ne = elements.size();
            elements.push_back(newElement);
            //Real newArea2 = elementArea(ne);

            // Fix touching element lists:
            // Far corner touches both elements
            nodes[C].touchingElements[nodes[C].numTouchingElements++] = ne;
            if(nodes[C].numTouchingElements > MAX_TOUCHING_ELEMENTS) {
               cerr << "(ionosphere) ERROR: node " << C << "'s numTouchingElements (" << nodes[C].numTouchingElements << ") exceeds MAX_TOUCHING_ELEMENTS (= " <<
                        MAX_TOUCHING_ELEMENTS << ")" << endl;
            }

            // Our own node too.
            nodes[n].touchingElements[nodes[n].numTouchingElements++] = ne;
            if(nodes[n].numTouchingElements > MAX_TOUCHING_ELEMENTS) {
               cerr << "(ionosphere) ERROR: node " << n << "'s numTouchingElements [" << nodes[n].numTouchingElements << "] exceeds MAX_TOUCHING_ELEMENTS (= " <<
                        MAX_TOUCHING_ELEMENTS << ")" << endl;
            }

            // One node has been shifted to the other element. Find the old one and change it.
            Node& neighbour=nodes[B];
            for(uint i=0; i<neighbour.numTouchingElements; i++) {
               if(neighbour.touchingElements[i] == nodes[n].touchingElements[t]) {
                  neighbour.touchingElements[i] = ne;
                  continue;
               }

               // Also it's neighbour element nodes might now need their element information updated, if they sit on the B-C line
               Vec3d bc(nodes[C].x[0] - nodes[B].x[0], nodes[C].x[1] - nodes[B].x[1], nodes[C].x[2] - nodes[B].x[2]);
               for(int c=0; c<3; c++) {
                  uint nn=elements[neighbour.touchingElements[i]].corners[c];
                  if(nn == A || nn == B || nn == C || nn==n) {
                     // Skip our own nodes
                     continue;
                  }

                  Vec3d bn(nodes[nn].x[0] - nodes[B].x[0], nodes[nn].x[1] - nodes[B].x[1], nodes[nn].x[2] - nodes[B].x[2]);
                  if(dot_product(normalize_vector(bc), normalize_vector(bn)) > 0.9) {
                     for(uint j=0; j<nodes[nn].numTouchingElements; j++) {
                        if(nodes[nn].touchingElements[j] == nodes[n].touchingElements[t]) {
                           nodes[nn].touchingElements[j] = ne;
                           continue;
                        }
                     }
                  }
               }

               // TODO: What about cases where we refine more than one level at once?
            }
         }
      }
   }

   // Initialize the CG sover by assigning matrix dependency weights
   void SphericalTriGrid::initSolver(bool zeroOut) {

     phiprof::start("ionosphere-initSolver");
     // Zero out parameters
     if(zeroOut) {
        for(uint n=0; n<nodes.size(); n++) {
           for(uint p=ionosphereParameters::SOLUTION; p<ionosphereParameters::N_IONOSPHERE_PARAMETERS; p++) {
              Node& N=nodes[n];
              N.parameters[p] = 0;
           }
        }
     } else {
        // Only zero the gradient states
        Real potentialSum=0;
        for(uint n=0; n<nodes.size(); n++) {
           Node& N=nodes[n];
           potentialSum += N.parameters[ionosphereParameters::SOLUTION];
           for(uint p=ionosphereParameters::ZPARAM; p<ionosphereParameters::N_IONOSPHERE_PARAMETERS; p++) {
              N.parameters[p] = 0;
           }
        }

        potentialSum /= nodes.size();
        // One option for gauge fixing: 
        // Make sure the potential is symmetric around 0 (to prevent it from drifting)
        //for(uint n=0; n<nodes.size(); n++) {
        //   Node& N=nodes[n];
        //   N.parameters[ionosphereParameters::SOLUTION] -= potentialSum;
        //}

     }

     #pragma omp parallel for
     for(uint n=0; n<nodes.size(); n++) {
       addAllMatrixDependencies(n);
     }
     
     //cerr << "(ionosphere) Solver dependency matrix: " << endl;
     //for(uint n=0; n<nodes.size(); n++) {
     //   for(uint m=0; m<nodes.size(); m++) {

     //      Real val=0;
     //      for(int d=0; d<nodes[n].numDepNodes; d++) {
     //        if(nodes[n].dependingNodes[d] == m) {
     //          val=nodes[n].dependingCoeffs[d];
     //        }
     //      }

     //      cerr << val << "\t";
     //   }
     //   cerr << endl;
     //}

     phiprof::stop("ionosphere-initSolver");
   }

   // Evaluate a nodes' neighbour parameter, averaged through the coupling
   // matrix
   //
   // -> "A times parameter"
   iSolverReal SphericalTriGrid::Atimes(uint nodeIndex, int parameter, bool transpose) {
     iSolverReal retval=0;
     Node& n = nodes[nodeIndex];

     if(transpose) {
        for(uint i=0; i<n.numDepNodes; i++) {
           retval += nodes[n.dependingNodes[i]].parameters[parameter] * n.transposedCoeffs[i];
        }
     } else {
        for(uint i=0; i<n.numDepNodes; i++) {
           retval += nodes[n.dependingNodes[i]].parameters[parameter] * n.dependingCoeffs[i];
        }
     }

     return retval;
   }

   // Evaluate a nodes' own parameter value
   // (If preconditioning is used, this is already adjusted for self-coupling)
   Real SphericalTriGrid::Asolve(uint nodeIndex, int parameter, bool transpose) {

      Node& n = nodes[nodeIndex];

     if(Ionosphere::solverPreconditioning) {
        // Find this nodes' selfcoupling coefficient
        if(transpose) {
           return n.parameters[parameter] / n.transposedCoeffs[0];
        } else { 
           return n.parameters[parameter] / n.dependingCoeffs[0];
        }
     } else {
        return n.parameters[parameter];
     }
   }

   // Solve the ionosphere potential using a conjugate gradient solver
   void SphericalTriGrid::solve(
      int &nIterations,
      int &nRestarts,
      Real &residual,
      Real &minPotentialN,
      Real &maxPotentialN,
      Real &minPotentialS,
      Real &maxPotentialS
   ) {

      // Simulations without an ionosphere don't need to bother about this.
      if(nodes.size() == 0) {
         nIterations =0;
         nRestarts = 0;
         residual = 0.;
         minPotentialN = maxPotentialN = minPotentialS = maxPotentialS = 0.;
         return;
      }

      // Ranks that don't participate in ionosphere solving skip this function outright
      if(!isCouplingInwards && !isCouplingOutwards) {
         return;
      }

      phiprof::start("ionosphere-solve");
      
      initSolver(false);
      
      nIterations = 0;
      nRestarts = 0;
      
      do {
         solveInternal(nIterations, nRestarts, residual, minPotentialN, maxPotentialN, minPotentialS, maxPotentialS);
         if(Ionosphere::solverToggleMinimumResidualVariant) {
            Ionosphere::solverUseMinimumResidualVariant = !Ionosphere::solverUseMinimumResidualVariant;
         }
      } while (residual > Ionosphere::solverRelativeL2ConvergenceThreshold && nIterations < Ionosphere::solverMaxIterations);
      
      phiprof::stop("ionosphere-solve");
   }

   void SphericalTriGrid::solveInternal(
      int & iteration,
      int & nRestarts,
      Real & minerr,
      Real & minPotentialN,
      Real & maxPotentialN,
      Real & minPotentialS,
      Real & maxPotentialS
   ) {
      std::vector<iSolverReal> effectiveSource(nodes.size());

      // for loop reduction variables, declared before omp parallel region
      iSolverReal akden;
      iSolverReal bknum;
      iSolverReal potentialInt;
      iSolverReal sourcenorm;
      iSolverReal residualnorm;
      minPotentialN = minPotentialS = std::numeric_limits<iSolverReal>::max();
      maxPotentialN = maxPotentialS = std::numeric_limits<iSolverReal>::lowest();
#ifdef IONOSPHERE_SORTED_SUMS
      std::multiset<iSolverReal> set_neg, set_pos;
#endif

#ifdef IONOSPHERE_SORTED_SUMS
#pragma omp parallel shared(akden,bknum,potentialInt,sourcenorm,residualnorm,effectiveSource,minPotentialN,maxPotentialN,minPotentialS,maxPotentialS,set_neg,set_pos)
#else
#pragma omp parallel shared(akden,bknum,potentialInt,sourcenorm,residualnorm,effectiveSource,minPotentialN,maxPotentialN,minPotentialS,maxPotentialS)
#endif
{

      // thread variables, initialised here
      iSolverReal err = 0;
      iSolverReal olderr = err;
      iSolverReal thread_minerr = std::numeric_limits<iSolverReal>::max();
      int thread_iteration = iteration;
      int thread_nRestarts = nRestarts;
#ifdef IONOSPHERE_SORTED_SUMS
      std::multiset<iSolverReal> thread_set_neg, thread_set_pos;
#endif

      iSolverReal bkden = 1;
      int failcount=0;
      int counter = 0;

      #pragma omp single
      {
         sourcenorm = 0;
      }
      // Calculate sourcenorm and initial residual estimate
#ifdef IONOSPHERE_SORTED_SUMS
      #pragma omp for
#else
      #pragma omp for reduction(+:sourcenorm)
#endif
      for(uint n=0; n<nodes.size(); n++) {
         Node& N=nodes[n];
         // Set gauge-pinned nodes to their fixed potential
         //if(gaugeFixing == Pole && n == 0) {
         //   effectiveSource[n] = 0;
         //} else if(gaugeFixing == Equator && fabs(N.x[2]) < Ionosphere::innerRadius * sin(Ionosphere::shieldingLatitude * M_PI / 180.0)) {
         //   effectiveSource[n] = 0;
         //}  else {
            iSolverReal source = N.parameters[ionosphereParameters::SOURCE];
            effectiveSource[n] = source;
         //}
         if(source != 0) {
#ifdef IONOSPHERE_SORTED_SUMS
            thread_set_pos.insert(source*source);
#else
            sourcenorm += source*source;
#endif
         }
         N.parameters.at(ionosphereParameters::RESIDUAL) = source - Atimes(n, ionosphereParameters::SOLUTION);
         N.parameters.at(ionosphereParameters::BEST_SOLUTION) = N.parameters.at(ionosphereParameters::SOLUTION);
         if(Ionosphere::solverUseMinimumResidualVariant) {
            N.parameters.at(ionosphereParameters::RRESIDUAL) = Atimes(n, ionosphereParameters::RESIDUAL, false);
         } else {
            N.parameters.at(ionosphereParameters::RRESIDUAL) = N.parameters.at(ionosphereParameters::RESIDUAL);
         }
      }
#ifdef IONOSPHERE_SORTED_SUMS
      #pragma omp critical
      {
         set_pos.insert(thread_set_pos.begin(), thread_set_pos.end());
      }
#endif
      #pragma omp barrier
      #pragma omp single
      {
#ifdef IONOSPHERE_SORTED_SUMS
         for(auto it = set_pos.crbegin(); it != set_pos.crend(); it++) {
            sourcenorm += *it;
         }
#endif
         sourcenorm = sqrt(sourcenorm);
      }
      bool skipSolve = false;
      // Abort if there is nothing to solve.
      if(sourcenorm == 0) {
         skipSolve = true;
      }

      #pragma omp for
      for(uint n=0; n<nodes.size(); n++) {
         Node& N=nodes[n];
         N.parameters.at(ionosphereParameters::ZPARAM) = Asolve(n,ionosphereParameters::RESIDUAL, false);
      }

      while(!skipSolve && thread_iteration < Ionosphere::solverMaxIterations) {
         thread_iteration++;
         counter++;

         #pragma omp for
         for(uint n=0; n<nodes.size(); n++) {
            Node& N=nodes[n];
            N.parameters[ionosphereParameters::ZZPARAM] = Asolve(n,ionosphereParameters::RRESIDUAL, true);
         }

         // Calculate bk and gradient vector p
         #pragma omp single
         {
            bknum = 0;
#ifdef IONOSPHERE_SORTED_SUMS
            set_pos.clear();
            set_neg.clear();
#endif
         }
#ifdef IONOSPHERE_SORTED_SUMS
         thread_set_pos.clear();
         thread_set_neg.clear();
         #pragma omp for
#else
         #pragma omp for reduction(+:bknum)
#endif
         for(uint n=0; n<nodes.size(); n++) {
            Node& N=nodes[n];
            const iSolverReal incr = N.parameters[ionosphereParameters::ZPARAM] * N.parameters[ionosphereParameters::RRESIDUAL];
#ifdef IONOSPHERE_SORTED_SUMS
            if(incr < 0) {
               thread_set_neg.insert(incr);
            }
            if(incr > 0) {
               thread_set_pos.insert(incr);
            }
#else
            bknum += incr;
#endif
         }

#ifdef IONOSPHERE_SORTED_SUMS
         #pragma omp critical
         {
            set_neg.insert(thread_set_neg.begin(), thread_set_neg.end());
            set_pos.insert(thread_set_pos.begin(), thread_set_pos.end());
         }
         #pragma omp barrier
         #pragma omp single
         {
            iSolverReal bknum_pos = 0;
            iSolverReal bknum_neg = 0;
            for(auto it = set_neg.cbegin(); it != set_neg.cend(); it++) {
               bknum_neg += *it;
            }
            for(auto it = set_pos.crbegin(); it != set_pos.crend(); it++) {
               bknum_pos += *it;
            }
            bknum = bknum_neg + bknum_pos;
         }
#endif

         if(counter == 1) {
            // Just use the gradient vector as-is, starting from the best known solution
            #pragma omp for
            for(uint n=0; n<nodes.size(); n++) {
               Node& N=nodes[n];
               N.parameters[ionosphereParameters::PPARAM] = N.parameters[ionosphereParameters::ZPARAM];
               N.parameters[ionosphereParameters::PPPARAM] = N.parameters[ionosphereParameters::ZZPARAM];
            }
         } else {
            // Perform gram-smith orthogonalization to get conjugate gradient
            iSolverReal bk = bknum / bkden;
            #pragma omp for
            for(uint n=0; n<nodes.size(); n++) {
               Node& N=nodes[n];
               N.parameters[ionosphereParameters::PPARAM] *= bk;
               N.parameters[ionosphereParameters::PPARAM] += N.parameters[ionosphereParameters::ZPARAM];
               N.parameters[ionosphereParameters::PPPARAM] *= bk;
               N.parameters[ionosphereParameters::PPPARAM] += N.parameters[ionosphereParameters::ZZPARAM];
            }
         }
         bkden = bknum;
         if(bkden == 0) {
            bkden = 1;
         }


         // Calculate ak, new solution and new residual
         #pragma omp single
         {
            akden = 0;
#ifdef IONOSPHERE_SORTED_SUMS
            set_neg.clear();
            set_pos.clear();
#endif
         }
#ifdef IONOSPHERE_SORTED_SUMS
         thread_set_neg.clear();
         thread_set_pos.clear();
         #pragma omp for
#else
         #pragma omp for reduction(+:akden)
#endif
         for(uint n=0; n<nodes.size(); n++) {
            Node& N=nodes[n];
            iSolverReal zparam = Atimes(n, ionosphereParameters::PPARAM, false);
            N.parameters[ionosphereParameters::ZPARAM] = zparam;
            iSolverReal incr = zparam * N.parameters[ionosphereParameters::PPPARAM];
#ifdef IONOSPHERE_SORTED_SUMS
            if(incr < 0) {
               thread_set_neg.insert(incr);
            }
            if(incr > 0) {
               thread_set_pos.insert(incr);
            }
#else
            akden += incr;
#endif
            N.parameters[ionosphereParameters::ZZPARAM] = Atimes(n,ionosphereParameters::PPPARAM, true);
         }
#ifdef IONOSPHERE_SORTED_SUMS
         #pragma omp critical
         {
            set_neg.insert(thread_set_neg.begin(), thread_set_neg.end());
            set_pos.insert(thread_set_pos.begin(), thread_set_pos.end());
         }
         #pragma omp barrier
         #pragma omp single
         {
            iSolverReal akden_pos = 0;
            iSolverReal akden_neg = 0;
            for(auto it = set_neg.cbegin(); it != set_neg.cend(); it++) {
               akden_neg += *it;
            }
            for(auto it = set_pos.crbegin(); it != set_pos.crend(); it++) {
               akden_pos += *it;
            }
            akden = akden_neg + akden_pos;
         }
#endif
         iSolverReal ak=bknum/akden;

         #pragma omp for
         for(uint n=0; n<nodes.size(); n++) {
            Node& N=nodes[n];
            N.parameters[ionosphereParameters::SOLUTION] += ak * N.parameters[ionosphereParameters::PPARAM];
            if(gaugeFixing == Pole && n == 0) {
               N.parameters[ionosphereParameters::SOLUTION] = 0;
            } else if(gaugeFixing == Equator && fabs(N.x[2]) < Ionosphere::innerRadius * sin(Ionosphere::shieldingLatitude * M_PI / 180.0)) {
               N.parameters[ionosphereParameters::SOLUTION] = 0;
            }
         }

         // Rebalance the potential by calculating its area integral
         if(gaugeFixing == Integral) {
            #pragma omp single
            {
               potentialInt = 0;
            }
            #pragma omp for reduction(+:potentialInt)
            for(uint e=0; e<elements.size(); e++) {
               Real area = elementArea(e);
               Real effPotential = 0;
               for(int c=0; c<3; c++) {
                  effPotential += nodes[elements[e].corners[c]].parameters[ionosphereParameters::SOLUTION];
               }

               potentialInt += effPotential * area;
            }
            // Calculate average potential on the sphere
            #pragma omp single
            {
               potentialInt /= 4. * M_PI * Ionosphere::innerRadius * Ionosphere::innerRadius;
            }

            // Offset potentials to make it zero
            #pragma omp for
            for(uint n=0; n<nodes.size(); n++) {
               Node& N=nodes[n];
               N.parameters[ionosphereParameters::SOLUTION] -= potentialInt;
            }
         }

         #pragma omp single
         {
            residualnorm = 0;
#ifdef IONOSPHERE_SORTED_SUMS
            set_pos.clear();
#endif
         }
#ifdef IONOSPHERE_SORTED_SUMS
         thread_set_pos.clear();
         #pragma omp for
#else
         #pragma omp for reduction(+:residualnorm)
#endif
         for(uint n=0; n<nodes.size(); n++) {
            Node& N=nodes[n];
            // Calculate residual of the new solution. The faster way to do this would be
            //
            // iSolverReal newresid = N.parameters[ionosphereParameters::RESIDUAL] - ak * N.parameters[ionosphereParameters::ZPARAM];
            // and
            // N.parameters[ionosphereParameters::RRESIDUAL] -= ak * N.parameters[ionosphereParameters::ZZPARAM];
            // 
            // but doing so leads to numerical inaccuracy due to roundoff errors
            // when iteration counts are high (because, for example, mesh node count is high and the matrix condition is bad).
            // See https://en.wikipedia.org/wiki/Conjugate_gradient_method#Explicit_residual_calculation
            iSolverReal newresid = effectiveSource[n] - Atimes(n, ionosphereParameters::SOLUTION);
            if( (gaugeFixing == Pole && n == 0) || (gaugeFixing == Equator && fabs(N.x[2]) < Ionosphere::innerRadius * sin(Ionosphere::shieldingLatitude * M_PI / 180.0))) {
               // Don't calculate residual for gauge-pinned nodes
               N.parameters[ionosphereParameters::RESIDUAL] = 0;
               N.parameters[ionosphereParameters::RRESIDUAL] = 0;
            } else {
               N.parameters[ionosphereParameters::RESIDUAL] = newresid;
               N.parameters[ionosphereParameters::RRESIDUAL] = effectiveSource[n] - Atimes(n, ionosphereParameters::SOLUTION, true);
#ifdef IONOSPHERE_SORTED_SUMS
               thread_set_pos.insert(newresid*newresid);
#else
               residualnorm += newresid*newresid;
#endif
            }
         }

#ifdef IONOSPHERE_SORTED_SUMS
         #pragma omp critical
         {
            set_pos.insert(thread_set_pos.begin(), thread_set_pos.end());
         }
         #pragma omp barrier
         #pragma omp single
         {
            for(auto it = set_pos.crbegin(); it != set_pos.crend(); it++) {
               residualnorm += *it;
            }
         }
#endif

         #pragma omp for
         for(uint n=0; n<nodes.size(); n++) {
            Node& N=nodes[n];
            N.parameters[ionosphereParameters::ZPARAM] = Asolve(n, ionosphereParameters::RESIDUAL, false);
         }

         // See if this solved the potential better than before
         olderr = err;
         err = sqrt(residualnorm)/sourcenorm;


         if(err < thread_minerr) {
            // If yes, this is our new best solution
            #pragma omp for
            for(uint n=0; n<nodes.size(); n++) {
               Node& N=nodes[n];
               N.parameters[ionosphereParameters::BEST_SOLUTION] = N.parameters[ionosphereParameters::SOLUTION];
            }
            thread_minerr = err;
            failcount = 0;
         } else {
            // If no, keep going with the best one
            #pragma omp for
            for(uint n=0; n<nodes.size(); n++) {
               Node& N=nodes[n];
               N.parameters[ionosphereParameters::SOLUTION] = N.parameters[ionosphereParameters::BEST_SOLUTION];
            }
            failcount++;
         }

         if(thread_minerr < Ionosphere::solverRelativeL2ConvergenceThreshold) {
            break;
         }
         if(failcount > Ionosphere::solverMaxFailureCount || err > Ionosphere::solverMaxErrorGrowthFactor*thread_minerr) {
            thread_nRestarts++;
            break;
         }
      } // while

      int threadID = 0;
#ifdef _OPENMP
      threadID = omp_get_thread_num();
#endif
      if(skipSolve && threadID == 0) {
         // sourcenorm was zero, we return zero; return is not allowed inside threaded region
         minerr = 0;
         minPotentialN = 0;
         maxPotentialN = 0;
         minPotentialS = 0;
         maxPotentialS = 0;
      } else {
         #pragma omp for reduction(max:maxPotentialN,maxPotentialS) reduction(min:minPotentialN,minPotentialS)
         for(uint n=0; n<nodes.size(); n++) {
            Node& N=nodes.at(n);
            N.parameters.at(ionosphereParameters::SOLUTION) = N.parameters.at(ionosphereParameters::BEST_SOLUTION);
            if(N.x.at(2) > 0) {
               minPotentialN = min(minPotentialN, N.parameters.at(ionosphereParameters::SOLUTION));
               maxPotentialN = max(maxPotentialN, N.parameters.at(ionosphereParameters::SOLUTION));
            } else {
               minPotentialS = min(minPotentialS, N.parameters.at(ionosphereParameters::SOLUTION));
               maxPotentialS = max(maxPotentialS, N.parameters.at(ionosphereParameters::SOLUTION));
            }
         }
         // Get out the ones we need before exiting the parallel region
         if(threadID == 0) {
            minerr = thread_minerr;
            iteration = thread_iteration;
            nRestarts = thread_nRestarts;
         }
      }

} // #pragma omp parallel

   }
   
   // Actual ionosphere object implementation

   Ionosphere::Ionosphere(): SysBoundaryCondition() { }

   Ionosphere::~Ionosphere() { }

   void Ionosphere::addParameters() {
      Readparameters::add("ionosphere.centerX", "X coordinate of ionosphere center (m)", 0.0);
      Readparameters::add("ionosphere.centerY", "Y coordinate of ionosphere center (m)", 0.0);
      Readparameters::add("ionosphere.centerZ", "Z coordinate of ionosphere center (m)", 0.0);
      Readparameters::add("ionosphere.radius", "Radius of the inner simulation boundary (unit is assumed to be R_E if value < 1000, otherwise m).", 1.0e7);
      Readparameters::add("ionosphere.innerRadius", "Radius of the ionosphere model (m).", physicalconstants::R_E + 100e3);
      Readparameters::add("ionosphere.geometry", "Select the geometry of the ionosphere, 0: inf-norm (diamond), 1: 1-norm (square), 2: 2-norm (circle, DEFAULT), 3: 2-norm cylinder aligned with y-axis, use with polar plane/line dipole.", 2);
      Readparameters::add("ionosphere.precedence", "Precedence value of the ionosphere system boundary condition (integer), the higher the stronger.", 2);
      Readparameters::add("ionosphere.reapplyUponRestart", "If 0 (default), keep going with the state existing in the restart file. If 1, calls again applyInitialState. Can be used to change boundary condition behaviour during a run.", 0);
      Readparameters::add("ionosphere.baseShape", "Select the seed mesh geometry for the spherical ionosphere grid. Options are: sphericalFibonacci, tetrahedron, icosahedron.",std::string("sphericalFibonacci"));
      Readparameters::add("ionosphere.conductivityModel", "Select ionosphere conductivity tensor construction model. Options are: 0=GUMICS style (Vertical B, only SigmaH and SigmaP), 1=Ridley et al 2004 (1000 mho longitudinal conductivity), 2=Koskinen 2011 full conductivity tensor.", 0);
      Readparameters::add("ionosphere.ridleyParallelConductivity", "Constant parallel conductivity value. 1000 mho is given without justification by Ridley et al 2004.", 1000);
      Readparameters::add("ionosphere.fibonacciNodeNum", "Number of nodes in the spherical fibonacci mesh.",256);
      Readparameters::addComposing("ionosphere.refineMinLatitude", "Refine the grid polewards of the given latitude. Multiple of these lines can be given for successive refinement, paired up with refineMaxLatitude lines.");
      Readparameters::addComposing("ionosphere.refineMaxLatitude", "Refine the grid equatorwards of the given latitude. Multiple of these lines can be given for successive refinement, paired up with refineMinLatitude lines.");
      Readparameters::add("ionosphere.atmosphericModelFile", "Filename to read the MSIS atmosphere data from (default: NRLMSIS.dat)", std::string("NRLMSIS.dat"));
      Readparameters::add("ionosphere.recombAlpha", "Ionospheric recombination parameter (m^3/s)", 2.4e-13); // Default value from Schunck & Nagy, Table 8.5
      Readparameters::add("ionosphere.ionizationModel", "Ionospheric electron production rate model. Options are: Rees1963, Rees1989, SergienkoIvanov (default).", std::string("SergienkoIvanov"));
      Readparameters::add("ionosphere.innerBoundaryVDFmode", "Inner boundary VDF construction method. Options ar: FixedMoments, AverageMoments, AverageAllMoments, CopyAndLosscone, ForceL2EXB.", std::string("FixedMoments"));
      Readparameters::add("ionosphere.F10_7", "Solar 10.7 cm radio flux (sfu = 10^{-22} W/m^2)", 100);
      Readparameters::add("ionosphere.backgroundIonisation", "Background ionoisation due to cosmic rays (mho)", 0.5);
      Readparameters::add("ionosphere.solverMaxIterations", "Maximum number of iterations for the conjugate gradient solver", 2000);
      Readparameters::add("ionosphere.solverRelativeL2ConvergenceThreshold", "Convergence threshold for the relative L2 metric", 1e-6);
      Readparameters::add("ionosphere.solverMaxFailureCount", "Maximum number of iterations allowed to diverge before restarting the ionosphere solver", 5);
      Readparameters::add("ionosphere.solverMaxErrorGrowthFactor", "Maximum allowed factor of growth with respect to the minimum error before restarting the ionosphere solver", 100);
      Readparameters::add("ionosphere.solverGaugeFixing", "Gauge fixing method of the ionosphere solver. Options are: pole, integral, equator", std::string("equator"));
      Readparameters::add("ionosphere.shieldingLatitude", "Latitude below which the potential is set to zero in the equator gauge fixing scheme (degree)", 70);
      Readparameters::add("ionosphere.solverPreconditioning", "Use preconditioning for the solver? (0/1)", 1);
      Readparameters::add("ionosphere.solverUseMinimumResidualVariant", "Use minimum residual variant", 0);
      Readparameters::add("ionosphere.solverToggleMinimumResidualVariant", "Toggle use of minimum residual variant at every solver restart", 0);
      Readparameters::add("ionosphere.earthAngularVelocity", "Angular velocity of inner boundary convection, in rad/s", 7.2921159e-5);
      Readparameters::add("ionosphere.plasmapauseL", "L-shell at which the plasmapause resides (for corotation)", 5.);
      Readparameters::add("ionosphere.downmapRadius", "Radius from which FACs are coupled down into the ionosphere. Units are assumed to be RE if value < 1000, otherwise m. If -1: use inner boundary cells.", -1.);
      Readparameters::add("ionosphere.unmappedNodeRho", "Electron density of ionosphere nodes that do not connect to the magnetosphere domain.", 1e4);
      Readparameters::add("ionosphere.unmappedNodeTe", "Electron temperature of ionosphere nodes that do not connect to the magnetosphere domain.", 1e6);
      Readparameters::add("ionosphere.couplingTimescale", "Magnetosphere->Ionosphere coupling timescale (seconds, 0=immediate coupling", 1.);
      Readparameters::add("ionosphere.couplingInterval", "Time interval at which the ionosphere is solved (seconds)", 0);

      // Per-population parameters
      for(uint i=0; i< getObjectWrapper().particleSpecies.size(); i++) {
         const std::string& pop = getObjectWrapper().particleSpecies[i].name;
         Readparameters::add(pop + "_ionosphere.rho", "Number density of the ionosphere (m^-3)", 0.0);
         Readparameters::add(pop + "_ionosphere.T", "Temperature of the ionosphere (K)", 0.0);
         Readparameters::add(pop + "_ionosphere.VX0", "Bulk velocity of ionospheric distribution function in X direction (m/s)", 0.0);
         Readparameters::add(pop + "_ionosphere.VY0", "Bulk velocity of ionospheric distribution function in X direction (m/s)", 0.0);
         Readparameters::add(pop + "_ionosphere.VZ0", "Bulk velocity of ionospheric distribution function in X direction (m/s)", 0.0);
      }
   }

   void Ionosphere::getParameters() {
   
      Readparameters::get("ionosphere.centerX", this->center[0]);
      Readparameters::get("ionosphere.centerY", this->center[1]);
      Readparameters::get("ionosphere.centerZ", this->center[2]);
      Readparameters::get("ionosphere.radius", this->radius);
      if(radius < 1000.) {
         // If radii are < 1000, assume they are given in R_E.
         radius *= physicalconstants::R_E;
      }
      FieldTracing::fieldTracingParameters.innerBoundaryRadius = this->radius;

      Readparameters::get("ionosphere.geometry", this->geometry);
      Readparameters::get("ionosphere.precedence", this->precedence);

      uint reapply;
      Readparameters::get("ionosphere.reapplyUponRestart", reapply);
      this->applyUponRestart = (reapply == 1);

      Readparameters::get("ionosphere.baseShape",baseShape);

      int cm;
      Readparameters::get("ionosphere.conductivityModel", cm);
      conductivityModel = static_cast<Ionosphere::IonosphereConductivityModel>(cm);

      std::string VDFmodeString;
      Readparameters::get("ionosphere.innerBoundaryVDFmode", VDFmodeString);
      if(VDFmodeString == "FixedMoments") {
         boundaryVDFmode = FixedMoments;
      } else if(VDFmodeString == "AveragMoments") {
         boundaryVDFmode = AverageMoments;
      } else if(VDFmodeString == "AveragAllMoments") {
         boundaryVDFmode = AverageAllMoments;
      } else if(VDFmodeString == "CopyAndLosscone") {
         boundaryVDFmode = CopyAndLosscone;
      } else if(VDFmodeString == "ForceL2EXB") {
         boundaryVDFmode = ForceL2EXB;
      } else {
         cerr << "(IONOSPHERE) Unknown inner boundary VDF mode \"" << VDFmodeString << "\". Aborting." << endl;
         abort();
      }
      Readparameters::get("ionosphere.ridleyParallelConductivity", ridleyParallelConductivity);
      Readparameters::get("ionosphere.fibonacciNodeNum",fibonacciNodeNum);
      Readparameters::get("ionosphere.solverMaxIterations", solverMaxIterations);
      Readparameters::get("ionosphere.solverRelativeL2ConvergenceThreshold", solverRelativeL2ConvergenceThreshold);
      Readparameters::get("ionosphere.solverMaxFailureCount", solverMaxFailureCount);
      Readparameters::get("ionosphere.solverMaxErrorGrowthFactor", solverMaxErrorGrowthFactor);
      std::string gaugeFixingString;
      Readparameters::get("ionosphere.solverGaugeFixing", gaugeFixingString);
      if(gaugeFixingString == "pole") {
         ionosphereGrid.gaugeFixing = SphericalTriGrid::Pole;
      } else if (gaugeFixingString == "integral") {
         ionosphereGrid.gaugeFixing = SphericalTriGrid::Integral;
      } else if (gaugeFixingString == "equator") {
         ionosphereGrid.gaugeFixing = SphericalTriGrid::Equator;
      } else if (gaugeFixingString == "None") {
         ionosphereGrid.gaugeFixing = SphericalTriGrid::None;
      } else {
         cerr << "(IONOSPHERE) Unknown solver gauge fixing method \"" << gaugeFixingString << "\". Aborting." << endl;
         abort();
      }
      Readparameters::get("ionosphere.shieldingLatitude", shieldingLatitude);
      Readparameters::get("ionosphere.solverPreconditioning", solverPreconditioning);
      Readparameters::get("ionosphere.solverUseMinimumResidualVariant", solverUseMinimumResidualVariant);
      Readparameters::get("ionosphere.solverToggleMinimumResidualVariant", solverToggleMinimumResidualVariant);
      Readparameters::get("ionosphere.earthAngularVelocity", earthAngularVelocity);
      Readparameters::get("ionosphere.plasmapauseL", plasmapauseL);
      Readparameters::get("ionosphere.couplingTimescale",couplingTimescale);
      Readparameters::get("ionosphere.couplingInterval", couplingInterval);
      Readparameters::get("ionosphere.downmapRadius",downmapRadius);
      if(downmapRadius < 1000.) {
         downmapRadius *= physicalconstants::R_E;
      }
      if(downmapRadius < radius) {
         downmapRadius = radius;
      }
      Readparameters::get("ionosphere.unmappedNodeRho", unmappedNodeRho);
      Readparameters::get("ionosphere.unmappedNodeTe",  unmappedNodeTe);
      Readparameters::get("ionosphere.innerRadius", innerRadius);
      Readparameters::get("ionosphere.refineMinLatitude",refineMinLatitudes);
      Readparameters::get("ionosphere.refineMaxLatitude",refineMaxLatitudes);
      Readparameters::get("ionosphere.atmosphericModelFile",atmosphericModelFile);
      Readparameters::get("ionosphere.recombAlpha",recombAlpha);
      std::string ionizationModelString;
      Readparameters::get("ionosphere.ionizationModel", ionizationModelString);
      if(ionizationModelString == "Rees1963") {
         ionosphereGrid.ionizationModel = SphericalTriGrid::Rees1963;
      } else if(ionizationModelString == "Rees1989") {
         ionosphereGrid.ionizationModel = SphericalTriGrid::Rees1989;
      } else if(ionizationModelString == "SergienkoIvanov") {
         ionosphereGrid.ionizationModel = SphericalTriGrid::SergienkoIvanov;
      } else {
         cerr << "(IONOSPHERE) Unknown ionization production model \"" << ionizationModelString << "\". Aborting." << endl;
         abort();
      }
      Readparameters::get("ionosphere.F10_7",F10_7);
      Readparameters::get("ionosphere.backgroundIonisation",backgroundIonisation);

      for(uint i=0; i< getObjectWrapper().particleSpecies.size(); i++) {
        const std::string& pop = getObjectWrapper().particleSpecies[i].name;
        IonosphereSpeciesParameters sP;

        Readparameters::get(pop + "_ionosphere.rho", sP.rho);
        Readparameters::get(pop + "_ionosphere.VX0", sP.V0[0]);
        Readparameters::get(pop + "_ionosphere.VY0", sP.V0[1]);
        Readparameters::get(pop + "_ionosphere.VZ0", sP.V0[2]);
        Readparameters::get(pop + "_ionosphere.T", sP.T);

        // Failsafe, if density or temperature is zero, read from Magnetosphere
        // (compare the corresponding verbose handling in projects/Magnetosphere/Magnetosphere.cpp)
        if(sP.T == 0) {
           Readparameters::get(pop + "_Magnetosphere.T", sP.T);
        }
        if(sP.rho == 0) {
           Readparameters::get(pop + "_Magnetosphere.rho", sP.rho);
        }
        Readparameters::get(pop + "_Magnetosphere.nSpaceSamples", sP.nSpaceSamples);
        Readparameters::get(pop + "_Magnetosphere.nVelocitySamples", sP.nVelocitySamples);

        speciesParams.push_back(sP);
      }
   }

   bool Ionosphere::initSysBoundary(
      creal& t,
      Project &project
   ) {
      getParameters();
      isThisDynamic = false;

      // Sanity check: the ionosphere only makes sense in 3D simulations
      if(P::xcells_ini == 1 || P::ycells_ini == 1 || P::zcells_ini == 1) {
         cerr << "*************************************************" << endl;
         cerr << "* BIG FAT IONOSPHERE ERROR:                     *" << endl;
         cerr << "*                                               *" << endl;
         cerr << "* You are trying to run a 2D simulation with an *" << endl;
         cerr << "* ionosphere inner boundary. This won't work.   *" << endl;
         cerr << "*                                               *" << endl;
         cerr << "* Most likely, your config file needs to be up- *" << endl;
         cerr << "* dated, changing all mentions of \"ionosphere\"  *" << endl;
         cerr << "* to \"conductingsphere\".                        *" << endl;
         cerr << "*                                               *" << endl;
         cerr << "* This simulation will now crash in the friend- *" << endl;
         cerr << "* liest way possible.                           *" << endl;
         cerr << "*************************************************" << endl;
         abort();
      }

      // Initialize ionosphere mesh base shape
      if(baseShape == "icosahedron") {
         ionosphereGrid.initializeIcosahedron();
      } else if(baseShape == "tetrahedron") {
         ionosphereGrid.initializeTetrahedron();
      } else if(baseShape == "sphericalFibonacci") {
         ionosphereGrid.initializeSphericalFibonacci(fibonacciNodeNum);
      } else {
         cerr << "(IONOSPHERE) Unknown mesh base shape \"" << baseShape << "\". Aborting." << endl;
         abort();
      }

      // Refine the base shape to acheive desired resolution
      auto refineBetweenLatitudes = [](Real phi1, Real phi2) -> void {
         uint numElems=ionosphereGrid.elements.size();

         for(uint i=0; i< numElems; i++) {
            Real mean_z = 0;
            mean_z  = ionosphereGrid.nodes[ionosphereGrid.elements[i].corners[0]].x[2];
            mean_z += ionosphereGrid.nodes[ionosphereGrid.elements[i].corners[1]].x[2];
            mean_z += ionosphereGrid.nodes[ionosphereGrid.elements[i].corners[2]].x[2];
            mean_z /= 3.;

            if(fabs(mean_z) >= sin(phi1 * M_PI / 180.) * Ionosphere::innerRadius &&
                  fabs(mean_z) <= sin(phi2 * M_PI / 180.) * Ionosphere::innerRadius) {
               ionosphereGrid.subdivideElement(i);
            }
         }
      };

      // Refine the mesh between the given latitudes
      for(uint i=0; i< max(refineMinLatitudes.size(), refineMaxLatitudes.size()); i++) {
         Real lmin;
         if(i < refineMinLatitudes.size()) {
            lmin = refineMinLatitudes[i];
         } else {
            lmin = 0.;
         }
         Real lmax;
         if(i < refineMaxLatitudes.size()) {
            lmax = refineMaxLatitudes[i];
         } else {
            lmax = 90.;
         }
         refineBetweenLatitudes(lmin, lmax);
      }
      ionosphereGrid.stitchRefinementInterfaces();

      // Set up ionospheric atmosphere model
      ionosphereGrid.readAtmosphericModelFile(atmosphericModelFile.c_str());

      // iniSysBoundary is only called once, generateTemplateCell must
      // init all particle species
      generateTemplateCell(project);

      return true;
   }

   static Real getR(creal x,creal y,creal z, uint geometry, Real center[3]) {

      Real r;

      switch(geometry) {
      case 0:
         // infinity-norm, result is a diamond/square with diagonals aligned on the axes in 2D
         r = fabs(x-center[0]) + fabs(y-center[1]) + fabs(z-center[2]);
         break;
      case 1:
         // 1-norm, result is is a grid-aligned square in 2D
         r = max(max(fabs(x-center[0]), fabs(y-center[1])), fabs(z-center[2]));
         break;
      case 2:
         // 2-norm (Cartesian), result is a circle in 2D
         r = sqrt((x-center[0])*(x-center[0]) + (y-center[1])*(y-center[1]) + (z-center[2])*(z-center[2]));
         break;
      case 3:
         // 2-norm (Cartesian) cylinder aligned on y-axis
         r = sqrt((x-center[0])*(x-center[0]) + (z-center[2])*(z-center[2]));
         break;
      default:
         std::cerr << __FILE__ << ":" << __LINE__ << ":" << "ionosphere.geometry has to be 0, 1 or 2." << std::endl;
         abort();
      }

      return r;
   }

   bool Ionosphere::assignSysBoundary(dccrg::Dccrg<SpatialCell,dccrg::Cartesian_Geometry>& mpiGrid,
                                      FsGrid< fsgrids::technical, FS_STENCIL_WIDTH> & technicalGrid) {
      const vector<CellID>& cells = getLocalCells();
      for(uint i=0; i<cells.size(); i++) {
         if(mpiGrid[cells[i]]->sysBoundaryFlag == sysboundarytype::DO_NOT_COMPUTE) {
            continue;
         }

         creal* const cellParams = &(mpiGrid[cells[i]]->parameters[0]);
         creal dx = cellParams[CellParams::DX];
         creal dy = cellParams[CellParams::DY];
         creal dz = cellParams[CellParams::DZ];
         creal x = cellParams[CellParams::XCRD] + 0.5*dx;
         creal y = cellParams[CellParams::YCRD] + 0.5*dy;
         creal z = cellParams[CellParams::ZCRD] + 0.5*dz;

         if(getR(x,y,z,this->geometry,this->center) < this->radius) {
            mpiGrid[cells[i]]->sysBoundaryFlag = this->getIndex();
         }
      }

      return true;
   }

   bool Ionosphere::applyInitialState(
      const dccrg::Dccrg<SpatialCell,dccrg::Cartesian_Geometry>& mpiGrid,
      FsGrid< fsgrids::technical, FS_STENCIL_WIDTH> & technicalGrid,
      FsGrid< std::array<Real, fsgrids::bfield::N_BFIELD>, FS_STENCIL_WIDTH> & perBGrid,
      Project &project
   ) {
      const vector<CellID>& cells = getLocalCells();
      //#pragma omp parallel for
      for (uint i=0; i<cells.size(); ++i) {
         SpatialCell* cell = mpiGrid[cells[i]];
         if (cell->sysBoundaryFlag != this->getIndex()) continue;

         for (uint popID=0; popID<getObjectWrapper().particleSpecies.size(); ++popID)
            setCellFromTemplate(cell,popID);
      }
      return true;
   }

   std::array<Real, 3> Ionosphere::fieldSolverGetNormalDirection(
      FsGrid< fsgrids::technical, FS_STENCIL_WIDTH> & technicalGrid,
      cint i,
      cint j,
      cint k
   ) {
      phiprof::start("Ionosphere::fieldSolverGetNormalDirection");
      std::array<Real, 3> normalDirection{{ 0.0, 0.0, 0.0 }};

      static creal DIAG2 = 1.0 / sqrt(2.0);
      static creal DIAG3 = 1.0 / sqrt(3.0);

      creal dx = technicalGrid.DX;
      creal dy = technicalGrid.DY;
      creal dz = technicalGrid.DZ;
      const std::array<int, 3> globalIndices = technicalGrid.getGlobalIndices(i,j,k);
      creal x = P::xmin + (convert<Real>(globalIndices[0])+0.5)*dx;
      creal y = P::ymin + (convert<Real>(globalIndices[1])+0.5)*dy;
      creal z = P::zmin + (convert<Real>(globalIndices[2])+0.5)*dz;
      creal xsign = divideIfNonZero(x, fabs(x));
      creal ysign = divideIfNonZero(y, fabs(y));
      creal zsign = divideIfNonZero(z, fabs(z));

      Real length = 0.0;

      if (Parameters::xcells_ini == 1) {
         if (Parameters::ycells_ini == 1) {
            if (Parameters::zcells_ini == 1) {
               // X,Y,Z
               std::cerr << __FILE__ << ":" << __LINE__ << ":" << "What do you expect to do with a single-cell simulation of ionosphere boundary type? Stop kidding." << std::endl;
               abort();
               // end of X,Y,Z
            } else {
               // X,Y
               normalDirection[2] = zsign;
               // end of X,Y
            }
         } else if (Parameters::zcells_ini == 1) {
            // X,Z
            normalDirection[1] = ysign;
            // end of X,Z
         } else {
            // X
            switch(this->geometry) {
               case 0:
                  normalDirection[1] = DIAG2*ysign;
                  normalDirection[2] = DIAG2*zsign;
                  break;
               case 1:
                  if(fabs(y) == fabs(z)) {
                     normalDirection[1] = ysign*DIAG2;
                     normalDirection[2] = zsign*DIAG2;
                     break;
                  }
                  if(fabs(y) > (this->radius - dy)) {
                     normalDirection[1] = ysign;
                     break;
                  }
                  if(fabs(z) > (this->radius - dz)) {
                     normalDirection[2] = zsign;
                     break;
                  }
                  if(fabs(y) > (this->radius - 2.0*dy)) {
                     normalDirection[1] = ysign;
                     break;
                  }
                  if(fabs(z) > (this->radius - 2.0*dz)) {
                     normalDirection[2] = zsign;
                     break;
                  }
                  break;
               case 2:
                  length = sqrt(y*y + z*z);
                  normalDirection[1] = y / length;
                  normalDirection[2] = z / length;
                  break;
               default:
                  std::cerr << __FILE__ << ":" << __LINE__ << ":" << "ionosphere.geometry has to be 0, 1 or 2 with this grid shape." << std::endl;
                  abort();
            }
            // end of X
         }
      } else if (Parameters::ycells_ini == 1) {
         if (Parameters::zcells_ini == 1) {
            // Y,Z
            normalDirection[0] = xsign;
            // end of Y,Z
         } else {
            // Y
            switch(this->geometry) {
               case 0:
                  normalDirection[0] = DIAG2*xsign;
                  normalDirection[2] = DIAG2*zsign;
                  break;
               case 1:
                  if(fabs(x) == fabs(z)) {
                     normalDirection[0] = xsign*DIAG2;
                     normalDirection[2] = zsign*DIAG2;
                     break;
                  }
                  if(fabs(x) > (this->radius - dx)) {
                     normalDirection[0] = xsign;
                     break;
                  }
                  if(fabs(z) > (this->radius - dz)) {
                     normalDirection[2] = zsign;
                     break;
                  }
                  if(fabs(x) > (this->radius - 2.0*dx)) {
                     normalDirection[0] = xsign;
                     break;
                  }
                  if(fabs(z) > (this->radius - 2.0*dz)) {
                     normalDirection[2] = zsign;
                     break;
                  }
                  break;
               case 2:
               case 3:
                  length = sqrt(x*x + z*z);
                  normalDirection[0] = x / length;
                  normalDirection[2] = z / length;
                  break;
               default:
                  std::cerr << __FILE__ << ":" << __LINE__ << ":" << "ionosphere.geometry has to be 0, 1, 2 or 3 with this grid shape." << std::endl;
                  abort();
            }
            // end of Y
         }
      } else if (Parameters::zcells_ini == 1) {
         // Z
         switch(this->geometry) {
            case 0:
               normalDirection[0] = DIAG2*xsign;
               normalDirection[1] = DIAG2*ysign;
               break;
            case 1:
               if(fabs(x) == fabs(y)) {
                  normalDirection[0] = xsign*DIAG2;
                  normalDirection[1] = ysign*DIAG2;
                  break;
               }
               if(fabs(x) > (this->radius - dx)) {
                  normalDirection[0] = xsign;
                  break;
               }
               if(fabs(y) > (this->radius - dy)) {
                  normalDirection[1] = ysign;
                  break;
               }
               if(fabs(x) > (this->radius - 2.0*dx)) {
                  normalDirection[0] = xsign;
                  break;
               }
               if(fabs(y) > (this->radius - 2.0*dy)) {
                  normalDirection[1] = ysign;
                  break;
               }
               break;
            case 2:
               length = sqrt(x*x + y*y);
               normalDirection[0] = x / length;
               normalDirection[1] = y / length;
               break;
            default:
               std::cerr << __FILE__ << ":" << __LINE__ << ":" << "ionosphere.geometry has to be 0, 1 or 2 with this grid shape." << std::endl;
               abort();
         }
         // end of Z
      } else {
         // 3D
         switch(this->geometry) {
            case 0:
               normalDirection[0] = DIAG3*xsign;
               normalDirection[1] = DIAG3*ysign;
               normalDirection[2] = DIAG3*zsign;
               break;
            case 1:
               if(fabs(x) == fabs(y) && fabs(x) == fabs(z) && fabs(x) > this->radius - dx) {
                  normalDirection[0] = xsign*DIAG3;
                  normalDirection[1] = ysign*DIAG3;
                  normalDirection[2] = zsign*DIAG3;
                  break;
               }
               if(fabs(x) == fabs(y) && fabs(x) == fabs(z) && fabs(x) > this->radius - 2.0*dx) {
                  normalDirection[0] = xsign*DIAG3;
                  normalDirection[1] = ysign*DIAG3;
                  normalDirection[2] = zsign*DIAG3;
                  break;
               }
               if(fabs(x) == fabs(y) && fabs(x) > this->radius - dx && fabs(z) < this->radius - dz) {
                  normalDirection[0] = xsign*DIAG2;
                  normalDirection[1] = ysign*DIAG2;
                  normalDirection[2] = 0.0;
                  break;
               }
               if(fabs(y) == fabs(z) && fabs(y) > this->radius - dy && fabs(x) < this->radius - dx) {
                  normalDirection[0] = 0.0;
                  normalDirection[1] = ysign*DIAG2;
                  normalDirection[2] = zsign*DIAG2;
                  break;
               }
               if(fabs(x) == fabs(z) && fabs(x) > this->radius - dx && fabs(y) < this->radius - dy) {
                  normalDirection[0] = xsign*DIAG2;
                  normalDirection[1] = 0.0;
                  normalDirection[2] = zsign*DIAG2;
                  break;
               }
               if(fabs(x) == fabs(y) && fabs(x) > this->radius - 2.0*dx && fabs(z) < this->radius - 2.0*dz) {
                  normalDirection[0] = xsign*DIAG2;
                  normalDirection[1] = ysign*DIAG2;
                  normalDirection[2] = 0.0;
                  break;
               }
               if(fabs(y) == fabs(z) && fabs(y) > this->radius - 2.0*dy && fabs(x) < this->radius - 2.0*dx) {
                  normalDirection[0] = 0.0;
                  normalDirection[1] = ysign*DIAG2;
                  normalDirection[2] = zsign*DIAG2;
                  break;
               }
               if(fabs(x) == fabs(z) && fabs(x) > this->radius - 2.0*dx && fabs(y) < this->radius - 2.0*dy) {
                  normalDirection[0] = xsign*DIAG2;
                  normalDirection[1] = 0.0;
                  normalDirection[2] = zsign*DIAG2;
                  break;
               }
               if(fabs(x) > (this->radius - dx)) {
                  normalDirection[0] = xsign;
                  break;
               }
               if(fabs(y) > (this->radius - dy)) {
                  normalDirection[1] = ysign;
                  break;
               }
               if(fabs(z) > (this->radius - dz)) {
                  normalDirection[2] = zsign;
                  break;
               }
               if(fabs(x) > (this->radius - 2.0*dx)) {
                  normalDirection[0] = xsign;
                  break;
               }
               if(fabs(y) > (this->radius - 2.0*dy)) {
                  normalDirection[1] = ysign;
                  break;
               }
               if(fabs(z) > (this->radius - 2.0*dz)) {
                  normalDirection[2] = zsign;
                  break;
               }
               break;
            case 2:
               length = sqrt(x*x + y*y + z*z);
               normalDirection[0] = x / length;
               normalDirection[1] = y / length;
               normalDirection[2] = z / length;
               break;
            case 3:
               length = sqrt(x*x + z*z);
               normalDirection[0] = x / length;
               normalDirection[2] = z / length;
               break;
            default:
               std::cerr << __FILE__ << ":" << __LINE__ << ":" << "ionosphere.geometry has to be 0, 1, 2 or 3 with this grid shape." << std::endl;
               abort();
         }
         // end of 3D
      }

      phiprof::stop("Ionosphere::fieldSolverGetNormalDirection");
      return normalDirection;
   }

   /*! We want here to
    *
    * -- Average perturbed face B from the nearest neighbours
    *
    * -- Retain only the normal components of perturbed face B
    */
   Real Ionosphere::fieldSolverBoundaryCondMagneticField(
      FsGrid< std::array<Real, fsgrids::bfield::N_BFIELD>, FS_STENCIL_WIDTH> & bGrid,
      FsGrid< fsgrids::technical, FS_STENCIL_WIDTH> & technicalGrid,
      cint i,
      cint j,
      cint k,
      creal& dt,
      cuint& component
   ) {
      if (technicalGrid.get(i,j,k)->sysBoundaryLayer == 1) {
         switch(component) {
            case 0:
               if (  ((technicalGrid.get(i-1,j,k)->SOLVE & compute::BX) == compute::BX)
                  && ((technicalGrid.get(i+1,j,k)->SOLVE & compute::BX) == compute::BX)
               ) {
                  return 0.5 * (bGrid.get(i-1,j,k)->at(fsgrids::bfield::PERBX) + bGrid.get(i+1,j,k)->at(fsgrids::bfield::PERBX));
               } else if ((technicalGrid.get(i-1,j,k)->SOLVE & compute::BX) == compute::BX) {
                  return bGrid.get(i-1,j,k)->at(fsgrids::bfield::PERBX);
               } else if ((technicalGrid.get(i+1,j,k)->SOLVE & compute::BX) == compute::BX) {
                  return bGrid.get(i+1,j,k)->at(fsgrids::bfield::PERBX);
               } else {
                  Real retval = 0.0;
                  uint nCells = 0;
                  if ((technicalGrid.get(i,j-1,k)->SOLVE & compute::BX) == compute::BX) {
                     retval += bGrid.get(i,j-1,k)->at(fsgrids::bfield::PERBX);
                     nCells++;
                  }
                  if ((technicalGrid.get(i,j+1,k)->SOLVE & compute::BX) == compute::BX) {
                     retval += bGrid.get(i,j+1,k)->at(fsgrids::bfield::PERBX);
                     nCells++;
                  }
                  if ((technicalGrid.get(i,j,k-1)->SOLVE & compute::BX) == compute::BX) {
                     retval += bGrid.get(i,j,k-1)->at(fsgrids::bfield::PERBX);
                     nCells++;
                  }
                  if ((technicalGrid.get(i,j,k+1)->SOLVE & compute::BX) == compute::BX) {
                     retval += bGrid.get(i,j,k+1)->at(fsgrids::bfield::PERBX);
                     nCells++;
                  }
                  if (nCells == 0) {
                     for (int a=i-1; a<i+2; a++) {
                        for (int b=j-1; b<j+2; b++) {
                           for (int c=k-1; c<k+2; c++) {
                              if ((technicalGrid.get(a,b,c)->SOLVE & compute::BX) == compute::BX) {
                                 retval += bGrid.get(a,b,c)->at(fsgrids::bfield::PERBX);
                                 nCells++;
                              }
                           }
                        }
                     }
                  }
                  if (nCells == 0) {
                     cerr << __FILE__ << ":" << __LINE__ << ": ERROR: this should not have fallen through." << endl;
                     return 0.0;
                  }
                  return retval / nCells;
               }
            case 1:
               if (  (technicalGrid.get(i,j-1,k)->SOLVE & compute::BY) == compute::BY
                  && (technicalGrid.get(i,j+1,k)->SOLVE & compute::BY) == compute::BY
               ) {
                  return 0.5 * (bGrid.get(i,j-1,k)->at(fsgrids::bfield::PERBY) + bGrid.get(i,j+1,k)->at(fsgrids::bfield::PERBY));
               } else if ((technicalGrid.get(i,j-1,k)->SOLVE & compute::BY) == compute::BY) {
                  return bGrid.get(i,j-1,k)->at(fsgrids::bfield::PERBY);
               } else if ((technicalGrid.get(i,j+1,k)->SOLVE & compute::BY) == compute::BY) {
                  return bGrid.get(i,j+1,k)->at(fsgrids::bfield::PERBY);
               } else {
                  Real retval = 0.0;
                  uint nCells = 0;
                  if ((technicalGrid.get(i-1,j,k)->SOLVE & compute::BY) == compute::BY) {
                     retval += bGrid.get(i-1,j,k)->at(fsgrids::bfield::PERBY);
                     nCells++;
                  }
                  if ((technicalGrid.get(i+1,j,k)->SOLVE & compute::BY) == compute::BY) {
                     retval += bGrid.get(i+1,j,k)->at(fsgrids::bfield::PERBY);
                     nCells++;
                  }
                  if ((technicalGrid.get(i,j,k-1)->SOLVE & compute::BY) == compute::BY) {
                     retval += bGrid.get(i,j,k-1)->at(fsgrids::bfield::PERBY);
                     nCells++;
                  }
                  if ((technicalGrid.get(i,j,k+1)->SOLVE & compute::BY) == compute::BY) {
                     retval += bGrid.get(i,j,k+1)->at(fsgrids::bfield::PERBY);
                     nCells++;
                  }
                  if (nCells == 0) {
                     for (int a=i-1; a<i+2; a++) {
                        for (int b=j-1; b<j+2; b++) {
                           for (int c=k-1; c<k+2; c++) {
                              if ((technicalGrid.get(a,b,c)->SOLVE & compute::BY) == compute::BY) {
                                 retval += bGrid.get(a,b,c)->at(fsgrids::bfield::PERBY);
                                 nCells++;
                              }
                           }
                        }
                     }
                  }
                  if (nCells == 0) {
                     cerr << __FILE__ << ":" << __LINE__ << ": ERROR: this should not have fallen through." << endl;
                     return 0.0;
                  }
                  return retval / nCells;
               }
            case 2:
               if (  (technicalGrid.get(i,j,k-1)->SOLVE & compute::BZ) == compute::BZ
                  && (technicalGrid.get(i,j,k+1)->SOLVE & compute::BZ) == compute::BZ
               ) {
                  return 0.5 * (bGrid.get(i,j,k-1)->at(fsgrids::bfield::PERBZ) + bGrid.get(i,j,k+1)->at(fsgrids::bfield::PERBZ));
               } else if ((technicalGrid.get(i,j,k-1)->SOLVE & compute::BZ) == compute::BZ) {
                  return bGrid.get(i,j,k-1)->at(fsgrids::bfield::PERBZ);
               } else if ((technicalGrid.get(i,j,k+1)->SOLVE & compute::BZ) == compute::BZ) {
                  return bGrid.get(i,j,k+1)->at(fsgrids::bfield::PERBZ);
               } else {
                  Real retval = 0.0;
                  uint nCells = 0;
                  if ((technicalGrid.get(i-1,j,k)->SOLVE & compute::BZ) == compute::BZ) {
                     retval += bGrid.get(i-1,j,k)->at(fsgrids::bfield::PERBZ);
                     nCells++;
                  }
                  if ((technicalGrid.get(i+1,j,k)->SOLVE & compute::BZ) == compute::BZ) {
                     retval += bGrid.get(i+1,j,k)->at(fsgrids::bfield::PERBZ);
                     nCells++;
                  }
                  if ((technicalGrid.get(i,j-1,k)->SOLVE & compute::BZ) == compute::BZ) {
                     retval += bGrid.get(i,j-1,k)->at(fsgrids::bfield::PERBZ);
                     nCells++;
                  }
                  if ((technicalGrid.get(i,j+1,k)->SOLVE & compute::BZ) == compute::BZ) {
                     retval += bGrid.get(i,j+1,k)->at(fsgrids::bfield::PERBZ);
                     nCells++;
                  }
                  if (nCells == 0) {
                     for (int a=i-1; a<i+2; a++) {
                        for (int b=j-1; b<j+2; b++) {
                           for (int c=k-1; c<k+2; c++) {
                              if ((technicalGrid.get(a,b,c)->SOLVE & compute::BZ) == compute::BZ) {
                                 retval += bGrid.get(a,b,c)->at(fsgrids::bfield::PERBZ);
                                 nCells++;
                              }
                           }
                        }
                     }
                  }
                  if (nCells == 0) {
                     cerr << __FILE__ << ":" << __LINE__ << ": ERROR: this should not have fallen through." << endl;
                     return 0.0;
                  }
                  return retval / nCells;
               }
            default:
               cerr << "ERROR: ionosphere boundary tried to copy nonsensical magnetic field component " << component << endl;
               return 0.0;
         }
      } else { // L2 cells
         Real retval = 0.0;
         uint nCells = 0;
         for (int a=i-1; a<i+2; a++) {
            for (int b=j-1; b<j+2; b++) {
               for (int c=k-1; c<k+2; c++) {
                  if (technicalGrid.get(a,b,c)->sysBoundaryLayer == 1) {
                     retval += bGrid.get(a,b,c)->at(fsgrids::bfield::PERBX + component);
                     nCells++;
                  }
               }
            }
         }
         if (nCells == 0) {
            cerr << __FILE__ << ":" << __LINE__ << ": ERROR: this should not have fallen through." << endl;
            return 0.0;
         }
         return retval / nCells;
      }
   }

   /*! We want here to
    *
    * -- Retain only the boundary-normal projection of perturbed face B
    */
   void Ionosphere::fieldSolverBoundaryCondMagneticFieldProjection(
      FsGrid< std::array<Real, fsgrids::bfield::N_BFIELD>, FS_STENCIL_WIDTH> & bGrid,
      FsGrid< fsgrids::technical, FS_STENCIL_WIDTH> & technicalGrid,
      cint i,
      cint j,
      cint k
   ) {
      // Projection of B-field to normal direction
      Real BdotN = 0;
      std::array<Real, 3> normalDirection = fieldSolverGetNormalDirection(technicalGrid, i, j, k);
      for(uint component=0; component<3; component++) {
         BdotN += bGrid.get(i,j,k)->at(fsgrids::bfield::PERBX+component) * normalDirection[component];
      }
      // Apply to any components that were not solved
      if ((technicalGrid.get(i,j,k)->sysBoundaryLayer == 2) ||
          ((technicalGrid.get(i,j,k)->sysBoundaryLayer == 1) && ((technicalGrid.get(i,j,k)->SOLVE & compute::BX) != compute::BX))
         ) {
         bGrid.get(i,j,k)->at(fsgrids::bfield::PERBX) = BdotN*normalDirection[0];
      }
      if ((technicalGrid.get(i,j,k)->sysBoundaryLayer == 2) ||
          ((technicalGrid.get(i,j,k)->sysBoundaryLayer == 1) && ((technicalGrid.get(i,j,k)->SOLVE & compute::BY) != compute::BY))
         ) {
         bGrid.get(i,j,k)->at(fsgrids::bfield::PERBY) = BdotN*normalDirection[1];
      }
      if ((technicalGrid.get(i,j,k)->sysBoundaryLayer == 2) ||
          ((technicalGrid.get(i,j,k)->sysBoundaryLayer == 1) && ((technicalGrid.get(i,j,k)->SOLVE & compute::BZ) != compute::BZ))
         ) {
         bGrid.get(i,j,k)->at(fsgrids::bfield::PERBZ) = BdotN*normalDirection[2];
      }
   }

   void Ionosphere::fieldSolverBoundaryCondElectricField(
      FsGrid< std::array<Real, fsgrids::efield::N_EFIELD>, FS_STENCIL_WIDTH> & EGrid,
      cint i,
      cint j,
      cint k,
      cuint component
   ) {
      EGrid.get(i,j,k)->at(fsgrids::efield::EX+component) = 0.0;
   }

   void Ionosphere::fieldSolverBoundaryCondHallElectricField(
      FsGrid< std::array<Real, fsgrids::ehall::N_EHALL>, FS_STENCIL_WIDTH> & EHallGrid,
      cint i,
      cint j,
      cint k,
      cuint component
   ) {
      std::array<Real, fsgrids::ehall::N_EHALL> * cp = EHallGrid.get(i,j,k);
      switch (component) {
         case 0:
            cp->at(fsgrids::ehall::EXHALL_000_100) = 0.0;
            cp->at(fsgrids::ehall::EXHALL_010_110) = 0.0;
            cp->at(fsgrids::ehall::EXHALL_001_101) = 0.0;
            cp->at(fsgrids::ehall::EXHALL_011_111) = 0.0;
            break;
         case 1:
            cp->at(fsgrids::ehall::EYHALL_000_010) = 0.0;
            cp->at(fsgrids::ehall::EYHALL_100_110) = 0.0;
            cp->at(fsgrids::ehall::EYHALL_001_011) = 0.0;
            cp->at(fsgrids::ehall::EYHALL_101_111) = 0.0;
            break;
         case 2:
            cp->at(fsgrids::ehall::EZHALL_000_001) = 0.0;
            cp->at(fsgrids::ehall::EZHALL_100_101) = 0.0;
            cp->at(fsgrids::ehall::EZHALL_010_011) = 0.0;
            cp->at(fsgrids::ehall::EZHALL_110_111) = 0.0;
            break;
         default:
            cerr << __FILE__ << ":" << __LINE__ << ":" << " Invalid component" << endl;
      }
   }

   void Ionosphere::fieldSolverBoundaryCondGradPeElectricField(
      FsGrid< std::array<Real, fsgrids::egradpe::N_EGRADPE>, FS_STENCIL_WIDTH> & EGradPeGrid,
      cint i,
      cint j,
      cint k,
      cuint component
   ) {
      EGradPeGrid.get(i,j,k)->at(fsgrids::egradpe::EXGRADPE+component) = 0.0;
   }

   void Ionosphere::fieldSolverBoundaryCondDerivatives(
      FsGrid< std::array<Real, fsgrids::dperb::N_DPERB>, FS_STENCIL_WIDTH> & dPerBGrid,
      FsGrid< std::array<Real, fsgrids::dmoments::N_DMOMENTS>, FS_STENCIL_WIDTH> & dMomentsGrid,
      cint i,
      cint j,
      cint k,
      cuint& RKCase,
      cuint& component
   ) {
      this->setCellDerivativesToZero(dPerBGrid, dMomentsGrid, i, j, k, component);
      return;
   }

   void Ionosphere::fieldSolverBoundaryCondBVOLDerivatives(
      FsGrid< std::array<Real, fsgrids::volfields::N_VOL>, FS_STENCIL_WIDTH> & volGrid,
      cint i,
      cint j,
      cint k,
      cuint& component
   ) {
      // FIXME This should be OK as the BVOL derivatives are only used for Lorentz force JXB, which is not applied on the ionosphere cells.
      this->setCellBVOLDerivativesToZero(volGrid, i, j, k, component);
   }

   void Ionosphere::mapCellPotentialAndGetEXBDrift(
      std::array<Real, CellParams::N_SPATIAL_CELL_PARAMS>& cellParams
   ) {
      // Get potential upmapped from six points 
      // (Cell's face centres)
      // inside the cell to calculate E
      const Real xmin = cellParams[CellParams::XCRD];
      const Real ymin = cellParams[CellParams::YCRD];
      const Real zmin = cellParams[CellParams::ZCRD];
      const Real xmax = xmin + cellParams[CellParams::DX];
      const Real ymax = ymin + cellParams[CellParams::DY];
      const Real zmax = zmin + cellParams[CellParams::DZ];
      const Real xcen = 0.5*(xmin+xmax);
      const Real ycen = 0.5*(ymin+ymax);
      const Real zcen = 0.5*(zmin+zmax);
      std::array< std::array<Real, 3>, 6> tracepoints;
      tracepoints[0] = {xmin, ycen, zcen};
      tracepoints[1] = {xmax, ycen, zcen};
      tracepoints[2] = {xcen, ymin, zcen};
      tracepoints[3] = {xcen, ymax, zcen};
      tracepoints[4] = {xcen, ycen, zmin};
      tracepoints[5] = {xcen, ycen, zmax};
      std::array<Real, 6> potentials;
       for(int i=0; i<6; i++) {
         // Get potential at each of these 6 points
         potentials[i] = ionosphereGrid.interpolateUpmappedPotential(tracepoints[i]);
      }

      // Calculate E from potential differences as E = -grad(phi)
      Vec3d E({
         (potentials[0] - potentials[1]) / cellParams[CellParams::DX],
         (potentials[2] - potentials[3]) / cellParams[CellParams::DY],
         (potentials[4] - potentials[5]) / cellParams[CellParams::DZ]});
      Vec3d B({
         cellParams[CellParams::BGBXVOL] + cellParams[CellParams::PERBXVOL],
         cellParams[CellParams::BGBYVOL] + cellParams[CellParams::PERBYVOL],
         cellParams[CellParams::BGBZVOL] + cellParams[CellParams::PERBZVOL]});

      // Add E from neutral wind convection for all cells with L <= 5
      Vec3d Omega(0,0,Ionosphere::earthAngularVelocity); // Earth rotation vector
      Vec3d r(xcen,ycen,zcen);
      Vec3d vn = cross_product(Omega,r);

      Real radius = vector_length(r);
      if(radius/physicalconstants::R_E <= Ionosphere::plasmapauseL * (r[0]*r[0] + r[1]*r[1]) / (radius*radius)) {
         E -= cross_product(vn, B);
      }

      const Real Bsqr = B[0]*B[0] + B[1]*B[1] + B[2]*B[2];

      // Calculate cell bulk velocity as E x B / B^2
      cellParams[CellParams::BULKV_FORCING_X] = (E[1] * B[2] - E[2] * B[1])/Bsqr;
      cellParams[CellParams::BULKV_FORCING_Y] = (E[2] * B[0] - E[0] * B[2])/Bsqr;
      cellParams[CellParams::BULKV_FORCING_Z] = (E[0] * B[1] - E[1] * B[0])/Bsqr;
      cellParams[CellParams::FORCING_CELL_NUM]=1;
   }

   void Ionosphere::vlasovBoundaryCondition(
      const dccrg::Dccrg<SpatialCell,dccrg::Cartesian_Geometry>& mpiGrid,
      const CellID& cellID,
      const uint popID,
      const bool calculate_V_moments
   ) {
      phiprof::start("vlasovBoundaryCondition (Ionosphere)");

      // TODO Make this a more elegant solution
      // Now it's hacky as the counter is incremented in vlasiator.cpp
      if(globalflags::ionosphereJustSolved) { // else we don't update this boundary

         // If we are to couple to the ionosphere grid, we better be part of its communicator.
         assert(ionosphereGrid.communicator != MPI_COMM_NULL);

         mapCellPotentialAndGetEXBDrift(mpiGrid[cellID]->parameters);
         std::array<Real, 3> vDrift = {
            mpiGrid[cellID]->parameters[CellParams::BULKV_FORCING_X],
            mpiGrid[cellID]->parameters[CellParams::BULKV_FORCING_Y],
            mpiGrid[cellID]->parameters[CellParams::BULKV_FORCING_Z]
         };

         // Select representative moments for the VDFs
         Real temperature = 0;
         Real density = 0;
         switch(boundaryVDFmode) {
#pragma GCC diagnostic push
#pragma GCC diagnostic ignored "-Wimplicit-fallthrough"
            case ForceL2EXB:
               {
               // EXB forcing is assigned to the L2 Neighbour cells here, so they can update their VDFs in acceleration
               const vector<CellID>& closeCells = getAllCloseNonsysboundaryCells(cellID);
               for (CellID celli : closeCells) {
                  #pragma omp critical(L2)
                  {
                     if(mpiGrid[celli]->parameters[CellParams::FORCING_CELL_NUM] == 0) {
                        mapCellPotentialAndGetEXBDrift(mpiGrid[celli]->parameters);
                     }
                  }
               }
               // Fall through, to handle L1 in the same way as fixed moments
               }
            case FixedMoments:
               density = speciesParams[popID].rho;
               temperature = speciesParams[popID].T;
               break;
            case AverageAllMoments:// Fall through (handled by if further down)
            case AverageMoments: 
               // Maxwellian VDF boundary modes
               {
                  Real pressure = 0, vx = 0, vy = 0, vz = 0;
                  // Average density and temperature from the nearest cells
                  const vector<CellID>& closestCells = getAllClosestNonsysboundaryCells(cellID);
                  for (CellID celli : closestCells) {
                     density += mpiGrid[celli]->parameters[CellParams::RHOM];
                     pressure += mpiGrid[celli]->parameters[CellParams::P_11] + mpiGrid[celli]->parameters[CellParams::P_22] + mpiGrid[celli]->parameters[CellParams::P_33];
                     vx += mpiGrid[celli]->parameters[CellParams::VX];
                     vy += mpiGrid[celli]->parameters[CellParams::VY];
                     vz += mpiGrid[celli]->parameters[CellParams::VZ];
                  }
                  density /= closestCells.size()*physicalconstants::MASS_PROTON;
                  vx /= closestCells.size();
                  vy /= closestCells.size();
                  vz /= closestCells.size();
                  pressure /= 3.0*closestCells.size();
                  // TODO make this multipop
                  temperature = pressure / (density * physicalconstants::K_B);

                  if(boundaryVDFmode == AverageAllMoments) {
                     vDrift[0] += vx;
                     vDrift[1] += vy;
                     vDrift[2] += vz;
                  }
               }
               break;
            case CopyAndLosscone:
               // This is handled below
               break;
         }
#pragma GCC diagnostic pop

         // Fill velocity space
         switch(boundaryVDFmode) {
            case FixedMoments:
            case AverageAllMoments:
            case AverageMoments: 
            case ForceL2EXB:
               {
                  // Fill velocity space with new maxwellian data
                  SpatialCell& cell = *mpiGrid[cellID];
                  cell.clear(popID); // Clear previous velocity space completely
                  const vector<vmesh::GlobalID> blocksToInitialize = findBlocksToInitialize(cell,density,temperature,vDrift,popID);
                  Realf* data = cell.get_data(popID);

                  for (size_t i = 0; i < blocksToInitialize.size(); i++) {
                     const vmesh::GlobalID blockGID = blocksToInitialize[i];
                     cell.add_velocity_block(blockGID,popID);
                     const vmesh::LocalID block = cell.get_velocity_block_local_id(blockGID,popID);
                     const Real* blockParameters = cell.get_block_parameters(block,popID);
                     creal vxBlock = blockParameters[BlockParams::VXCRD];
                     creal vyBlock = blockParameters[BlockParams::VYCRD];
                     creal vzBlock = blockParameters[BlockParams::VZCRD];
                     creal dvxCell = blockParameters[BlockParams::DVX];
                     creal dvyCell = blockParameters[BlockParams::DVY];
                     creal dvzCell = blockParameters[BlockParams::DVZ];

                     // Iterate over cells within block
                     for (uint kc=0; kc<WID; ++kc) for (uint jc=0; jc<WID; ++jc) for (uint ic=0; ic<WID; ++ic) {
                        creal vxCellCenter = vxBlock + (ic+convert<Real>(0.5))*dvxCell - vDrift[0];
                        creal vyCellCenter = vyBlock + (jc+convert<Real>(0.5))*dvyCell - vDrift[1];
                        creal vzCellCenter = vzBlock + (kc+convert<Real>(0.5))*dvzCell - vDrift[2];

                        data[block*WID3 + cellIndex(ic,jc,kc)] = shiftedMaxwellianDistribution(popID, density, temperature, vxCellCenter, vyCellCenter, vzCellCenter);
                     }
                  }
               }
               break;
            case CopyAndLosscone:
               {
                  std::array<Real, 3> vNeighbours({0,0,0});
                  Real pressure = 0;
                  // Get moments from the nearest cells
                  const vector<CellID>& closestCells = getAllClosestNonsysboundaryCells(cellID);
                  for (CellID celli : closestCells) {
                     density += mpiGrid[celli]->parameters[CellParams::RHOM];
                     pressure += mpiGrid[celli]->parameters[CellParams::P_11] + mpiGrid[celli]->parameters[CellParams::P_22] + mpiGrid[celli]->parameters[CellParams::P_33];
                     vNeighbours[0] += mpiGrid[celli]->parameters[CellParams::VX];
                     vNeighbours[1] += mpiGrid[celli]->parameters[CellParams::VY];
                     vNeighbours[2] += mpiGrid[celli]->parameters[CellParams::VZ];
                  }
                  density /= closestCells.size()*physicalconstants::MASS_PROTON;
                  pressure /= 3.0*closestCells.size();
                  vNeighbours[0] /= closestCells.size();
                  vNeighbours[1] /= closestCells.size();
                  vNeighbours[2] /= closestCells.size();
                  creal temperature = pressure / (density * physicalconstants::K_B);
                  // Fill velocity space with new VDF data. This consists of three parts:
                  // 1. For the downwards-moving part of the VDF (dot(v,r) < 0), simply fill a maxwellian with the averaged density and pressure.
                  // 2. For upwards-moving velocity cells outside the loss cone, take the reflected value from point 1.
                  // 3. Add an ionospheric outflow maxwellian.
                  SpatialCell& cell = *mpiGrid[cellID];
                  Vec3d B({
                     cell.parameters[CellParams::BGBXVOL] + cell.parameters[CellParams::PERBXVOL],
                     cell.parameters[CellParams::BGBYVOL] + cell.parameters[CellParams::PERBYVOL],
                     cell.parameters[CellParams::BGBZVOL] + cell.parameters[CellParams::PERBZVOL]
                  });
                  const Real Bsqr = B[0]*B[0] + B[1]*B[1] + B[2]*B[2];
                  Vec3d r(
                     cell.parameters[CellParams::XCRD] + 0.5*cell.parameters[CellParams::DX],
                     cell.parameters[CellParams::YCRD] + 0.5*cell.parameters[CellParams::DY],
                     cell.parameters[CellParams::ZCRD] + 0.5*cell.parameters[CellParams::DZ]
                  );

                  cell.clear(popID); // Clear previous velocity space completely
                  const vector<vmesh::GlobalID> blocksToInitialize = findBlocksToInitialize(cell,density,temperature,vDrift,popID);
                  Realf* data = cell.get_data(popID);
                  for (size_t i = 0; i < blocksToInitialize.size(); i++) {
                     const vmesh::GlobalID blockGID = blocksToInitialize[i];
                     cell.add_velocity_block(blockGID,popID);
                     const vmesh::LocalID block = cell.get_velocity_block_local_id(blockGID,popID);
                     const Real* blockParameters = cell.get_block_parameters(block,popID);
                     creal vxBlock = blockParameters[BlockParams::VXCRD];
                     creal vyBlock = blockParameters[BlockParams::VYCRD];
                     creal vzBlock = blockParameters[BlockParams::VZCRD];
                     creal dvxCell = blockParameters[BlockParams::DVX];
                     creal dvyCell = blockParameters[BlockParams::DVY];
                     creal dvzCell = blockParameters[BlockParams::DVZ];

                     // Iterate over cells within block
                     for (uint kc=0; kc<WID; ++kc) for (uint jc=0; jc<WID; ++jc) for (uint ic=0; ic<WID; ++ic) {
                        creal vxCellCenter = vxBlock + (ic+convert<Real>(0.5))*dvxCell;
                        creal vyCellCenter = vyBlock + (jc+convert<Real>(0.5))*dvyCell;
                        creal vzCellCenter = vzBlock + (kc+convert<Real>(0.5))*dvzCell;

                        // Calculate pitchangle cosine
                        Real mu = (vxCellCenter*B[0] + vyCellCenter*B[1] + vzCellCenter*B[2])/sqrt(Bsqr)/sqrt(vxCellCenter*vxCellCenter+vyCellCenter*vyCellCenter+vzCellCenter*vzCellCenter);
                        // Radial velocity component
                        Real rlength = sqrt(r[0]*r[0] + r[1]*r[1] + r[2]*r[2]);
                        std::array<Real, 3> rnorm({r[0] / rlength, r[1] / rlength, r[2] / rlength});
                        Real vdotr = (vxCellCenter*rnorm[0] + vyCellCenter*rnorm[1] * vzCellCenter*rnorm[2]);

                        // v_r = -v_r = -r <v, r> (where r is normalized)
                        // => v = v - 2*r <r,v>
                        Real vNeighboursdotr = (vNeighbours[0] * rnorm[0] + vNeighbours[1] * rnorm[1] + vNeighbours[2] * rnorm[2]);
                        std::array<Real, 3> vNeighboursMirrored({vNeighbours[0] - 2*rnorm[0]*vNeighboursdotr,
                              vNeighbours[1] - 2*rnorm[1]*vNeighboursdotr,
                              vNeighbours[2] - 2*rnorm[2]*vNeighboursdotr});

                        if(vdotr < 0) {
                           data[block * WID3 + cellIndex(ic, jc, kc)] =
                              shiftedMaxwellianDistribution(popID, density, temperature, vxCellCenter - vNeighbours[0], vyCellCenter - vNeighbours[1], vzCellCenter - vNeighbours[2]);
                        } else {
                           if(1-mu*mu < sqrt(Bsqr)/5e-5) {
                              // outside the loss cone
                              data[block * WID3 + cellIndex(ic, jc, kc)] =
                                 shiftedMaxwellianDistribution(popID, density, temperature, vxCellCenter - 2*rnorm[0]*vdotr - vNeighboursMirrored[0] , vyCellCenter - 2*rnorm[1]*vdotr - vNeighboursMirrored[1], vzCellCenter +- 2*rnorm[2]*vdotr - vNeighboursMirrored[2]);
                           } else {
                              // Inside the loss cone
                              data[block * WID3 + cellIndex(ic, jc, kc)] = 0;
                           }
                        }

                        // Add ionospheric outflow maxwellian on top.
                        data[block * WID3 + cellIndex(ic, jc, kc)] +=
                           shiftedMaxwellianDistribution(popID, speciesParams[popID].rho, speciesParams[popID].T, vxCellCenter - vDrift[0], vyCellCenter - vDrift[1], vzCellCenter - vDrift[2]);
                     }
                  }
               }
               break;
               
         }

         // Block adjust and recalculate moments
         mpiGrid[cellID]->adjustSingleCellVelocityBlocks(popID);
         // TODO: The moments can also be analytically calculated from ionosphere parameters.
         // Maybe that's faster?
         calculateCellMoments(mpiGrid[cellID], true, false, true);
      } // End of if for coupling interval, we skip this altogether

      phiprof::stop("vlasovBoundaryCondition (Ionosphere)");
   }

   /**
    * NOTE: This function must initialize all particle species!
    * @param project
    */
   void Ionosphere::generateTemplateCell(Project &project) {
      // WARNING not 0.0 here or the dipole() function fails miserably.
      templateCell.sysBoundaryFlag = this->getIndex();
      templateCell.sysBoundaryLayer = 1;
      templateCell.parameters[CellParams::XCRD] = 1.0;
      templateCell.parameters[CellParams::YCRD] = 1.0;
      templateCell.parameters[CellParams::ZCRD] = 1.0;
      templateCell.parameters[CellParams::DX] = 1;
      templateCell.parameters[CellParams::DY] = 1;
      templateCell.parameters[CellParams::DZ] = 1;

      // Loop over particle species
      for (uint popID=0; popID<getObjectWrapper().particleSpecies.size(); ++popID) {
         const IonosphereSpeciesParameters& sP = this->speciesParams[popID];
         const std::array<Real, 3> vDrift = {0,0,0};
         const vector<vmesh::GlobalID> blocksToInitialize = findBlocksToInitialize(templateCell,sP.rho,sP.T,vDrift,popID);
         Realf* data = templateCell.get_data(popID);

         for (size_t i = 0; i < blocksToInitialize.size(); i++) {
            const vmesh::GlobalID blockGID = blocksToInitialize.at(i);
            const vmesh::LocalID blockLID = templateCell.get_velocity_block_local_id(blockGID,popID);
            const Real* block_parameters = templateCell.get_block_parameters(blockLID,popID);
            creal vxBlock = block_parameters[BlockParams::VXCRD];
            creal vyBlock = block_parameters[BlockParams::VYCRD];
            creal vzBlock = block_parameters[BlockParams::VZCRD];
            creal dvxCell = block_parameters[BlockParams::DVX];
            creal dvyCell = block_parameters[BlockParams::DVY];
            creal dvzCell = block_parameters[BlockParams::DVZ];

            creal x = templateCell.parameters[CellParams::XCRD];
            creal y = templateCell.parameters[CellParams::YCRD];
            creal z = templateCell.parameters[CellParams::ZCRD];
            creal dx = templateCell.parameters[CellParams::DX];
            creal dy = templateCell.parameters[CellParams::DY];
            creal dz = templateCell.parameters[CellParams::DZ];

            // Calculate volume average of distrib. function for each cell in the block.
            for (uint kc=0; kc<WID; ++kc) for (uint jc=0; jc<WID; ++jc) for (uint ic=0; ic<WID; ++ic) {
               creal vxCell = vxBlock + ic*dvxCell;
               creal vyCell = vyBlock + jc*dvyCell;
               creal vzCell = vzBlock + kc*dvzCell;
               Real average = 0.0;
               if(sP.nVelocitySamples > 1) {
                  creal d_vx = dvxCell / (sP.nVelocitySamples-1);
                  creal d_vy = dvyCell / (sP.nVelocitySamples-1);
                  creal d_vz = dvzCell / (sP.nVelocitySamples-1);
                  for (uint vi=0; vi<sP.nVelocitySamples; ++vi)
                     for (uint vj=0; vj<sP.nVelocitySamples; ++vj)
                        for (uint vk=0; vk<sP.nVelocitySamples; ++vk) {
                           average +=  shiftedMaxwellianDistribution(
                                                                     popID,
                                                                     sP.rho,
                                                                     sP.T,
                                                                     vxCell + vi*d_vx,
                                                                     vyCell + vj*d_vy,
                                                                     vzCell + vk*d_vz
                                                                    );
                        }
                  average /= sP.nVelocitySamples * sP.nVelocitySamples * sP.nVelocitySamples;
               } else {
                  average = shiftedMaxwellianDistribution(
                                                          popID,
                                                          sP.rho,
                                                          sP.T,
                                                          vxCell + 0.5*dvxCell,
                                                          vyCell + 0.5*dvyCell,
                                                          vzCell + 0.5*dvzCell
                                                         );
               }

               if (average !=0.0 ) {
                  data[blockLID*WID3+cellIndex(ic,jc,kc)] = average;
               }
            } // for-loop over cells in velocity block
         } // for-loop over velocity blocks

         // let's get rid of blocks not fulfilling the criteria here to save memory.
         templateCell.adjustSingleCellVelocityBlocks(popID);
      } // for-loop over particle species

      calculateCellMoments(&templateCell,true,false,true);

      // WARNING Time-independence assumed here. Normal moments computed in setProjectCell
      templateCell.parameters[CellParams::RHOM_R] = templateCell.parameters[CellParams::RHOM];
      templateCell.parameters[CellParams::VX_R] = templateCell.parameters[CellParams::VX];
      templateCell.parameters[CellParams::VY_R] = templateCell.parameters[CellParams::VY];
      templateCell.parameters[CellParams::VZ_R] = templateCell.parameters[CellParams::VZ];
      templateCell.parameters[CellParams::RHOQ_R] = templateCell.parameters[CellParams::RHOQ];
      templateCell.parameters[CellParams::P_11_R] = templateCell.parameters[CellParams::P_11];
      templateCell.parameters[CellParams::P_22_R] = templateCell.parameters[CellParams::P_22];
      templateCell.parameters[CellParams::P_33_R] = templateCell.parameters[CellParams::P_33];
      templateCell.parameters[CellParams::RHOM_V] = templateCell.parameters[CellParams::RHOM];
      templateCell.parameters[CellParams::VX_V] = templateCell.parameters[CellParams::VX];
      templateCell.parameters[CellParams::VY_V] = templateCell.parameters[CellParams::VY];
      templateCell.parameters[CellParams::VZ_V] = templateCell.parameters[CellParams::VZ];
      templateCell.parameters[CellParams::RHOQ_V] = templateCell.parameters[CellParams::RHOQ];
      templateCell.parameters[CellParams::P_11_V] = templateCell.parameters[CellParams::P_11];
      templateCell.parameters[CellParams::P_22_V] = templateCell.parameters[CellParams::P_22];
      templateCell.parameters[CellParams::P_33_V] = templateCell.parameters[CellParams::P_33];
   }

   Real Ionosphere::shiftedMaxwellianDistribution(
      const uint popID,
      creal& density,
      creal& temperature,
      creal& vx, creal& vy, creal& vz
   ) {

      const Real MASS = getObjectWrapper().particleSpecies[popID].mass;
      const IonosphereSpeciesParameters& sP = this->speciesParams[popID];

      return density * pow(MASS /
      (2.0 * M_PI * physicalconstants::K_B * temperature), 1.5) *
      exp(-MASS * ((vx-sP.V0[0])*(vx-sP.V0[0]) + (vy-sP.V0[1])*(vy-sP.V0[1]) + (vz-sP.V0[2])*(vz-sP.V0[2])) /
      (2.0 * physicalconstants::K_B * temperature));
   }

   std::vector<vmesh::GlobalID> Ionosphere::findBlocksToInitialize(
      spatial_cell::SpatialCell& cell,
      creal& density,
      creal& temperature,
      const std::array<Real, 3> & vDrift,
      const uint popID
   ) {
      vector<vmesh::GlobalID> blocksToInitialize;
      bool search = true;
      uint counter = 0;
      const uint8_t refLevel = 0;

      const vmesh::LocalID* vblocks_ini = cell.get_velocity_grid_length(popID,refLevel);

      while (search) {
         if (0.1 * cell.getVelocityBlockMinValue(popID) >
            shiftedMaxwellianDistribution(popID,density,temperature,counter*cell.get_velocity_grid_block_size(popID,refLevel)[0] - vDrift[0], 0.0 - vDrift[1], 0.0 - vDrift[2])
            || counter > vblocks_ini[0]) 
         {
            search = false;
         }
         ++counter;
      }
      counter+=2;
      Real vRadiusSquared
              = (Real)counter*(Real)counter
              * cell.get_velocity_grid_block_size(popID,refLevel)[0]
              * cell.get_velocity_grid_block_size(popID,refLevel)[0];

      for (uint kv=0; kv<vblocks_ini[2]; ++kv)
         for (uint jv=0; jv<vblocks_ini[1]; ++jv)
            for (uint iv=0; iv<vblocks_ini[0]; ++iv) {
               vmesh::LocalID blockIndices[3];
               blockIndices[0] = iv;
               blockIndices[1] = jv;
               blockIndices[2] = kv;
               const vmesh::GlobalID blockGID = cell.get_velocity_block(popID,blockIndices,refLevel);
               Real blockCoords[3];
               cell.get_velocity_block_coordinates(popID,blockGID,blockCoords);
               Real blockSize[3];
               cell.get_velocity_block_size(popID,blockGID,blockSize);
               blockCoords[0] += 0.5*blockSize[0] - vDrift[0];
               blockCoords[1] += 0.5*blockSize[1] - vDrift[1];
               blockCoords[2] += 0.5*blockSize[2] - vDrift[2];
               //creal vx = P::vxmin + (iv+0.5) * cell.get_velocity_grid_block_size(popID)[0]; // vx-coordinate of the centre
               //creal vy = P::vymin + (jv+0.5) * cell.get_velocity_grid_block_size(popID)[1]; // vy-
               //creal vz = P::vzmin + (kv+0.5) * cell.get_velocity_grid_block_size(popID)[2]; // vz-

               if (blockCoords[0]*blockCoords[0] + blockCoords[1]*blockCoords[1] + blockCoords[2]*blockCoords[2] < vRadiusSquared) {
               //if (vx*vx + vy*vy + vz*vz < vRadiusSquared) {
                  // Adds velocity block to active population's velocity mesh
                  //const vmesh::GlobalID newBlockGID = cell.get_velocity_block(popID,vx,vy,vz);
                  cell.add_velocity_block(blockGID,popID);
                  blocksToInitialize.push_back(blockGID);
               }
            }

      return blocksToInitialize;
   }

   void Ionosphere::setCellFromTemplate(SpatialCell* cell,const uint popID) {
      copyCellData(&templateCell,cell,false,popID,true); // copy also vdf, _V
      copyCellData(&templateCell,cell,true,popID,false); // don't copy vdf again but copy _R now
   }

   std::string Ionosphere::getName() const {return "Ionosphere";}

   uint Ionosphere::getIndex() const {return sysboundarytype::IONOSPHERE;}
}<|MERGE_RESOLUTION|>--- conflicted
+++ resolved
@@ -40,13 +40,6 @@
 #include "../common.h"
 #include "../object_wrapper.h"
 
-<<<<<<< HEAD
-#if VECTORCLASS_H >= 200
-#define Vec3d Vec3Dd
-#endif
-=======
-#include "../fieldtracing/fieldtracing.h"
-
 #include <Eigen/Dense>
 
 #define Vec3d Eigen::Vector3d
@@ -54,7 +47,6 @@
 #define dot_product(av,bv) (av).dot(bv)
 #define vector_length(v) (v).norm()
 #define normalize_vector(v) (v).normalized()
->>>>>>> cbdb738a
 
 #ifndef NDEBUG
    #define DEBUG_IONOSPHERE
