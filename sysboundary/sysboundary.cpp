/*
 * This file is part of Vlasiator.
 * Copyright 2010-2016 Finnish Meteorological Institute
 *
 * For details of usage, see the COPYING file and read the "Rules of the Road"
 * at http://www.physics.helsinki.fi/vlasiator/
 *
 * This program is free software; you can redistribute it and/or modify
 * it under the terms of the GNU General Public License as published by
 * the Free Software Foundation; either version 2 of the License, or
 * (at your option) any later version.
 *
 * This program is distributed in the hope that it will be useful,
 * but WITHOUT ANY WARRANTY; without even the implied warranty of
 * MERCHANTABILITY or FITNESS FOR A PARTICULAR PURPOSE.  See the
 * GNU General Public License for more details.
 *
 * You should have received a copy of the GNU General Public License along
 * with this program; if not, write to the Free Software Foundation, Inc.,
 * 51 Franklin Street, Fifth Floor, Boston, MA 02110-1301 USA.
 */

/*! \file sysboundary.cpp
 * \brief Implementation of the class SysBoundary.
 */

#include <cstdlib>
#include <iostream>

#include "../grid.h"
#include "../object_wrapper.h"
#include "../vlasovsolver/cpu_moments.h"

#include "donotcompute.h"
#include "ionosphere.h"
#include "copysphere.h"
#include "outflow.h"
#include "setmaxwellian.h"
#include "sysboundary.h"
#include "../fieldsolver/gridGlue.hpp"
#include "setbyuser.h"

using namespace std;
using namespace spatial_cell;

bool precedenceSort(const SBC::SysBoundaryCondition* first, const SBC::SysBoundaryCondition* second) {
   if (first->getPrecedence() < second->getPrecedence()) {
      return true;
   } else {
      return false;
   }
}

// ************************************************************
// ***** DEFINITIONS FOR BOUNDARY CLASS *****
// ************************************************************

SysBoundary::SysBoundary() : anyDynamic(false) {}

/*!\brief Destructor for class SysBoundary.
 *
 * Reduces the value of SysBoundary::nSysBoundaries by one,
 * and if after the destruction SysBoundary::nSysBoundaries equals zero all stored SysBoundaries are deleted.
 */
SysBoundary::~SysBoundary() {
   // Call delete for each SysBoundaryCondition:
   for (list<SBC::SysBoundaryCondition*>::iterator it = sysBoundaries.begin(); it != sysBoundaries.end(); it++) {
      delete *it;
      *it = NULL;
   }
}

/*!\brief Add its own and all existing SysBoundaryConditions' parameters.
 *
 * Adds the parameters specific to the SysBondary class handling the list of
 * SysBoundaryConditions and then calls the static addParameters functions of all
 * SysBoundaryConditions implemented in the code in order to have them appear also in the
 * help.
 */
void SysBoundary::addParameters() {
   Readparameters::addComposing(
       "boundaries.boundary",
       "List of boundary condition (BC) types to be used. Each boundary condition to be used has to be on a new line "
       "boundary = YYY. Available options are: Outflow, Ionosphere, Copysphere, Maxwellian, User.");
   Readparameters::add("boundaries.periodic_x", "Set the grid periodicity in x-direction. 'yes'(default)/'no'.", "yes");
   Readparameters::add("boundaries.periodic_y", "Set the grid periodicity in y-direction. 'yes'(default)/'no'.", "yes");
   Readparameters::add("boundaries.periodic_z", "Set the grid periodicity in z-direction. 'yes'(default)/'no'.", "yes");

   // call static addParameter functions in all bc's
   SBC::DoNotCompute::addParameters();
   SBC::Ionosphere::addParameters();
   SBC::Copysphere::addParameters();
   SBC::Outflow::addParameters();
   SBC::Maxwellian::addParameters();
}

/*!\brief Get this class' parameters.
 *
 * Get the parameters pertaining to this class.
 *
 * getParameters for each actually used system boundary condition is called by each
 * SysBoundaryCondition's initialization function.
 */
void SysBoundary::getParameters() {
   string periodic_x, periodic_y, periodic_z;

   Readparameters::get("boundaries.boundary", sysBoundaryCondList);
   Readparameters::get("boundaries.periodic_x", periodic_x);
   Readparameters::get("boundaries.periodic_y", periodic_y);
   Readparameters::get("boundaries.periodic_z", periodic_z);

   periodic[0] = (periodic_x == "yes");
   periodic[1] = (periodic_y == "yes");
   periodic[2] = (periodic_z == "yes");
}

/*! Add a new SBC::SysBoundaryCondition which has been created with new sysBoundary.
 * SysBoundary will take care of deleting it.
 *
 * \param bc SysBoundaryCondition object
 * \param project Project object
 * \param t Current time
 * \retval success If true, the given SBC::SysBoundaryCondition was added successfully.
 */
void SysBoundary::addSysBoundary(SBC::SysBoundaryCondition* bc, Project& project, creal& t) {
   // Initialize the boundary condition
   bc->initSysBoundary(t, project);

   sysBoundaries.push_back(bc);
   if (sysBoundaries.size() > 1) {
      sysBoundaries.sort(precedenceSort);
   }

   // This assumes that only one instance of each type is created.
   indexToSysBoundary[bc->getIndex()] = bc;
}

/*!\brief Initialise all system boundary conditions actually used.
 *
 * This function loops through the list of system boundary conditions listed as to be used
 * in the configuration file/command line arguments. For each of these it adds the
 * corresponding instance and updates the member isDynamic to determine whether any
 * SysBoundaryCondition is dynamic in time.
 *
 * \param project Project object
 * \param t Current time
 * \retval success If true, the initialisation of all system boundaries succeeded.
 * \sa addSysBoundary
 */
void SysBoundary::initSysBoundaries(Project& project, creal& t) {
   int myRank;
   MPI_Comm_rank(MPI_COMM_WORLD, &myRank);
   vector<string>::const_iterator it;

   if (sysBoundaryCondList.size() == 0) {
      if (!periodic[0] && !Readparameters::helpRequested) {
         abort_mpi("Non-periodic in x but no boundary condtion loaded!");
      }
      if (!periodic[1] && !Readparameters::helpRequested) {
         abort_mpi("Non-periodic in y but no boundary condtion loaded!");
      }
      if (!periodic[2] && !Readparameters::helpRequested) {
         abort_mpi("Non-periodic in z but no boundary condtion loaded!");
      }
   }

   for (it = sysBoundaryCondList.begin(); it != sysBoundaryCondList.end(); it++) {
      if (*it == "Outflow") {
         this->addSysBoundary(new SBC::Outflow, project, t);

         anyDynamic = anyDynamic | this->getSysBoundary(sysboundarytype::OUTFLOW)->isDynamic();
         bool faces[6];
         this->getSysBoundary(sysboundarytype::OUTFLOW)->getFaces(&faces[0]);

         if ((faces[0] || faces[1]) && periodic[0]) {
            abort_mpi("Conflict: x boundaries set to periodic but found Outflow conditions!");
         }

         if ((faces[2] || faces[3]) && periodic[1]) {
            abort_mpi("Conflict: y boundaries set to periodic but found Outflow conditions!");
         }

         if ((faces[4] || faces[5]) && periodic[2]) {
            abort_mpi("Conflict: z boundaries set to periodic but found Outflow conditions!");
         }
         if ((faces[0] || faces[1]) && P::xcells_ini < 5) {
            abort_mpi("Outflow condition loaded on x- or x+ face but not enough cells in x!");
         }
         if ((faces[2] || faces[3]) && P::ycells_ini < 5) {
            abort_mpi("Outflow condition loaded on y- or y+ face but not enough cells in y!");
         }

         if ((faces[4] || faces[5]) && P::zcells_ini < 5)
            abort_mpi("Outflow condition loaded on z- or z+ face but not enough cells in z!");
      } else if (*it == "Ionosphere") {
         this->addSysBoundary(new SBC::Ionosphere, project, t);
         this->addSysBoundary(new SBC::DoNotCompute, project, t);
         anyDynamic = anyDynamic | this->getSysBoundary(sysboundarytype::IONOSPHERE)->isDynamic();
      } else if(*it == "Copysphere") {
         this->addSysBoundary(new SBC::Copysphere, project, t);
         this->addSysBoundary(new SBC::DoNotCompute, project, t);
         anyDynamic = anyDynamic | this->getSysBoundary(sysboundarytype::COPYSPHERE)->isDynamic();
      } else if (*it == "Maxwellian") {
         this->addSysBoundary(new SBC::Maxwellian, project, t);
         anyDynamic = anyDynamic | this->getSysBoundary(sysboundarytype::MAXWELLIAN)->isDynamic();
         bool faces[6];
         this->getSysBoundary(sysboundarytype::MAXWELLIAN)->getFaces(&faces[0]);
         if ((faces[0] || faces[1]) && periodic[0]) {
            abort_mpi("Conflict: x boundaries set to periodic but found Maxwellian also!");
         }
         if ((faces[2] || faces[3]) && periodic[1]) {
            abort_mpi("Conflict: y boundaries set to periodic but found Maxwellian also!");
         }
         if ((faces[4] || faces[5]) && periodic[2]) {
            abort_mpi("Conflict: z boundaries set to periodic but found Maxwellian also!");
         }
         if ((faces[0] || faces[1]) && P::xcells_ini < 5) {
            abort_mpi("Maxwellian condition loaded on x- or x+ face but not enough cells in x!");
         }
         if ((faces[2] || faces[3]) && P::ycells_ini < 5) {
            abort_mpi("Maxwellian condition loaded on y- or y+ face but not enough cells in y!");
         }
         if ((faces[4] || faces[5]) && P::zcells_ini < 5) {
            abort_mpi("Maxwellian condition loaded on z- or z+ face but not enough cells in z!");
         }
      } else {
         std::ostringstream msg;
         msg << "Unknown type of boundary read: " << *it;
         abort_mpi(msg.str());
      }
   }

   for (auto& b : sysBoundaries)  {
      b->setPeriodicity(periodic);
   }
}

/*!\brief Boolean check if queried sysboundarycondition exists
 * Note: this queries against the parsed list of names, not against the actual existing boundaries.
 * This is so that the project configuration (which is handled before grid and boundary initialization)
 * can use this call.
 *
 * \param string name
 * \retval success if queried boundary exists
 * \sa addSysBoundary
 */
bool SysBoundary::existSysBoundary(std::string name) {
   vector<string>::const_iterator it;
   for (it = sysBoundaryCondList.begin(); it != sysBoundaryCondList.end(); it++) {
      if ((*it) == name) {
         return true;
      }
   }
   return false;
}

void SysBoundary::checkRefinement(dccrg::Dccrg<spatial_cell::SpatialCell, dccrg::Cartesian_Geometry>& mpiGrid) {
   // Verifies that all cells within FULL_NEIGHBORHOOD_ID of L1 boundary cells are on the same refinement
   // level (one group for inner boundary, another for outer boundary)

   // Set is used to avoid storing duplicates - each cell only needs to be checked once
   set<CellID> innerBoundaryCells;
   set<CellID> outerBoundaryCells;

   int innerBoundaryRefLvl = -1;
   int outerBoundaryRefLvl = -1;

   const vector<CellID>& local_cells = getLocalCells();
   // Collect cells by sysboundarytype
   for (auto cellId : local_cells) {
      SpatialCell* cell = mpiGrid[cellId];
      if (cell) {
         if (cell->sysBoundaryFlag == sysboundarytype::IONOSPHERE || cell->sysBoundaryFlag == sysboundarytype::COPYSPHERE) {
            innerBoundaryCells.insert(cellId);
            innerBoundaryRefLvl = mpiGrid.get_refinement_level(cellId);
            if (cell->sysBoundaryLayer == 1) {
               // Add all stencil neighbors of layer 1 cells
               auto* nbrPairVector = mpiGrid.get_neighbors_of(cellId, SYSBOUNDARIES_NEIGHBORHOOD_ID);
               for (auto nbrPair : *nbrPairVector) {
                  if (nbrPair.first != INVALID_CELLID) {
                     innerBoundaryCells.insert(nbrPair.first);
                  }
               }
            }
         } else if (cell->sysBoundaryFlag != sysboundarytype::NOT_SYSBOUNDARY &&
                    cell->sysBoundaryFlag != sysboundarytype::DO_NOT_COMPUTE) {
            outerBoundaryCells.insert(cellId);
            outerBoundaryRefLvl = mpiGrid.get_refinement_level(cellId);
            // Add all stencil neighbors of outer boundary cells
            auto* nbrPairVector = mpiGrid.get_neighbors_of(cellId, SYSBOUNDARIES_NEIGHBORHOOD_ID);
            for (auto nbrPair : *nbrPairVector) {
               if (nbrPair.first != INVALID_CELLID) {
                  outerBoundaryCells.insert(nbrPair.first);
               }
            }
         }
      }
   }

   for (auto cellId : innerBoundaryCells) {
      if (cellId != INVALID_CELLID && mpiGrid.get_refinement_level(cellId) != innerBoundaryRefLvl)
         abort_mpi("ERROR: inner boundary cells must have identical refinement level!");
   }

   for (auto cellId : outerBoundaryCells) {
      if (cellId != INVALID_CELLID && mpiGrid.get_refinement_level(cellId) != outerBoundaryRefLvl)
         abort_mpi("ERROR: outer boundary cells must have identical refinement level!");
   }
}

bool belongsToLayer(const int layer, const int x, const int y, const int z,
                    FsGrid<fsgrids::technical, FS_STENCIL_WIDTH>& technicalGrid) {

   bool belongs = false;

   // loop through all neighbors (including diagonals)
   for (int iz = -1; iz <= 1; ++iz) {
      for (int iy = -1; iy <= 1; ++iy) {
         for (int ix = -1; ix <= 1; ++ix) {

            // not strictly necessary but logically we should not consider the cell itself
            // among its neighbors.
            if ((ix == 0 && iy == 0 && iz == 0) || !technicalGrid.get(x + ix, y + iy, z + iz)) {
               continue;
            }

            if (layer == 1 && technicalGrid.get(x + ix, y + iy, z + iz)->sysBoundaryFlag == sysboundarytype::NOT_SYSBOUNDARY) {
               // in the first layer, boundary cell belongs if it has a non-boundary neighbor
               belongs = true;
               return belongs;

            } else if (layer > 1 && technicalGrid.get(x + ix, y + iy, z + iz)->sysBoundaryLayer == layer - 1) {
               // in all other layers, boundary cell belongs if it has a neighbor in the previous layer
               belongs = true;
               return belongs;
            }
         }
      }
   }

   return belongs;
}

/*!\brief Classify all simulation cells with respect to the system boundary conditions.
 *
 * Loops through all cells and and for each assigns the correct sysBoundaryFlag depending on
 * the return value of each SysBoundaryCondition's assignSysBoundary.
 *
 * \param mpiGrid Grid
 */
void SysBoundary::classifyCells(dccrg::Dccrg<spatial_cell::SpatialCell, dccrg::Cartesian_Geometry>& mpiGrid,
                                FsGrid<fsgrids::technical, FS_STENCIL_WIDTH>& technicalGrid) {
   const vector<CellID>& cells = getLocalCells();
   auto localSize = technicalGrid.getLocalSize().data();

   /*set all cells to default value, not_sysboundary and no forcing of the bulkv */
#pragma omp parallel for
   for (uint i = 0; i < cells.size(); i++) {
      mpiGrid[cells[i]]->sysBoundaryFlag = sysboundarytype::NOT_SYSBOUNDARY;
      mpiGrid[cells[i]]->parameters[CellParams::FORCING_CELL_NUM] = -1;
   }
#pragma omp parallel for collapse(2)
   for (int z = 0; z < localSize[2]; ++z) {
      for (int y = 0; y < localSize[1]; ++y) {
         for (int x = 0; x < localSize[0]; ++x) {
            //technicalGrid.get(x, y, z)->sysBoundaryFlag = sysboundarytype::NOT_SYSBOUNDARY;
            // Here for debugging since boundarytype should be fed from MPIGrid
            technicalGrid.get(x, y, z)->sysBoundaryFlag = sysboundarytype::N_SYSBOUNDARY_CONDITIONS;
            technicalGrid.get(x, y, z)->sysBoundaryLayer = 0;
            technicalGrid.get(x, y, z)->maxFsDt = numeric_limits<Real>::max();
            // Set the fsgrid rank in the technical grid
            technicalGrid.get(x, y, z)->fsGridRank = technicalGrid.getRank();
         }
      }
   }

   /*
     loop through sysboundaries and let all sysboundaries set in local
   cells if they are part of which sysboundary (cell location needs to
   be updated by now. No remote data needed/available, so assignement
   has to be based individually on each cells location
   */
   for(auto& b : sysBoundaries) {
      b->assignSysBoundary(mpiGrid, technicalGrid);
   }

   SpatialCell::set_mpi_transfer_type(Transfer::CELL_SYSBOUNDARYFLAG);
   mpiGrid.update_copies_of_remote_neighbors(SYSBOUNDARIES_NEIGHBORHOOD_ID);

   feedBoundaryIntoFsGrid(mpiGrid, cells, technicalGrid);

   // set distance 1 cells to boundary cells, that have neighbors which are normal cells
   for (CellID cell : cells) {
      mpiGrid[cell]->sysBoundaryLayer = 0; /*Initial value*/

      std::array<double, 3> dx = mpiGrid.geometry.get_length(cell);
      std::array<double, 3> x = mpiGrid.get_center(cell);
      if (!isPeriodic(0) && (x[0] > Parameters::xmax - dx[0] || x[0] < Parameters::xmin + dx[0])) {
         continue;
      } else if (!isPeriodic(1) && (x[1] > Parameters::ymax - dx[1] || x[1] < Parameters::ymin + dx[1])) {
         continue;
      } else if (!isPeriodic(2) && (x[2] > Parameters::zmax - dx[2] || x[2] < Parameters::zmin + dx[2])) {
         continue;
      }

      if (mpiGrid[cell]->sysBoundaryFlag != sysboundarytype::NOT_SYSBOUNDARY) {
         // Cornerwise neighbor, i.e. cell must be in both neighbors_of and neighbors_to
         for (auto i : *mpiGrid.get_neighbors_of(cell, SYSBOUNDARIES_NEIGHBORHOOD_ID)) {
            CellID neighbor = i.first;
            if (neighbor && mpiGrid[neighbor]->sysBoundaryFlag == sysboundarytype::NOT_SYSBOUNDARY) {
               for (auto j : *mpiGrid.get_neighbors_to(cell, SYSBOUNDARIES_NEIGHBORHOOD_ID)) {
                  if (j.first == neighbor) {
                     mpiGrid[cell]->sysBoundaryLayer = 1;
                  }
               }
            }
         }
      }
   }

   /*communicate which cells have Layer 1 set above for local cells (sysBoundaryFlag
    * and sysBoundaryLayer communicated)*/
   SpatialCell::set_mpi_transfer_type(Transfer::CELL_SYSBOUNDARYFLAG);

   mpiGrid.update_copies_of_remote_neighbors(SYSBOUNDARIES_NEIGHBORHOOD_ID);

   /*Compute distances*/
   uint maxLayers = 3; // max(max(P::xcells_ini, P::ycells_ini), P::zcells_ini);
   for (uint layer = 1; layer < maxLayers; layer++) {
      for (CellID cell : cells) {
         if (mpiGrid[cell]->sysBoundaryLayer == 0) {
            // Note: this distance calculation will be non-plateau monotonic only assuming that
            // SysBoundary::checkRefinement has been applied correctly and there are no refinement
            // level changes within SYSBOUNDARIES_NEIGHBORHOOD_ID.
            for (auto i : *mpiGrid.get_neighbors_of(cell, SYSBOUNDARIES_NEIGHBORHOOD_ID)) {
               CellID neighbor = i.first;
               if (neighbor && mpiGrid[neighbor]->sysBoundaryLayer == layer) {
                  for (auto j : *mpiGrid.get_neighbors_to(cell, SYSBOUNDARIES_NEIGHBORHOOD_ID)) {
                     if (j.first == neighbor) {
                        mpiGrid[cell]->sysBoundaryLayer = layer + 1;
                     }
                  }
               }
            }
         }
      }

      SpatialCell::set_mpi_transfer_type(Transfer::CELL_SYSBOUNDARYFLAG);
      mpiGrid.update_copies_of_remote_neighbors(SYSBOUNDARIES_NEIGHBORHOOD_ID);
   }

   /*set cells to DO_NOT_COMPUTE if they are on boundary, and are not
    * in the first two layers of the boundary*/
   for (uint i = 0; i < cells.size(); i++) {
      if (mpiGrid[cells[i]]->sysBoundaryFlag != sysboundarytype::NOT_SYSBOUNDARY &&
          mpiGrid[cells[i]]->sysBoundaryLayer != 1 && mpiGrid[cells[i]]->sysBoundaryLayer != 2) {
         mpiGrid[cells[i]]->sysBoundaryFlag = sysboundarytype::DO_NOT_COMPUTE;
      }
   }

   // The following is done so that everyone knows their neighbour's
   // layer flags.  This is needed for the correct use of the system
   // boundary local communication patterns.
   SpatialCell::set_mpi_transfer_type(Transfer::CELL_SYSBOUNDARYFLAG);
   mpiGrid.update_copies_of_remote_neighbors(FULL_NEIGHBORHOOD_ID);

   SysBoundary& sysBoundaryContainer = getObjectWrapper().sysBoundaryContainer;
   Real ionosphereDownmapRadius = 0;
   if (sysBoundaryContainer.existSysBoundary("Ionosphere")) {
      Readparameters::get("ionosphere.downmapRadius", ionosphereDownmapRadius);
   }
   if(ionosphereDownmapRadius < 1000) {
      ionosphereDownmapRadius *= physicalconstants::R_E;
   }
   if (ionosphereDownmapRadius > 0) {
      #pragma omp parallel for
      for (uint i = 0; i < cells.size(); i++) {
         creal x = mpiGrid[cells[i]]->parameters[CellParams::XCRD]+ mpiGrid[cells[i]]->parameters[CellParams::DX];
         creal y = mpiGrid[cells[i]]->parameters[CellParams::YCRD]+ mpiGrid[cells[i]]->parameters[CellParams::DY];
         creal z = mpiGrid[cells[i]]->parameters[CellParams::ZCRD]+ mpiGrid[cells[i]]->parameters[CellParams::DZ];
         creal radius2 = x*x + y*y + z*z;
         if ((mpiGrid[cells[i]]->sysBoundaryLayer == 2 || mpiGrid[cells[i]]->sysBoundaryLayer == 1) &&
             radius2 < ionosphereDownmapRadius*ionosphereDownmapRadius
         ) {
            mpiGrid[cells[i]]->parameters[CellParams::FORCING_CELL_NUM] = 0;
         }
      }
   }


   // Now the layers need to be set on fsgrid too
   // In dccrg initialization the max number of boundary layers is set to 3.
   const uint MAX_NUMBER_OF_BOUNDARY_LAYERS = 3 * pow(2, mpiGrid.get_maximum_refinement_level());

   technicalGrid.updateGhostCells();

   // loop through max number of layers
   for (uint layer = 1; layer <= MAX_NUMBER_OF_BOUNDARY_LAYERS; ++layer) {

// loop through all cells in grid
#pragma omp parallel for collapse(2)
      for (int z = 0; z < localSize[2]; ++z) {
         for (int y = 0; y < localSize[1]; ++y) {
            for (int x = 0; x < localSize[0]; ++x) {

               // for the first layer, consider all cells that belong to a boundary, for other layers
               // consider all cells that have not yet been labeled.
               if ((layer == 1 && technicalGrid.get(x, y, z)->sysBoundaryFlag != sysboundarytype::NOT_SYSBOUNDARY) ||
                   (layer > 1 && technicalGrid.get(x, y, z)->sysBoundaryLayer == 0)) {

                  if (belongsToLayer(layer, x, y, z, technicalGrid)) {

                     technicalGrid.get(x, y, z)->sysBoundaryLayer = layer;

                     if (layer > 2 && technicalGrid.get(x, y, z)->sysBoundaryFlag != sysboundarytype::NOT_SYSBOUNDARY) {
                        technicalGrid.get(x, y, z)->sysBoundaryFlag = sysboundarytype::DO_NOT_COMPUTE;
                     }
                  }
               }
            }
         }
      }
      technicalGrid.updateGhostCells();
   }

// One more pass to make sure, in particular if the ionosphere is wide enough
// there is remaining cells of IONOSPHERE type inside the max layers gone through previously.
// This last pass now gets rid of them.
#pragma omp parallel for collapse(2)
   for (int z = 0; z < localSize[2]; ++z) {
      for (int y = 0; y < localSize[1]; ++y) {
         for (int x = 0; x < localSize[0]; ++x) {
            if (technicalGrid.get(x,y,z)->sysBoundaryLayer == 0 && (
                technicalGrid.get(x,y,z)->sysBoundaryFlag == sysboundarytype::IONOSPHERE || 
                technicalGrid.get(x,y,z)->sysBoundaryFlag == sysboundarytype::COPYSPHERE)) {
               technicalGrid.get(x, y, z)->sysBoundaryFlag = sysboundarytype::DO_NOT_COMPUTE;
            }
         }
      }
   }

   technicalGrid.updateGhostCells();

   const array<int,3> fsGridDimensions = technicalGrid.getGlobalSize();

   // One pass to setup the bit field to know which components the field solver should propagate.
#pragma omp parallel for collapse(2)
   for (int z = 0; z < localSize[2]; ++z) {
      for (int y = 0; y < localSize[1]; ++y) {
         for (int x = 0; x < localSize[0]; ++x) {
            technicalGrid.get(x, y, z)->SOLVE = 0;

            array<int32_t, 3> globalIndices = technicalGrid.getGlobalIndices(x, y, z);

            if (((globalIndices[0] == 0 || globalIndices[0] == fsGridDimensions[0] - 1) &&
                 !this->isPeriodic(0)) ||
                ((globalIndices[1] == 0 || globalIndices[1] == fsGridDimensions[1] - 1) &&
                 !this->isPeriodic(1)) ||
                ((globalIndices[2] == 0 || globalIndices[2] == fsGridDimensions[2] - 1) &&
                 !this->isPeriodic(2))) {
               continue;
            }
            if (technicalGrid.get(x, y, z)->sysBoundaryFlag == sysboundarytype::NOT_SYSBOUNDARY) {
               technicalGrid.get(x, y, z)->SOLVE = technicalGrid.get(x, y, z)->SOLVE | compute::BX;
               technicalGrid.get(x, y, z)->SOLVE = technicalGrid.get(x, y, z)->SOLVE | compute::BY;
               technicalGrid.get(x, y, z)->SOLVE = technicalGrid.get(x, y, z)->SOLVE | compute::BZ;
               technicalGrid.get(x, y, z)->SOLVE = technicalGrid.get(x, y, z)->SOLVE | compute::EX;
               technicalGrid.get(x, y, z)->SOLVE = technicalGrid.get(x, y, z)->SOLVE | compute::EY;
               technicalGrid.get(x, y, z)->SOLVE = technicalGrid.get(x, y, z)->SOLVE | compute::EZ;
            } else {
               if (technicalGrid.get(x - 1, y, z)->sysBoundaryFlag == sysboundarytype::NOT_SYSBOUNDARY) {
                  technicalGrid.get(x, y, z)->SOLVE = technicalGrid.get(x, y, z)->SOLVE | compute::BX;
                  technicalGrid.get(x, y, z)->SOLVE = technicalGrid.get(x, y, z)->SOLVE | compute::EY;
                  technicalGrid.get(x, y, z)->SOLVE = technicalGrid.get(x, y, z)->SOLVE | compute::EZ;
               }
               if (technicalGrid.get(x, y - 1, z)->sysBoundaryFlag == sysboundarytype::NOT_SYSBOUNDARY) {
                  technicalGrid.get(x, y, z)->SOLVE = technicalGrid.get(x, y, z)->SOLVE | compute::BY;
                  technicalGrid.get(x, y, z)->SOLVE = technicalGrid.get(x, y, z)->SOLVE | compute::EX;
                  technicalGrid.get(x, y, z)->SOLVE = technicalGrid.get(x, y, z)->SOLVE | compute::EZ;
               }
               if (technicalGrid.get(x, y, z - 1)->sysBoundaryFlag == sysboundarytype::NOT_SYSBOUNDARY) {
                  technicalGrid.get(x, y, z)->SOLVE = technicalGrid.get(x, y, z)->SOLVE | compute::BZ;
                  technicalGrid.get(x, y, z)->SOLVE = technicalGrid.get(x, y, z)->SOLVE | compute::EX;
                  technicalGrid.get(x, y, z)->SOLVE = technicalGrid.get(x, y, z)->SOLVE | compute::EY;
               }
               if (technicalGrid.get(x - 1, y - 1, z)->sysBoundaryFlag == sysboundarytype::NOT_SYSBOUNDARY) {
                  technicalGrid.get(x, y, z)->SOLVE = technicalGrid.get(x, y, z)->SOLVE | compute::EZ;
               }
               if (technicalGrid.get(x - 1, y, z - 1)->sysBoundaryFlag == sysboundarytype::NOT_SYSBOUNDARY) {
                  technicalGrid.get(x, y, z)->SOLVE = technicalGrid.get(x, y, z)->SOLVE | compute::EY;
               }
               if (technicalGrid.get(x, y - 1, z - 1)->sysBoundaryFlag == sysboundarytype::NOT_SYSBOUNDARY) {
                  technicalGrid.get(x, y, z)->SOLVE = technicalGrid.get(x, y, z)->SOLVE | compute::EX;
               }
            }
         }
      }
   }

   technicalGrid.updateGhostCells();
}

/*!\brief Apply the initial state to all system boundary cells.
 * Loops through all SysBoundaryConditions and calls the corresponding applyInitialState
 * function. This function must apply the initial state for all existing particle species.
 *
 * \param mpiGrid Grid
 * \retval success If true, the application of all system boundary states succeeded.
 */
void SysBoundary::applyInitialState(dccrg::Dccrg<SpatialCell, dccrg::Cartesian_Geometry>& mpiGrid,
                                    FsGrid<fsgrids::technical, FS_STENCIL_WIDTH>&technicalGrid,
                                    FsGrid<array<Real, fsgrids::bfield::N_BFIELD>, FS_STENCIL_WIDTH>& perBGrid,
                                    Project& project) {

   list<SBC::SysBoundaryCondition*>::iterator it;
   for (it = sysBoundaries.begin(); it != sysBoundaries.end(); it++) {
      if (                                // This is to skip the reapplication
          Parameters::isRestart           // When not restarting
          && !(*it)->doApplyUponRestart() // When reapplicaiton is not requested
      ) {
         continue;
      }
      (*it)->applyInitialState(mpiGrid, technicalGrid, perBGrid, project);
   }
}

void SysBoundary::updateState(const dccrg::Dccrg<SpatialCell, dccrg::Cartesian_Geometry>& mpiGrid,
                              FsGrid<std::array<Real, fsgrids::bfield::N_BFIELD>, FS_STENCIL_WIDTH>& perBGrid,
                              creal t) {
   if (isDynamic()) {
      for(auto& b : sysBoundaries) {
         // Skip when not restarting or not requested.
         if (Parameters::isRestart && !b->doApplyUponRestart())
            continue;
         if (b->isDynamic())
            b->updateState(mpiGrid, perBGrid, t);
      }
   }
}

/*!\brief Apply the Vlasov system boundary conditions to all system boundary cells at time t.
 *
 * Loops through all SysBoundaryConditions and calls the corresponding vlasovBoundaryCondition() function.
 * The boundary condition functions are called for all particle species, one at a time.
 *
 * WARNING (see end of the function) Blocks are changed but lists not updated now,
 * if you need to use/communicate them before the next update is done, add an
 * update at the end of this function.
 *
 * \param mpiGrid Grid
 * \param t Current time
 * \param calculate_V_moments if true, compute into _V, false into _R moments so that the interpolated ones can be done
 */
void SysBoundary::applySysBoundaryVlasovConditions(
    dccrg::Dccrg<SpatialCell, dccrg::Cartesian_Geometry>& mpiGrid, creal& t,
    const bool calculate_V_moments) {

   if (sysBoundaries.size() == 0) {
      return; // no system boundaries
   }

/*Transfer along boundaries*/
// First the small stuff without overlapping in an extended neighbourhood:
#warning TODO This now communicates in the wider neighbourhood for both layers, could be reduced to smaller neighbourhood for layer 1, larger neighbourhood for layer 2.
   SpatialCell::set_mpi_transfer_type(Transfer::CELL_PARAMETERS | Transfer::POP_METADATA | Transfer::CELL_SYSBOUNDARYFLAG, true);
   mpiGrid.update_copies_of_remote_neighbors(SYSBOUNDARIES_EXTENDED_NEIGHBORHOOD_ID);

   // Loop over existing particle species
   for (uint popID = 0; popID < getObjectWrapper().particleSpecies.size(); ++popID) {
      SpatialCell::setCommunicatedSpecies(popID);
      // update lists in larger neighborhood
      updateRemoteVelocityBlockLists(mpiGrid, popID, SYSBOUNDARIES_EXTENDED_NEIGHBORHOOD_ID);

      // Then the block data in the reduced neighbourhood:
      phiprof::Timer commTimer {"Start comm of cell and block data", {"MPI"}};
      SpatialCell::set_mpi_transfer_type(Transfer::VEL_BLOCK_DATA, true);
      mpiGrid.start_remote_neighbor_copy_updates(SYSBOUNDARIES_EXTENDED_NEIGHBORHOOD_ID);
      commTimer.stop();

      phiprof::Timer computeInnerTimer {"Compute process inner cells"};
      // Compute Vlasov boundary condition on system boundary/process inner cells
      vector<CellID> localCells;
      getBoundaryCellList(mpiGrid, mpiGrid.get_local_cells_not_on_process_boundary(SYSBOUNDARIES_EXTENDED_NEIGHBORHOOD_ID), localCells);

#pragma omp parallel for
      for (uint i = 0; i < localCells.size(); i++) {
         cuint sysBoundaryType = mpiGrid[localCells[i]]->sysBoundaryFlag;
         this->getSysBoundary(sysBoundaryType)->vlasovBoundaryCondition(mpiGrid, localCells[i], popID, calculate_V_moments);
      }
      if (calculate_V_moments) {
         calculateMoments_V(mpiGrid, localCells, true);
      } else {
         calculateMoments_R(mpiGrid, localCells, true);
      }
      computeInnerTimer.stop();

      phiprof::Timer waitimer {"Wait for receives", {"MPI", "Wait"}};
      mpiGrid.wait_remote_neighbor_copy_updates(SYSBOUNDARIES_EXTENDED_NEIGHBORHOOD_ID);
      waitimer.stop();

      // Compute vlasov boundary on system boundary/process boundary cells
      phiprof::Timer computeBoundaryTimer {"Compute process boundary cells"};
      vector<CellID> boundaryCells;
      getBoundaryCellList(mpiGrid, mpiGrid.get_local_cells_on_process_boundary(SYSBOUNDARIES_EXTENDED_NEIGHBORHOOD_ID),
                          boundaryCells);
#pragma omp parallel for
      for (uint i = 0; i < boundaryCells.size(); i++) {
         cuint sysBoundaryType = mpiGrid[boundaryCells[i]]->sysBoundaryFlag;
         this->getSysBoundary(sysBoundaryType)->vlasovBoundaryCondition(mpiGrid, boundaryCells[i], popID, calculate_V_moments);
      }
      if (calculate_V_moments) {
         calculateMoments_V(mpiGrid, boundaryCells, true);
      } else {
         calculateMoments_R(mpiGrid, boundaryCells, true);
      }
      computeBoundaryTimer.stop();

      // WARNING Blocks are changed but lists not updated now, if you need to use/communicate them before the next
      // update is done, add an update here. reset lists in smaller default neighborhood
      updateRemoteVelocityBlockLists(mpiGrid, popID);

   } // for-loop over populations
}

/*! Get a pointer to the SysBoundaryCondition of given index.
 * \param sysBoundaryType Type of the system boundary condition to return
 * \return Pointer to the instance of the SysBoundaryCondition. NULL if sysBoundaryType is invalid.
 */
SBC::SysBoundaryCondition* SysBoundary::getSysBoundary(cuint sysBoundaryType) const {
   auto it = indexToSysBoundary.find(sysBoundaryType);
   if (it != indexToSysBoundary.end()) {
      return it->second;
   } else {
      abort_mpi("ERROR: Boundary " + to_string(sysBoundaryType) + " is invalid", 1);
   }
}

/*! Get the number of SysBoundaryConditions stored in SysBoundary.
 * \retval size Number of SysBoundaryConditions stored in SysBoundary.
 */
unsigned int SysBoundary::size() const { return sysBoundaries.size(); }

/*! Get a bool telling whether any system boundary condition is dynamic in time (and thus needs updating).
 * \retval isDynamic Is any system boundary condition dynamic in time.
 */
bool SysBoundary::isDynamic() const { return anyDynamic; }

/*! Get a bool telling whether the system is periodic in the queried direction.
 * \param direction 0: x, 1: y, 2: z.
 * \retval periodic Is the system periodic in the queried direction.
 */
bool SysBoundary::isPeriodic(uint direction) const { return periodic[direction]; }

/*! Get a vector containing the cellID of all cells which are not DO_NOT_COMPUTE or NOT_SYSBOUNDARY in the vector of
 * cellIDs passed to the function.
 *
 * \param mpiGrid Grid
 * \param cellList Vector of cellIDs in which to look for boundary cells
 * \param boundaryCellList Vector of boundary the cells' cellIDs
 * \retval Returns true if the operation is successful
 */
void getBoundaryCellList(const dccrg::Dccrg<SpatialCell, dccrg::Cartesian_Geometry>& mpiGrid,
                         const vector<uint64_t>& cellList, vector<uint64_t>& boundaryCellList) {
   boundaryCellList.clear();
   for (size_t cell = 0; cell < cellList.size(); ++cell) {
      const CellID cellID = cellList[cell];
      if (mpiGrid[cellID]->sysBoundaryFlag == sysboundarytype::DO_NOT_COMPUTE ||
          mpiGrid[cellID]->sysBoundaryFlag == sysboundarytype::NOT_SYSBOUNDARY) {
         continue;
      }
      boundaryCellList.push_back(cellID);
   }
}

/*! Updates all NonsysboundaryCells into an internal map. This should be called in loadBalance.
 * \param mpiGrid The DCCRG grid
 * \retval Returns true if the operation is successful
 */
<<<<<<< HEAD
void SysBoundary::updateSysBoundariesAfterLoadBalance(dccrg::Dccrg<SpatialCell, dccrg::Cartesian_Geometry>& mpiGrid) {
   phiprof::start("updateSysBoundariesAfterLoadBalance");
=======
bool SysBoundary::updateSysBoundariesAfterLoadBalance(dccrg::Dccrg<SpatialCell, dccrg::Cartesian_Geometry>& mpiGrid) {
   phiprof::Timer timer {"updateSysBoundariesAfterLoadBalance"};
>>>>>>> d751cb0d
   vector<uint64_t> local_cells_on_boundary;
   getBoundaryCellList(mpiGrid, mpiGrid.get_cells(), local_cells_on_boundary);
   // Loop over sysboundaries:
   for (list<SBC::SysBoundaryCondition*>::iterator it = sysBoundaries.begin(); it != sysBoundaries.end(); ++it) {
      (*it)->updateSysBoundaryConditionsAfterLoadBalance(mpiGrid, local_cells_on_boundary);
   }
<<<<<<< HEAD

   phiprof::stop("updateSysBoundariesAfterLoadBalance");
=======
   return true;
>>>>>>> d751cb0d
}<|MERGE_RESOLUTION|>--- conflicted
+++ resolved
@@ -776,23 +776,12 @@
  * \param mpiGrid The DCCRG grid
  * \retval Returns true if the operation is successful
  */
-<<<<<<< HEAD
 void SysBoundary::updateSysBoundariesAfterLoadBalance(dccrg::Dccrg<SpatialCell, dccrg::Cartesian_Geometry>& mpiGrid) {
-   phiprof::start("updateSysBoundariesAfterLoadBalance");
-=======
-bool SysBoundary::updateSysBoundariesAfterLoadBalance(dccrg::Dccrg<SpatialCell, dccrg::Cartesian_Geometry>& mpiGrid) {
    phiprof::Timer timer {"updateSysBoundariesAfterLoadBalance"};
->>>>>>> d751cb0d
    vector<uint64_t> local_cells_on_boundary;
    getBoundaryCellList(mpiGrid, mpiGrid.get_cells(), local_cells_on_boundary);
    // Loop over sysboundaries:
    for (list<SBC::SysBoundaryCondition*>::iterator it = sysBoundaries.begin(); it != sysBoundaries.end(); ++it) {
       (*it)->updateSysBoundaryConditionsAfterLoadBalance(mpiGrid, local_cells_on_boundary);
    }
-<<<<<<< HEAD
-
-   phiprof::stop("updateSysBoundariesAfterLoadBalance");
-=======
-   return true;
->>>>>>> d751cb0d
 }