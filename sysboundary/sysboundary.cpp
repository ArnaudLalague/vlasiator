--- conflicted
+++ resolved
@@ -463,14 +463,9 @@
 
 /*!\brief Apply the initial state to all system boundary cells.
  * Loops through all SysBoundaryConditions and calls the corresponding applyInitialState
-<<<<<<< HEAD
  * function. This function must apply the initial state for all existing particle species.
-=======
- * function.
  * 
  * \param mpiGrid Grid
- * \param t Current time
->>>>>>> ffe85469
  * \retval success If true, the application of all system boundary states succeeded.
  */
 bool SysBoundary::applyInitialState(
@@ -498,16 +493,12 @@
  * Loops through all SysBoundaryConditions and calls the corresponding vlasovBoundaryCondition() function.
  * The boundary condition functions are called for all particle species, one at a time.
  * 
-<<<<<<< HEAD
  * WARNING (see end of the function) Blocks are changed but lists not updated now, 
  * if you need to use/communicate them before the next update is done, add an 
  * update at the end of this function.
-=======
- * WARNING (see end of the function) Blocks are changed but lists not updated now, if you need to use/communicate them before the next update is done, add an update at the end of this function.
  * 
  * \param mpiGrid Grid
  * \param t Current time
->>>>>>> ffe85469
  */
 void SysBoundary::applySysBoundaryVlasovConditions(
    dccrg::Dccrg<SpatialCell,dccrg::Cartesian_Geometry>& mpiGrid,
