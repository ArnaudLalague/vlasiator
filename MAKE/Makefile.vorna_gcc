--- conflicted
+++ resolved
@@ -28,14 +28,8 @@
 #GNU flags:
 CC_BRAND = gcc
 CC_BRAND_VERSION = 8.3.0
-<<<<<<< HEAD
-CXXFLAGS += -O3 -fopenmp -funroll-loops -std=c++17 -W -Wall -Wno-unused -mavx
-testpackage: CXXFLAGS = -O2 -fopenmp -funroll-loops -std=c++0x  -mavx
-CXXFLAGS += -g
-=======
 CXXFLAGS += -g -O3 -fopenmp -funroll-loops -std=c++17 -W -Wall -Wno-unused -mavx
 testpackage: CXXFLAGS = -O2 -fopenmp -funroll-loops -std=c++17  -mavx
->>>>>>> b94817ce
 
 MATHFLAGS = -ffast-math
 LDFLAGS = -lrt -lgfortran -std=c++17
