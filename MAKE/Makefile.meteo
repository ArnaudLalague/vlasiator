CMP = CC
LNK = CC

#-DNO_WRITE_AT_ALL:  Define to disable write at all to 
#                    avoid memleak (much slower IO)
#-DMPICH_IGNORE_CXX_SEEK: Ignores some multiple definition 
#                         errors that come up when using 
#                         mpi.h in c++ on Cray

CXXFLAGS = -DMPICH_IGNORE_CXX_SEEK

FLAGS = 

# NOTES on compiler flags:
# CXXFLAGS is for compiler flags, they are always used
# MATHFLAGS are for special math etc. flags, these are only applied on solver functions
# LDFLAGS flags for linker

#GNU flags:
CC_BRAND = gcc
CC_BRAND_VERSION = 4.5.3
CXXFLAGS += -O3 -fopenmp -funroll-loops -std=c++0x -W -Wall -pedantic -Wno-unused
# CXXFLAGS +=  -O3 -funroll-loops -std=c++0x -W -Wall -pedantic -Wno-unused
# CXXFLAGS += -g -std=c++0x -W -Wall -pedantic -Wno-unused
# DCXXFLAGS += -g -O3 -fopenmp -std=c++0x -W -Wall -pedantic -Wno-unused
MATHFLAGS = -ffast-math
LDFLAGS =
LIB_MPI = -lgomp

BOOST_VERSION = 1.50.0
MPT_VERSION = 5.3.5
ZOLTAN_VERSION = 3.6
SILO_VERSION = 4.8

LIBRARY_PREFIX = /stornext/field/users/honkonen/libraries
LIBRARY_PREFIX_B = /stornext/field/users/alfthan/libraries

INC_BOOST = -I$(LIBRARY_PREFIX)/mpt/$(MPT_VERSION)/$(CC_BRAND)/$(CC_BRAND_VERSION)/boost/$(BOOST_VERSION)/include
LIB_BOOST = -L$(LIBRARY_PREFIX)/mpt/$(MPT_VERSION)/$(CC_BRAND)/$(CC_BRAND_VERSION)/boost/$(BOOST_VERSION)/lib -lboost_program_options

INC_ZOLTAN = -I$(LIBRARY_PREFIX)/mpt/$(MPT_VERSION)/$(CC_BRAND)/$(CC_BRAND_VERSION)/zoltan/$(ZOLTAN_VERSION)/include
LIB_ZOLTAN = -L$(LIBRARY_PREFIX)/mpt/$(MPT_VERSION)/$(CC_BRAND)/$(CC_BRAND_VERSION)/zoltan/$(ZOLTAN_VERSION)/lib -lzoltan

INC_SILO = -I$(LIBRARY_PREFIX)/mpt/$(MPT_VERSION)/$(CC_BRAND)/$(CC_BRAND_VERSION)/silo/$(SILO_VERSION)/include
LIB_SILO = -L$(LIBRARY_PREFIX)/mpt/$(MPT_VERSION)/$(CC_BRAND)/$(CC_BRAND_VERSION)/silo/$(SILO_VERSION)/lib -lsilo


#DCCRG version with reduced neighbourhood. Might not be up-to-date
#INC_DCCRG = -I$(LIBRARY_PREFIX_B)/dccrg-new

#Official dccrg installation
<<<<<<< HEAD
INC_DCCRG = -I$(LIBRARY_PREFIX)/dccrg-2012-10-15/
=======
INC_DCCRG = -I$(LIBRARY_PREFIX)/dccrg-2012-10-15
>>>>>>> 518d93a7


LIB_PROFILE = -L$(LIBRARY_PREFIX_B)/phiprof/lib -lphiprof
INC_PROFILE = -I$(LIBRARY_PREFIX_B)/phiprof/include

INC_VECTORCLASS = -I$(LIBRARY_PREFIX_B)/vectorclass



<|MERGE_RESOLUTION|>--- conflicted
+++ resolved
@@ -22,7 +22,7 @@
 CXXFLAGS += -O3 -fopenmp -funroll-loops -std=c++0x -W -Wall -pedantic -Wno-unused
 # CXXFLAGS +=  -O3 -funroll-loops -std=c++0x -W -Wall -pedantic -Wno-unused
 # CXXFLAGS += -g -std=c++0x -W -Wall -pedantic -Wno-unused
-# DCXXFLAGS += -g -O3 -fopenmp -std=c++0x -W -Wall -pedantic -Wno-unused
+# CXXFLAGS += -g  -fopenmp -std=c++0x -W -Wall -pedantic -Wno-unused
 MATHFLAGS = -ffast-math
 LDFLAGS =
 LIB_MPI = -lgomp
@@ -49,11 +49,8 @@
 #INC_DCCRG = -I$(LIBRARY_PREFIX_B)/dccrg-new
 
 #Official dccrg installation
-<<<<<<< HEAD
-INC_DCCRG = -I$(LIBRARY_PREFIX)/dccrg-2012-10-15/
-=======
 INC_DCCRG = -I$(LIBRARY_PREFIX)/dccrg-2012-10-15
->>>>>>> 518d93a7
+
 
 
 LIB_PROFILE = -L$(LIBRARY_PREFIX_B)/phiprof/lib -lphiprof
