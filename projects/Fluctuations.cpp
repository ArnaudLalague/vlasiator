/*
This file is part of Vlasiator.

Copyright 2011, 2012 Finnish Meteorological Institute

Vlasiator is free software: you can redistribute it and/or modify
it under the terms of the GNU General Public License version 3
as published by the Free Software Foundation.

Vlasiator is distributed in the hope that it will be useful,
but WITHOUT ANY WARRANTY; without even the implied warranty of
MERCHANTABILITY or FITNESS FOR A PARTICULAR PURPOSE. See the
GNU General Public License for more details.

You should have received a copy of the GNU General Public License
along with Vlasiator. If not, see <http://www.gnu.org/licenses/>.
*/

#include <cstdlib>
#include <iostream>
#include <iomanip>
#include <cmath>

#include "spatial_cell.hpp"
#include "common.h"
#include "project.h"
#include "parameters.h"

typedef fluctuationsParameters FlucP;
Real FlucP::BX0 = NAN;
Real FlucP::BY0 = NAN;
Real FlucP::BZ0 = NAN;
Real FlucP::DENSITY = NAN;
Real FlucP::TEMPERATURE = NAN;
Real FlucP::magPertAmp = NAN;
Real FlucP::densityPertAmp = NAN;
Real FlucP::velocityPertAmp = NAN;
Real FlucP::maxwCutoff = NAN;
//uint FlucP::sectorSize = 0;
uint FlucP::nSpaceSamples = 0;
uint FlucP::nVelocitySamples = 0;

bool initializeProject(void) {
<<<<<<< HEAD
   //   uint seed;
=======
//   uint seed;
>>>>>>> 35adf14c
   typedef Readparameters RP;
   RP::add("Fluctuations.BX0", "Background field value (T)", 1.0e-9);
   RP::add("Fluctuations.BY0", "Background field value (T)", 2.0e-9);
   RP::add("Fluctuations.BZ0", "Background field value (T)", 3.0e-9);
   RP::add("Fluctuations.rho", "Number density (m^-3)", 1.0e7);
   RP::add("Fluctuations.Temperature", "Temperature (K)", 2.0e6);
   RP::add("Fluctuations.magPertAmp", "Amplitude of the magnetic perturbation", 1.0e-9);
   RP::add("Fluctuations.densityPertAmp", "Amplitude factor of the density perturbation", 0.1);
   RP::add("Fluctuations.velocityPertAmp", "Amplitude of the velocity perturbation", 1.0e6);
<<<<<<< HEAD
   //   RP::add("Fluctuations.seed","Seed integer for the srand() function", 42);
   //   RP::add("Fluctuations.sectorSize", "Maximal size of the sectors for randomising", 10);
=======
//   RP::add("Fluctuations.seed","Seed integer for the srand() function", 42);
//   RP::add("Fluctuations.sectorSize", "Maximal size of the sectors for randomising", 10);
>>>>>>> 35adf14c
   RP::add("Fluctuations.nSpaceSamples", "Number of sampling points per spatial dimension", 2);
   RP::add("Fluctuations.nVelocitySamples", "Number of sampling points per velocity dimension", 5);
   RP::add("Fluctuations.maxwCutoff", "Cutoff for the maxwellian distribution", 1e-12);
   RP::parse();
   RP::get("Fluctuations.BX0", FlucP::BX0);
   RP::get("Fluctuations.BY0", FlucP::BY0);
   RP::get("Fluctuations.BZ0", FlucP::BZ0);
   RP::get("Fluctuations.rho", FlucP::DENSITY);
   RP::get("Fluctuations.Temperature", FlucP::TEMPERATURE);
   RP::get("Fluctuations.magPertAmp", FlucP::magPertAmp);
   RP::get("Fluctuations.densityPertAmp", FlucP::densityPertAmp);
   RP::get("Fluctuations.velocityPertAmp", FlucP::velocityPertAmp);
<<<<<<< HEAD
   //   RP::get("Fluctuations.seed", seed);
   //   RP::get("Fluctuations.sectorSize", FlucP::sectorSize);
=======
//   RP::get("Fluctuations.seed", seed);
//   RP::get("Fluctuations.sectorSize", FlucP::sectorSize);
>>>>>>> 35adf14c
   RP::get("Fluctuations.nSpaceSamples", FlucP::nSpaceSamples);
   RP::get("Fluctuations.nVelocitySamples", FlucP::nVelocitySamples);
   RP::get("Fluctuations.maxwCutoff", FlucP::maxwCutoff);
   
<<<<<<< HEAD
   //   int rank;
   //   MPI_Comm_rank(MPI_COMM_WORLD, &rank);
   //   srand(seed*rank);
=======
//   int rank;
//   MPI_Comm_rank(MPI_COMM_WORLD, &rank);
//   srand(seed*rank);
>>>>>>> 35adf14c
   
   return true;
}

bool cellParametersChanged(creal& t) {return false;}


Real getDistribValue(creal& vx,creal& vy, creal& vz) {
   creal k = 1.3806505e-23; // Boltzmann
   creal mass = 1.67262171e-27; // m_p in kg
   return exp(- mass * (vx*vx + vy*vy + vz*vz) / (2.0 * k * FlucP::TEMPERATURE));
}

Real calcPhaseSpaceDensity(creal& x, creal& y, creal& z, creal& dx, creal& dy, creal& dz, creal& vx, creal& vy, creal& vz, creal& dvx, creal& dvy, creal& dvz) {
   if(vx < Parameters::vxmin + 0.5 * dvx ||
      vy < Parameters::vymin + 0.5 * dvy ||
      vz < Parameters::vzmin + 0.5 * dvz ||
      vx > Parameters::vxmax - 1.5 * dvx ||
      vy > Parameters::vymax - 1.5 * dvy ||
      vz > Parameters::vzmax - 1.5 * dvz
   ) return 0.0;
   
   creal mass = Parameters::m;
   creal q = Parameters::q;
   creal k = 1.3806505e-23; // Boltzmann
   creal mu0 = 1.25663706144e-6; // mu_0
   
<<<<<<< HEAD
   //   static int spaceIndexOld[3] = {std::numeric_limits<int>::min(),
   //                                  std::numeric_limits<int>::min(),
   //                                  std::numeric_limits<int>::min()};
   //   static int spaceIndex[3] = {0};
   static int rndRho = 0;
   static int rndVel[3] = {0};
   //   static int rndRhoSector = rand()%FlucP::sectorSize+1;
   //   static int rndVelSector = rand()%FlucP::sectorSize+1;
   //   static int cptRhoSector = 0;
   //   static int cptVelSector = 0;
   int cellID = (int) (x / dx) +
   (int) (y / dy) * Parameters::xcells_ini +
   (int) (z / dz) * Parameters::xcells_ini * Parameters::ycells_ini;
   srand(cellID);
   //    if(spaceIndex[0] != spaceIndexOld[0] ||
   //       spaceIndex[1] != spaceIndexOld[1] ||
   //       spaceIndex[2] != spaceIndexOld[2]) {
      //       if(cptRhoSector++%rndRhoSector == 0)
   //       {
      // 	 rndRho = rand();
   // 	 rndRhoSector = rand()%FlucP::sectorSize+1;
   //       }
   //       if(cptVelSector++%rndVelSector == 0)
   //       {
      // 	 rndVel = {rand(), rand(), rand()};
   // 	 rndVelSector = rand()%FlucP::sectorSize+1;
   //       }
   //    }
   rndRho = rand();
   rndVel = {rand(), rand(), rand()};
   //    spaceIndexOld[0] = spaceIndex[0];
   //    spaceIndexOld[1] = spaceIndex[1];
   //    spaceIndexOld[2] = spaceIndex[2];
=======
//   static int spaceIndexOld[3] = {std::numeric_limits<int>::min(),
//                                  std::numeric_limits<int>::min(),
//                                  std::numeric_limits<int>::min()};
//   static int spaceIndex[3] = {0};
   static int rndRho = 0;
   static int rndVel[3] = {0};
//   static int rndRhoSector = rand()%FlucP::sectorSize+1;
//   static int rndVelSector = rand()%FlucP::sectorSize+1;
//   static int cptRhoSector = 0;
//   static int cptVelSector = 0;
   int cellID = (int) (x / dx) +
                (int) (y / dy) * Parameters::xcells_ini +
                (int) (z / dz) * Parameters::xcells_ini * Parameters::ycells_ini;
   srand(cellID);
//    if(spaceIndex[0] != spaceIndexOld[0] ||
//       spaceIndex[1] != spaceIndexOld[1] ||
//       spaceIndex[2] != spaceIndexOld[2]) {
//       if(cptRhoSector++%rndRhoSector == 0)
//       {
// 	 rndRho = rand();
// 	 rndRhoSector = rand()%FlucP::sectorSize+1;
//       }
//       if(cptVelSector++%rndVelSector == 0)
//       {
// 	 rndVel = {rand(), rand(), rand()};
// 	 rndVelSector = rand()%FlucP::sectorSize+1;
//       }
//    }
   rndRho = rand();
   rndVel = {rand(), rand(), rand()};
//    spaceIndexOld[0] = spaceIndex[0];
//    spaceIndexOld[1] = spaceIndex[1];
//    spaceIndexOld[2] = spaceIndex[2];
>>>>>>> 35adf14c
   
   creal d_vx = dvx / (FlucP::nVelocitySamples-1);
   creal d_vy = dvy / (FlucP::nVelocitySamples-1);
   creal d_vz = dvz / (FlucP::nVelocitySamples-1);
   Real avg = 0.0;
   
   for (uint vi=0; vi<FlucP::nVelocitySamples; ++vi)
      for (uint vj=0; vj<FlucP::nVelocitySamples; ++vj)
	 for (uint vk=0; vk<FlucP::nVelocitySamples; ++vk)
<<<<<<< HEAD
	 {
	    avg += getDistribValue(
	    vx+vi*d_vx - FlucP::velocityPertAmp * (0.5 - (double)rndVel[0] / (double)RAND_MAX),
	    vy+vj*d_vy - FlucP::velocityPertAmp * (0.5 - (double)rndVel[1] / (double)RAND_MAX),
	    vz+vk*d_vz - FlucP::velocityPertAmp * (0.5 - (double)rndVel[2] / (double)RAND_MAX));
         }
      
   creal result = avg *
   FlucP::DENSITY * (1.0 + FlucP::densityPertAmp * (0.5 - (double)rndRho / (double)RAND_MAX)) *
   pow(mass / (2.0 * M_PI * k * FlucP::TEMPERATURE), 1.5) /
   //   	            (Parameters::vzmax - Parameters::vzmin) / 
   (FlucP::nVelocitySamples*FlucP::nVelocitySamples*FlucP::nVelocitySamples);
=======
         {
	    avg += getDistribValue(
	       vx+vi*d_vx - FlucP::velocityPertAmp * (0.5 - (double)rndVel[0] / (double)RAND_MAX),
	       vy+vj*d_vy - FlucP::velocityPertAmp * (0.5 - (double)rndVel[1] / (double)RAND_MAX),
	       vz+vk*d_vz - FlucP::velocityPertAmp * (0.5 - (double)rndVel[2] / (double)RAND_MAX));
         }
   
   creal result = avg *
	          FlucP::DENSITY * (1.0 + FlucP::densityPertAmp * (0.5 - (double)rndRho / (double)RAND_MAX)) *
	          pow(mass / (2.0 * M_PI * k * FlucP::TEMPERATURE), 1.5) /
//   	            (Parameters::vzmax - Parameters::vzmin) / 
                  (FlucP::nVelocitySamples*FlucP::nVelocitySamples*FlucP::nVelocitySamples);
>>>>>>> 35adf14c
   if(result < FlucP::maxwCutoff) {
      return 0.0;
   } else {
      return result;
   }
}
      
void calcBlockParameters(Real* blockParams) {
   //blockParams[BlockParams::Q_PER_M] = 1.0;
}

void calcCellParameters(Real* cellParams,creal& t) {
   creal x = cellParams[CellParams::XCRD];
   creal dx = cellParams[CellParams::DX];
   creal y = cellParams[CellParams::YCRD];
   creal dy = cellParams[CellParams::DY];
   creal z = cellParams[CellParams::ZCRD];
   creal dz = cellParams[CellParams::DZ];
   
   int cellID = (int) (x / dx) +
   (int) (y / dy) * Parameters::xcells_ini +
   (int) (z / dz) * Parameters::xcells_ini * Parameters::ycells_ini;
   srand(cellID);
   
   cellParams[CellParams::EX   ] = 0.0;
   cellParams[CellParams::EY   ] = 0.0;
   cellParams[CellParams::EZ   ] = 0.0;
   cellParams[CellParams::BX   ] = FlucP::BX0;
   cellParams[CellParams::BY   ] = FlucP::magPertAmp * (0.5 - (double)rand() / (double)RAND_MAX);
   cellParams[CellParams::BZ   ] = FlucP::magPertAmp * (0.5 - (double)rand() / (double)RAND_MAX);
}

// TODO use this instead: template <class Grid, class CellData> void calcSimParameters(Grid<CellData>& mpiGrid...
void calcSimParameters(dccrg::Dccrg<SpatialCell>& mpiGrid, creal& t, Real& /*dt*/) {
   const std::vector<uint64_t> cells = mpiGrid.get_cells();
   for (uint i = 0; i < cells.size(); ++i) {
      calcCellParameters(mpiGrid[cells[i]]->parameters, t);
   }
}
<|MERGE_RESOLUTION|>--- conflicted
+++ resolved
@@ -41,11 +41,7 @@
 uint FlucP::nVelocitySamples = 0;
 
 bool initializeProject(void) {
-<<<<<<< HEAD
-   //   uint seed;
-=======
 //   uint seed;
->>>>>>> 35adf14c
    typedef Readparameters RP;
    RP::add("Fluctuations.BX0", "Background field value (T)", 1.0e-9);
    RP::add("Fluctuations.BY0", "Background field value (T)", 2.0e-9);
@@ -55,13 +51,8 @@
    RP::add("Fluctuations.magPertAmp", "Amplitude of the magnetic perturbation", 1.0e-9);
    RP::add("Fluctuations.densityPertAmp", "Amplitude factor of the density perturbation", 0.1);
    RP::add("Fluctuations.velocityPertAmp", "Amplitude of the velocity perturbation", 1.0e6);
-<<<<<<< HEAD
-   //   RP::add("Fluctuations.seed","Seed integer for the srand() function", 42);
-   //   RP::add("Fluctuations.sectorSize", "Maximal size of the sectors for randomising", 10);
-=======
 //   RP::add("Fluctuations.seed","Seed integer for the srand() function", 42);
 //   RP::add("Fluctuations.sectorSize", "Maximal size of the sectors for randomising", 10);
->>>>>>> 35adf14c
    RP::add("Fluctuations.nSpaceSamples", "Number of sampling points per spatial dimension", 2);
    RP::add("Fluctuations.nVelocitySamples", "Number of sampling points per velocity dimension", 5);
    RP::add("Fluctuations.maxwCutoff", "Cutoff for the maxwellian distribution", 1e-12);
@@ -74,26 +65,15 @@
    RP::get("Fluctuations.magPertAmp", FlucP::magPertAmp);
    RP::get("Fluctuations.densityPertAmp", FlucP::densityPertAmp);
    RP::get("Fluctuations.velocityPertAmp", FlucP::velocityPertAmp);
-<<<<<<< HEAD
-   //   RP::get("Fluctuations.seed", seed);
-   //   RP::get("Fluctuations.sectorSize", FlucP::sectorSize);
-=======
 //   RP::get("Fluctuations.seed", seed);
 //   RP::get("Fluctuations.sectorSize", FlucP::sectorSize);
->>>>>>> 35adf14c
    RP::get("Fluctuations.nSpaceSamples", FlucP::nSpaceSamples);
    RP::get("Fluctuations.nVelocitySamples", FlucP::nVelocitySamples);
    RP::get("Fluctuations.maxwCutoff", FlucP::maxwCutoff);
    
-<<<<<<< HEAD
-   //   int rank;
-   //   MPI_Comm_rank(MPI_COMM_WORLD, &rank);
-   //   srand(seed*rank);
-=======
 //   int rank;
 //   MPI_Comm_rank(MPI_COMM_WORLD, &rank);
 //   srand(seed*rank);
->>>>>>> 35adf14c
    
    return true;
 }
@@ -121,41 +101,6 @@
    creal k = 1.3806505e-23; // Boltzmann
    creal mu0 = 1.25663706144e-6; // mu_0
    
-<<<<<<< HEAD
-   //   static int spaceIndexOld[3] = {std::numeric_limits<int>::min(),
-   //                                  std::numeric_limits<int>::min(),
-   //                                  std::numeric_limits<int>::min()};
-   //   static int spaceIndex[3] = {0};
-   static int rndRho = 0;
-   static int rndVel[3] = {0};
-   //   static int rndRhoSector = rand()%FlucP::sectorSize+1;
-   //   static int rndVelSector = rand()%FlucP::sectorSize+1;
-   //   static int cptRhoSector = 0;
-   //   static int cptVelSector = 0;
-   int cellID = (int) (x / dx) +
-   (int) (y / dy) * Parameters::xcells_ini +
-   (int) (z / dz) * Parameters::xcells_ini * Parameters::ycells_ini;
-   srand(cellID);
-   //    if(spaceIndex[0] != spaceIndexOld[0] ||
-   //       spaceIndex[1] != spaceIndexOld[1] ||
-   //       spaceIndex[2] != spaceIndexOld[2]) {
-      //       if(cptRhoSector++%rndRhoSector == 0)
-   //       {
-      // 	 rndRho = rand();
-   // 	 rndRhoSector = rand()%FlucP::sectorSize+1;
-   //       }
-   //       if(cptVelSector++%rndVelSector == 0)
-   //       {
-      // 	 rndVel = {rand(), rand(), rand()};
-   // 	 rndVelSector = rand()%FlucP::sectorSize+1;
-   //       }
-   //    }
-   rndRho = rand();
-   rndVel = {rand(), rand(), rand()};
-   //    spaceIndexOld[0] = spaceIndex[0];
-   //    spaceIndexOld[1] = spaceIndex[1];
-   //    spaceIndexOld[2] = spaceIndex[2];
-=======
 //   static int spaceIndexOld[3] = {std::numeric_limits<int>::min(),
 //                                  std::numeric_limits<int>::min(),
 //                                  std::numeric_limits<int>::min()};
@@ -189,7 +134,6 @@
 //    spaceIndexOld[0] = spaceIndex[0];
 //    spaceIndexOld[1] = spaceIndex[1];
 //    spaceIndexOld[2] = spaceIndex[2];
->>>>>>> 35adf14c
    
    creal d_vx = dvx / (FlucP::nVelocitySamples-1);
    creal d_vy = dvy / (FlucP::nVelocitySamples-1);
@@ -199,20 +143,6 @@
    for (uint vi=0; vi<FlucP::nVelocitySamples; ++vi)
       for (uint vj=0; vj<FlucP::nVelocitySamples; ++vj)
 	 for (uint vk=0; vk<FlucP::nVelocitySamples; ++vk)
-<<<<<<< HEAD
-	 {
-	    avg += getDistribValue(
-	    vx+vi*d_vx - FlucP::velocityPertAmp * (0.5 - (double)rndVel[0] / (double)RAND_MAX),
-	    vy+vj*d_vy - FlucP::velocityPertAmp * (0.5 - (double)rndVel[1] / (double)RAND_MAX),
-	    vz+vk*d_vz - FlucP::velocityPertAmp * (0.5 - (double)rndVel[2] / (double)RAND_MAX));
-         }
-      
-   creal result = avg *
-   FlucP::DENSITY * (1.0 + FlucP::densityPertAmp * (0.5 - (double)rndRho / (double)RAND_MAX)) *
-   pow(mass / (2.0 * M_PI * k * FlucP::TEMPERATURE), 1.5) /
-   //   	            (Parameters::vzmax - Parameters::vzmin) / 
-   (FlucP::nVelocitySamples*FlucP::nVelocitySamples*FlucP::nVelocitySamples);
-=======
          {
 	    avg += getDistribValue(
 	       vx+vi*d_vx - FlucP::velocityPertAmp * (0.5 - (double)rndVel[0] / (double)RAND_MAX),
@@ -225,7 +155,6 @@
 	          pow(mass / (2.0 * M_PI * k * FlucP::TEMPERATURE), 1.5) /
 //   	            (Parameters::vzmax - Parameters::vzmin) / 
                   (FlucP::nVelocitySamples*FlucP::nVelocitySamples*FlucP::nVelocitySamples);
->>>>>>> 35adf14c
    if(result < FlucP::maxwCutoff) {
       return 0.0;
    } else {
