/*
This file is part of Vlasiator.

Copyright 2011, 2012 Finnish Meteorological Institute

*/

#ifndef MAGNETOSPHERE_H
#define MAGNETOSPHERE_H

#include "../../definitions.h"
#include "../projectTriAxisSearch.h"

namespace projects {
   class Magnetosphere: public TriAxisSearch {
<<<<<<< HEAD
      public:
         Magnetosphere();
         virtual ~Magnetosphere();
         
         virtual bool initialize(void);
         static void addParameters(void);
         virtual void getParameters(void);
         virtual void setCellBackgroundField(SpatialCell* cell);
         virtual Real calcPhaseSpaceDensity(
            creal& x, creal& y, creal& z,
            creal& dx, creal& dy, creal& dz,
            creal& vx, creal& vy, creal& vz,
            creal& dvx, creal& dvy, creal& dvz,
            const int& popID
         );
         
      protected:
         Real getDistribValue(
            creal& x,creal& y, creal& z,
            creal& vx, creal& vy, creal& vz,
            creal& dvx, creal& dvy, creal& dvz
         );
         
         virtual vector<std::array<Real, 3>> getV0(
            creal x,
            creal y,
            creal z
         );
         
         Real T;
         Real tailRho;
         Real V0[3];
         Real ionosphereV0[3];
         Real constBgB[3];
         bool noDipoleInSW;
         Real rhoTransitionCenter;
         Real rhoTransitionWidth;
         Real ionosphereRho;
         Real ionosphereRadius;
         Real ionosphereTaperRadius;
         uint ionosphereGeometry;
         Real center[3];
         Real dipoleScalingFactor;
         Real dipoleMirrorLocationX;
         uint dipoleType;
         uint nSpaceSamples;
         uint nVelocitySamples;
=======
    public:
      Magnetosphere();
      virtual ~Magnetosphere();
      
      virtual bool initialize(void);
      static void addParameters(void);
      virtual void getParameters(void);
      virtual void setCellBackgroundField(spatial_cell::SpatialCell* cell);
      virtual Real calcPhaseSpaceDensity(
                                         creal& x, creal& y, creal& z,
                                         creal& dx, creal& dy, creal& dz,
                                         creal& vx, creal& vy, creal& vz,
                                         creal& dvx, creal& dvy, creal& dvz
                                        );
      
    protected:
      Real getDistribValue(
                           creal& x,creal& y, creal& z,
                           creal& vx, creal& vy, creal& vz,
                           creal& dvx, creal& dvy, creal& dvz
                          );
      
      virtual vector<std::array<Real, 3>> getV0(
                                                creal x,
                                                creal y,
                                                creal z
                                               );
      
      Real T;
      Real tailRho;
      Real V0[3];
      Real ionosphereV0[3];
      Real constBgB[3];
      bool noDipoleInSW;
      Real rhoTransitionCenter;
      Real rhoTransitionWidth;
      Real ionosphereRho;
      Real ionosphereRadius;
      Real ionosphereTaperRadius;
      uint ionosphereGeometry;
      Real center[3];
      Real dipoleScalingFactor;
      Real dipoleMirrorLocationX;
      uint dipoleType;
      uint nSpaceSamples;
      uint nVelocitySamples;
>>>>>>> 8bae82aa
   }; // class Magnetosphere
} // namespace projects

#endif
<|MERGE_RESOLUTION|>--- conflicted
+++ resolved
@@ -13,55 +13,6 @@
 
 namespace projects {
    class Magnetosphere: public TriAxisSearch {
-<<<<<<< HEAD
-      public:
-         Magnetosphere();
-         virtual ~Magnetosphere();
-         
-         virtual bool initialize(void);
-         static void addParameters(void);
-         virtual void getParameters(void);
-         virtual void setCellBackgroundField(SpatialCell* cell);
-         virtual Real calcPhaseSpaceDensity(
-            creal& x, creal& y, creal& z,
-            creal& dx, creal& dy, creal& dz,
-            creal& vx, creal& vy, creal& vz,
-            creal& dvx, creal& dvy, creal& dvz,
-            const int& popID
-         );
-         
-      protected:
-         Real getDistribValue(
-            creal& x,creal& y, creal& z,
-            creal& vx, creal& vy, creal& vz,
-            creal& dvx, creal& dvy, creal& dvz
-         );
-         
-         virtual vector<std::array<Real, 3>> getV0(
-            creal x,
-            creal y,
-            creal z
-         );
-         
-         Real T;
-         Real tailRho;
-         Real V0[3];
-         Real ionosphereV0[3];
-         Real constBgB[3];
-         bool noDipoleInSW;
-         Real rhoTransitionCenter;
-         Real rhoTransitionWidth;
-         Real ionosphereRho;
-         Real ionosphereRadius;
-         Real ionosphereTaperRadius;
-         uint ionosphereGeometry;
-         Real center[3];
-         Real dipoleScalingFactor;
-         Real dipoleMirrorLocationX;
-         uint dipoleType;
-         uint nSpaceSamples;
-         uint nVelocitySamples;
-=======
     public:
       Magnetosphere();
       virtual ~Magnetosphere();
@@ -74,7 +25,8 @@
                                          creal& x, creal& y, creal& z,
                                          creal& dx, creal& dy, creal& dz,
                                          creal& vx, creal& vy, creal& vz,
-                                         creal& dvx, creal& dvy, creal& dvz
+                                         creal& dvx, creal& dvy, creal& dvz,
+                                         const int& popID
                                         );
       
     protected:
@@ -108,7 +60,6 @@
       uint dipoleType;
       uint nSpaceSamples;
       uint nVelocitySamples;
->>>>>>> 8bae82aa
    }; // class Magnetosphere
 } // namespace projects
 
