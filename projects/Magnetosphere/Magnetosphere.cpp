--- conflicted
+++ resolved
@@ -478,7 +478,6 @@
      int myRank;       
      MPI_Comm_rank(MPI_COMM_WORLD,&myRank);
 
-<<<<<<< HEAD
      // mpiGrid.set_maximum_refinement_level(std::min(this->maxSpatialRefinementLevel, mpiGrid.mapping.get_maximum_refinement_level()));
 
      std::vector<CellID> refinedCells;
@@ -492,15 +491,9 @@
 	for (uint i = 2; i < P::xcells_ini-2; ++i) {
 	  for (uint j = 2; j < P::ycells_ini-2; ++j) {
 	    for (uint k = 2; k < P::zcells_ini-2; ++k) {
-=======
-     if(myRank == MASTER_RANK) std::cout << "Maximum refinement level is " << mpiGrid.mapping.get_maximum_refinement_level() << std::endl;
-      
-      std::vector<bool> refineSuccess;
-
-      for (int i = 0; i < 2 * P::amrBoxHalfWidthX; ++i) {
-         for (int j = 0; j < 2 * P::amrBoxHalfWidthY; ++j) {
-            for (int k = 0; k < 2 * P::amrBoxHalfWidthZ; ++k) {
->>>>>>> 79cb9b04
+      // for (int i = 0; i < 2 * P::amrBoxHalfWidthX; ++i) {
+      //    for (int j = 0; j < 2 * P::amrBoxHalfWidthY; ++j) {
+      //       for (int k = 0; k < 2 * P::amrBoxHalfWidthZ; ++k) {
      
 	      std::array<double,3> xyz;
 	      xyz[0] = P::xmin + (i+0.5)*P::dx_ini;
