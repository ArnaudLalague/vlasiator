--- conflicted
+++ resolved
@@ -397,25 +397,15 @@
                // corrective terms in the perturbed field. This maintains the BGB as curl-free.
                bgFieldDipole.initialize(8e15 *this->dipoleScalingFactor, 0.0, 0.0, 0.0, 0.0 );//set dipole moment
                setBackgroundField(bgFieldDipole, BgBGrid);
-<<<<<<< HEAD
-	       // Difference into perBgrid, only if not restarting
-	       if (P::isRestart == false) {
-		  bgFieldDipole.initialize(-8e15 *this->dipoleScalingFactor, 0.0, 0.0, 0.0, 0.0 );
-		  setPerturbedField(bgFieldDipole, perBGrid);
-		  bgVectorDipole.initialize(8e15 *this->dipoleScalingFactor, 0.0, 0.0, 0.0, this->dipoleTiltPhi*M_PI/180., this->dipoleTiltTheta*M_PI/180., this->dipoleXFull, this->dipoleXZero, this->dipoleInflowB[0], this->dipoleInflowB[1], this->dipoleInflowB[2]);
-		  setPerturbedField(bgVectorDipole, perBGrid, true);
-	       }
-=======
                // Difference into perBgrid, only if not restarting
                if (P::isRestart == false) {
                   bgFieldDipole.initialize(-8e15 *this->dipoleScalingFactor, 0.0, 0.0, 0.0, 0.0 );
                   setPerturbedField(bgFieldDipole, perBGrid);
-                  bgVectorDipole.initialize(8e15 *this->dipoleScalingFactor, 0.0, 0.0, 0.0, this->dipoleTiltPhi*3.14159/180., this->dipoleTiltTheta*3.14159/180., this->dipoleXFull, this->dipoleXZero, this->dipoleInflowB[0], this->dipoleInflowB[1], this->dipoleInflowB[2]);
+                  bgVectorDipole.initialize(8e15 *this->dipoleScalingFactor, 0.0, 0.0, 0.0, this->dipoleTiltPhi*M_PI/180., this->dipoleTiltTheta*M_PI/180., this->dipoleXFull, this->dipoleXZero, this->dipoleInflowB[0], this->dipoleInflowB[1], this->dipoleInflowB[2]);
                   setPerturbedField(bgVectorDipole, perBGrid, true);
                }
                SBC::ionosphereGrid.calculateFsgridCoupling(technicalGrid, bgVectorDipole,ionosphereRadius);
->>>>>>> ec368246
-               break;              
+               break;
             default:
                setBackgroundFieldToZero(BgBGrid);
       }
