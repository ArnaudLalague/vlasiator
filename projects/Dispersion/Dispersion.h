/*
This file is part of Vlasiator.

Copyright 2011, 2012 Finnish Meteorological Institute

Vlasiator is free software: you can redistribute it and/or modify
it under the terms of the GNU General Public License version 3
as published by the Free Software Foundation.

Vlasiator is distributed in the hope that it will be useful,
but WITHOUT ANY WARRANTY; without even the implied warranty of
MERCHANTABILITY or FITNESS FOR A PARTICULAR PURPOSE. See the
GNU General Public License for more details.

You should have received a copy of the GNU General Public License
along with Vlasiator. If not, see <http://www.gnu.org/licenses/>.
*/

#ifndef DISPERSION_H
#define DISPERSION_H

#include "definitions.h"
#include "spatial_cell.hpp"
#include "projects/projects_common.h"
#include "projects/projects_vlasov_acceleration.h"

#include "dccrg.hpp"

struct dispersionParameters {
   static Real B0;
   static Real angleXY;
   static Real angleXZ;
   static Real DENSITY;
   static Real TEMPERATURE;
   static Real magXPertAbsAmp;
   static Real magYPertAbsAmp;
   static Real magZPertAbsAmp;
   static Real densityPertRelAmp;
   static Real velocityPertAbsAmp;
   static Real maxwCutoff;
   static uint nSpaceSamples;
   static uint nVelocitySamples;
} ;

/**
 * Initialize project. Can be used, e.g., to read in parameters from the input file
 */
bool initializeProject(void);

/** Register parameters that should be read in
 */
bool addProjectParameters(void);
/** Get the value that was read in
 */
bool getProjectParameters(void);

/** Calculate parameters for the given spatial cell at the given time.
 * Here you need to set values for the following array indices:
 * CellParams::EX, CellParams::EY, CellParams::EZ, CellParams::BX, CellParams::BY, and CellParams::BZ.
 * 
 * The following array indices contain the coordinates of the "lower left corner" of the cell: 
 * CellParams::XCRD, CellParams::YCRD, and CellParams::ZCRD.
 * The cell size is given in the following array indices: CellParams::DX, CellParams::DY, and CellParams::DZ.
 * @param cellParams Array containing cell parameters.
 * @param t The current value of time. This is passed as a convenience. If you need more detailed information 
 * of the state of the simulation, you can read it from Parameters.
 */
void calcCellParameters(Real* cellParams,creal& t);

<<<<<<< HEAD
=======
void calcSimParameters(dccrg::Dccrg<SpatialCell>& mpiGrid, creal& t, Real& dt);

// TODO when projects are classes, the rnd values and state variables etc can be class members.
/*! Integrate the distribution function over the given six-dimensional phase-space cell.
 * \param x Starting value of the x-coordinate of the cell.
 * \param y Starting value of the y-coordinate of the cell.
 * \param z Starting value of the z-coordinate of the cell.
 * \param dx The size of the cell in x-direction.
 * \param dy The size of the cell in y-direction.
 * \param dz The size of the cell in z-direction.
 * \param vx Starting value of the vx-coordinate of the cell.
 * \param vy Starting value of the vy-coordinate of the cell.
 * \param vz Starting value of the vz-coordinate of the cell.
 * \param dvx The size of the cell in vx-direction.
 * \param dvy The size of the cell in vy-direction.
 * \param dvz The size of the cell in vz-direction.
 * \param rndRho Random number for the density perturbation.
 * \param rndVel Three random numbers for the velocity perturbation.
 * \return The volume average of the distribution function in the given phase space cell.
 * The physical unit of this quantity is 1 / (m^3 (m/s)^3).
 */
Real calcPhaseSpaceDensity(
   creal& x, creal& y, creal& z, 
   creal& dx, creal& dy, creal& dz,
   creal& vx, creal& vy, creal& vz,
   creal& dvx,creal& dvy,creal& dvz,
   #ifndef _AIX
   const int32_t& rndRho, const int32_t rndVel[3]
   #else
   const int64_t& rndRho, const int64_t rndVel[3]
   #endif
);

>>>>>>> 0570ebe8
/*!\brief Set the fields and distribution of a cell according to the default simulation settings.
 * This is used for the NOT_SYSBOUNDARY cells and some other system boundary conditions (e.g. Outflow).
 * \param cell Pointer to the cell to set.
 */
void setProjectCell(SpatialCell* cell);

template<typename UINT,typename REAL> void calcAccFaceX(
   REAL& ax, REAL& ay, REAL& az,
   const UINT& I, const UINT& J, const UINT& K,
   const REAL* const cellParams,
   const REAL* const blockParams,
   const REAL* const cellBVOLDerivatives
) {
   lorentzForceFaceX(ax,ay,az,I,J,K,cellParams,blockParams,cellBVOLDerivatives);
}

template<typename UINT,typename REAL> void calcAccFaceY(
   REAL& ax, REAL& ay, REAL& az,
   const UINT& I, const UINT& J, const UINT& K,
   const REAL* const cellParams,
   const REAL* const blockParams,
   const REAL* const cellBVOLDerivatives
) {
   lorentzForceFaceY(ax,ay,az,I,J,K,cellParams,blockParams,cellBVOLDerivatives);
}

template<typename UINT,typename REAL> void calcAccFaceZ(
   REAL& ax, REAL& ay, REAL& az,
   const UINT& I, const UINT& J, const UINT& K,
   const REAL* const cellParams,
   const REAL* const blockParams,
   const REAL* const cellBVOLDerivatives
) {
   lorentzForceFaceZ(ax,ay,az,I,J,K,cellParams,blockParams,cellBVOLDerivatives);
}

#endif<|MERGE_RESOLUTION|>--- conflicted
+++ resolved
@@ -67,42 +67,7 @@
  */
 void calcCellParameters(Real* cellParams,creal& t);
 
-<<<<<<< HEAD
-=======
-void calcSimParameters(dccrg::Dccrg<SpatialCell>& mpiGrid, creal& t, Real& dt);
 
-// TODO when projects are classes, the rnd values and state variables etc can be class members.
-/*! Integrate the distribution function over the given six-dimensional phase-space cell.
- * \param x Starting value of the x-coordinate of the cell.
- * \param y Starting value of the y-coordinate of the cell.
- * \param z Starting value of the z-coordinate of the cell.
- * \param dx The size of the cell in x-direction.
- * \param dy The size of the cell in y-direction.
- * \param dz The size of the cell in z-direction.
- * \param vx Starting value of the vx-coordinate of the cell.
- * \param vy Starting value of the vy-coordinate of the cell.
- * \param vz Starting value of the vz-coordinate of the cell.
- * \param dvx The size of the cell in vx-direction.
- * \param dvy The size of the cell in vy-direction.
- * \param dvz The size of the cell in vz-direction.
- * \param rndRho Random number for the density perturbation.
- * \param rndVel Three random numbers for the velocity perturbation.
- * \return The volume average of the distribution function in the given phase space cell.
- * The physical unit of this quantity is 1 / (m^3 (m/s)^3).
- */
-Real calcPhaseSpaceDensity(
-   creal& x, creal& y, creal& z, 
-   creal& dx, creal& dy, creal& dz,
-   creal& vx, creal& vy, creal& vz,
-   creal& dvx,creal& dvy,creal& dvz,
-   #ifndef _AIX
-   const int32_t& rndRho, const int32_t rndVel[3]
-   #else
-   const int64_t& rndRho, const int64_t rndVel[3]
-   #endif
-);
-
->>>>>>> 0570ebe8
 /*!\brief Set the fields and distribution of a cell according to the default simulation settings.
  * This is used for the NOT_SYSBOUNDARY cells and some other system boundary conditions (e.g. Outflow).
  * \param cell Pointer to the cell to set.
