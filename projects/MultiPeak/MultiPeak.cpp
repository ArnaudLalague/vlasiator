--- conflicted
+++ resolved
@@ -1,12 +1,7 @@
 /*
 This file is part of Vlasiator.
 
-<<<<<<< HEAD
-Copyright 2011, 2012, 2015 Finnish Meteorological Institute
-
-=======
 Copyright 2011-2015 Finnish Meteorological Institute
->>>>>>> 240794b7
 
 */
 
@@ -34,13 +29,9 @@
    
    MultiPeak::~MultiPeak() { }
 
-<<<<<<< HEAD
-   bool MultiPeak::initialize(void) {return true;}
-=======
    bool MultiPeak::initialize(void) {
       return Project::initialize();
    }
->>>>>>> 240794b7
 
    void MultiPeak::addParameters(){
       typedef Readparameters RP;
@@ -64,10 +55,7 @@
       RP::addComposing("MultiPeak.rhoPertAbsAmp", "Absolute amplitude of the density perturbation");
       RP::add("MultiPeak.lambda", "B cosine perturbation wavelength (m)", 1.0);
       RP::add("MultiPeak.nVelocitySamples", "Number of sampling points per velocity dimension", 2);
-<<<<<<< HEAD
-=======
       RP::add("MultiPeak.useMultipleSpecies","Is each peak a separate particle species",false);
->>>>>>> 240794b7
       RP::add("MultiPeak.densityModel","Which spatial density model is used?",string("uniform"));
    }
 
@@ -129,17 +117,6 @@
       creal kb = physicalconstants::K_B;
 
       Real value = 0.0;
-<<<<<<< HEAD
-      for (uint i=0; i<this->numberOfPopulations; i++) {
-         Real rhoValue = this->rhoRnd[i] * rhoFactor;
-         value += rhoValue 
-                * pow(mass / (2.0 * M_PI * kb ), 1.5) * 1.0 
-                / sqrt(this->Tx[i]*this->Ty[i]*this->Tz[i]) 
-                * exp(-mass * (pow(vx - this->Vx[i], 2.0) / (2.0 * kb * this->Tx[i]) 
-                             + pow(vy - this->Vy[i], 2.0) / (2.0 * kb * this->Ty[i]) 
-                             + pow(vz - this->Vz[i], 2.0) / (2.0 * kb * this->Tz[i]))
-                     );
-=======
       if (useMultipleSpecies == false) { // one species, multiple peaks
          if (popID != 0) return 0.0;
 
@@ -161,7 +138,6 @@
                * pow(mass / (2.0 * M_PI * kb ), 1.5)
                * 1.0 / sqrt(this->Tx[popID]*this->Ty[popID]*this->Tz[popID])
                * exp(- mass * (pow(vx - this->Vx[popID], 2.0) / (2.0 * kb * this->Tx[popID]) + pow(vy - this->Vy[popID], 2.0) / (2.0 * kb * this->Ty[popID]) + pow(vz - this->Vz[popID], 2.0) / (2.0 * kb * this->Tz[popID])));
->>>>>>> 240794b7
       }
       return value;
    }
@@ -185,11 +161,7 @@
          creal DVY = dvy / N;
          creal DVZ = dvz / N;
 
-<<<<<<< HEAD
-         rhoFactor = 1.0;
-=======
          Real rhoFactor = 1.0;
->>>>>>> 240794b7
          switch (densityModel) {
             case Uniform:
                rhoFactor = 1.0;
@@ -246,13 +218,10 @@
          cellParams[CellParams::PERBZ] = this->dBz*cos(2.0 * M_PI * cellParams[CellParams::XCRD] / this->lambda);
       }
 
-<<<<<<< HEAD
-=======
       cellParams[CellParams::PERBX] += this->magXPertAbsAmp * (0.5 - getRandomNumber(cell));
       cellParams[CellParams::PERBY] += this->magYPertAbsAmp * (0.5 - getRandomNumber(cell));
       cellParams[CellParams::PERBZ] += this->magZPertAbsAmp * (0.5 - getRandomNumber(cell));
 
->>>>>>> 240794b7
       rhoRnd.clear();
       for (uint i=0; i<numberOfPopulations; ++i) {
          rhoRnd.push_back(rho[i] + rhoPertAbsAmp[i] * (0.5 - getRandomNumber(cell)));
@@ -276,13 +245,8 @@
                                                 creal x,
                                                 creal y,
                                                 creal z
-<<<<<<< HEAD
-                                               ) {
-      vector<array<Real, 3> > centerPoints;
-=======
                                                ) const {
-      vector<std::array<Real, 3>> centerPoints;
->>>>>>> 240794b7
+      vector<std::array<Real, 3> > centerPoints;
       for(uint i=0; i<this->numberOfPopulations; i++) {
          array<Real, 3> point {{this->Vx[i], this->Vy[i], this->Vz[i]}};
          centerPoints.push_back(point);
