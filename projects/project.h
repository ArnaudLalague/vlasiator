#ifndef PROJECT_H
#define PROJECT_H

#include "../spatial_cell.hpp"

namespace projects {
   class Project {
    public:
      Project();
      virtual ~Project();
      
<<<<<<< HEAD
      /*! Register parameters that should be read in. */
      static void addParameters();
      
      virtual Real getCorrectNumberDensity(spatial_cell::SpatialCell* cell,const int& popID) const;
      
      /*! Get the value that was read in. */
      virtual void getParameters();
      
      /*! Initialize project. Can be used, e.g., to read in parameters from the input file. */
      virtual bool initialize();
      
      bool initialized();
      
      /*! set background field, should set it for all cells.
       * Currently this function is only called during the initialization.
       * NOTE: This function is called inside parallel region so it must be declared as const.
       * @param cell Pointer to the spatial cell.*/
      virtual void setCellBackgroundField(spatial_cell::SpatialCell* cell) const;
      
      /*!\brief Set the perturbed fields and distribution of a cell according to the default simulation settings.
       * This is used for the NOT_SYSBOUNDARY cells and some other system boundary conditions (e.g. Outflow).
       * NOTE: This function is called inside parallel region so it must be declared as const.
       * \param cell Pointer to the cell to set.
       */
      void setCell(spatial_cell::SpatialCell* cell);
=======
         /*!\brief Set the perturbed fields and distribution of a cell according to the default simulation settings.
         * This is used for the NOT_SYSBOUNDARY cells and some other system boundary conditions (e.g. Outflow).
         * \param cell Pointer to the cell to set.
         */
         void setCell(SpatialCell* cell);
         
         Real setVelocityBlock(SpatialCell* cell,const vmesh::LocalID& blockLID);

      protected:
         /*! \brief Returns a list of blocks to loop through when initialising.
          * 
          * The base class version just returns all blocks, which amounts to looping through the whole velocity space.
          * This is very expensive and becomes prohibitive in cases where a large velocity space is needed with only
          * small portions actually containing something. Use with care.
          */
         virtual std::vector<uint> findBlocksToInitialize(SpatialCell* cell);
         
         /*! \brief Sets the distribution function in a cell.
          * 
          * Uses the function findBlocksToInitialize and loops through the list returned by it to initialize the cells' velocity space.
          * 
          * \sa findBlocksToInitialize
          */
         void setVelocitySpace(SpatialCell* cell);
>>>>>>> 559bab1e
         
    protected:
      /*! \brief Returns a list of blocks to loop through when initialising.
       * 
       * The base class version just returns all blocks, which amounts to looping through the whole velocity space.
       * This is very expensive and becomes prohibitive in cases where a large velocity space is needed with only
       * small portions actually containing something. Use with care.
       * NOTE: This function is called inside parallel region so it must be declared as const.
       */
      virtual std::vector<vmesh::GlobalID> findBlocksToInitialize(spatial_cell::SpatialCell* cell,const int& popID) const;
      
      /*! \brief Sets the distribution function in a cell.
       * 
       * Uses the function findBlocksToInitialize and loops through the list returned by it to initialize the cells' velocity space.
       * NOTE: This function is called inside parallel region so it must be declared as const.
       * 
       * \sa findBlocksToInitialize
       */
      void setVelocitySpace(const int& popID,spatial_cell::SpatialCell* cell) const;
         
      /** Calculate parameters for the given spatial cell at the given time.
       * Here you need to set values for the following array indices:
       * CellParams::EX, CellParams::EY, CellParams::EZ, CellParams::BX, CellParams::BY, and CellParams::BZ.
       * 
       * Currently this function is only called during initialization.
       * 
       * The following array indices contain the coordinates of the "lower left corner" of the cell: 
       * CellParams::XCRD, CellParams::YCRD, and CellParams::ZCRD.
       * The cell size is given in the following array indices: CellParams::DX, CellParams::DY, and CellParams::DZ.
       * @param cellParams Array containing cell parameters.
       * @param t The current value of time. This is passed as a convenience. If you need more detailed information 
       * of the state of the simulation, you can read it from Parameters.
       */
      virtual void calcCellParameters(spatial_cell::SpatialCell* cell,creal& t);

      /** Integrate the distribution function over the given six-dimensional phase-space cell.
       * NOTE: This function is called inside parallel region so it must be declared as const.
       * @param x Starting value of the x-coordinate of the cell.
       * @param y Starting value of the y-coordinate of the cell.
       * @param z Starting value of the z-coordinate of the cell.
       * @param dx The size of the cell in x-direction.
       * @param dy The size of the cell in y-direction.
       * @param dz The size of the cell in z-direction.
       * @param vx Starting value of the vx-coordinate of the cell.
       * @param vy Starting value of the vy-coordinate of the cell.
       * @param vz Starting value of the vz-coordinate of the cell.
       * @param dvx The size of the cell in vx-direction.
       * @param dvy The size of the cell in vy-direction.
       * @param dvz The size of the cell in vz-direction.
       * @param popID Particle species ID.
       * @return The volume average of the distribution function in the given phase space cell.
       * The physical unit of this quantity is 1 / (m^3 (m/s)^3).
       */
      virtual Real calcPhaseSpaceDensity(
                                         creal& x, creal& y, creal& z,
                                         creal& dx, creal& dy, creal& dz,
                                         creal& vx, creal& vy, creal& vz,
                                         creal& dvx, creal& dvy, creal& dvz,
                                         const int& popID) const;
      
      /*!
       Get random number between 0 and 1.0. One should always first initialize the rng.
       */
      Real getRandomNumber(spatial_cell::SpatialCell* cell) const;
         
      void printPopulations();
      
      virtual bool rescalesDensity(const int& popID) const;
      void rescaleDensity(spatial_cell::SpatialCell* cell,const int& popID) const;
      
      /*!  Set random seed (thread-safe). Seed is based on the seed read
       in from cfg + the seedModifier parameter
       * 
       \param seedModified d. Seed is based on the seed read in from cfg + the seedModifier parameter                                   
       */
      void setRandomSeed(spatial_cell::SpatialCell* cell,uint64_t seedModifier) const;
      /*!
       Set random seed (thread-safe) that is always the same for
       this particular cellID. Can be used to make reproducible
       simulations that do not depend on number of processes or threads.
       * 
       \param  cellParams The cell parameters list in each spatial cell
       */
      void setRandomCellSeed(spatial_cell::SpatialCell* cell,const Real* const cellParams) const;
      
    private:
      uint seed;
      //static char rngStateBuffer[256];
      //static random_data rngDataBuffer;
      //#pragma omp threadprivate(rngStateBuffer,rngDataBuffer)

      bool baseClassInitialized;                      /**< If true, base class has been initialized.*/
      std::vector<std::string> popNames;              /**< Name(s) of particle population(s), read from configuration file.*/
      std::vector<int> popCharges;                    /**< Particle population charge(s), read from configuration file.*/
      std::vector<std::string> popMassUnits;          /**< Units in which particle population mass(es) were given,
                                                       * read from configuration file.*/
      std::vector<double> popMasses;                  /**< Particle population mass(es) in chosen units.
                                                       * Read from configuration file.*/
      std::vector<std::string> popMeshNames;          /**< Name of the velocity mesh each species should use.*/
      std::vector<double> popSparseMinValue;          /**< Sparse mesh threshold value for the population.*/
   };
   
   Project* createProject();
} // namespace projects


#endif
<|MERGE_RESOLUTION|>--- conflicted
+++ resolved
@@ -9,7 +9,6 @@
       Project();
       virtual ~Project();
       
-<<<<<<< HEAD
       /*! Register parameters that should be read in. */
       static void addParameters();
       
@@ -35,33 +34,9 @@
        * \param cell Pointer to the cell to set.
        */
       void setCell(spatial_cell::SpatialCell* cell);
-=======
-         /*!\brief Set the perturbed fields and distribution of a cell according to the default simulation settings.
-         * This is used for the NOT_SYSBOUNDARY cells and some other system boundary conditions (e.g. Outflow).
-         * \param cell Pointer to the cell to set.
-         */
-         void setCell(SpatialCell* cell);
          
-         Real setVelocityBlock(SpatialCell* cell,const vmesh::LocalID& blockLID);
+      Real setVelocityBlock(spatial_cell::SpatialCell* cell,const vmesh::LocalID& blockLID);
 
-      protected:
-         /*! \brief Returns a list of blocks to loop through when initialising.
-          * 
-          * The base class version just returns all blocks, which amounts to looping through the whole velocity space.
-          * This is very expensive and becomes prohibitive in cases where a large velocity space is needed with only
-          * small portions actually containing something. Use with care.
-          */
-         virtual std::vector<uint> findBlocksToInitialize(SpatialCell* cell);
-         
-         /*! \brief Sets the distribution function in a cell.
-          * 
-          * Uses the function findBlocksToInitialize and loops through the list returned by it to initialize the cells' velocity space.
-          * 
-          * \sa findBlocksToInitialize
-          */
-         void setVelocitySpace(SpatialCell* cell);
->>>>>>> 559bab1e
-         
     protected:
       /*! \brief Returns a list of blocks to loop through when initialising.
        * 
