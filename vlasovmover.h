/*
This file is part of Vlasiator.

Copyright 2010, 2011, 2012, 2013 Finnish Meteorological Institute
*/

#ifndef VLASOVMOVER_H
#define VLASOVMOVER_H

#include <vector>

#include "definitions.h"
#include "spatial_cell.hpp"
using namespace spatial_cell;

#include <stdint.h>
#include <dccrg.hpp>
#include <dccrg_cartesian_geometry.hpp>

void calculateAcceleration(
   dccrg::Dccrg<SpatialCell,dccrg::Cartesian_Geometry>& mpiGrid,
   Real dt
);

void calculateSpatialTranslation(
   dccrg::Dccrg<SpatialCell,dccrg::Cartesian_Geometry>& mpiGrid,
   creal dt);

/*!
  \brief Compute real-time 1st order accurate moments from the moments after propagation in velocity and spatial space
*/
 
<<<<<<< HEAD
void calculateInterpolatedVelocityMoments(
   dccrg::Dccrg<SpatialCell>& mpiGrid,
   const int cp_rho,
   const int cp_rhovx,
   const int cp_rhovy,
   const int cp_rhovz,
   const int cp_p11,
   const int cp_p22,
   const int cp_p33
);
=======
void calculateInterpolatedVelocityMoments(dccrg::Dccrg<SpatialCell,dccrg::Cartesian_Geometry>& mpiGrid,
                                           const int cp_rho, const int cp_rhovx, const int cp_rhovy, const int cp_rhovz);
>>>>>>> 57c9654e

/*!
   \brief Compute 0th, 1st and 2nd velocity moments (RHO,RHOVX,RHOVY,RHOVZ,P_11,P_22,P_33) for a cell directly from distribution function. The simulation should be at a true time-step!
   \param SC pointer to the spatial cell
   \param doNotSkip Used to override the checks about system boundaries which in some cases cause the moments not to be calculated as they have been e.g. copied. Default value: false, in order to preserve all the calls using the checks.
*/
void calculateCellVelocityMoments(
   SpatialCell* SC,
   bool doNotSkip=false
);


/*!
  \brief Compute 0th, 1st and 2nd velocity moments (RHO,RHOVX,RHOVY,RHOVZ,P_11,P_22,P_33 and *_DT2) for all cells in the grid directly from distribution function. The simulation should be at a true time-step! This is at the moment only called at initialisation.
  \param mpiGrid Grid of spatial cells for which moments are computed 
  
*/
void calculateInitialVelocityMoments(dccrg::Dccrg<SpatialCell,dccrg::Cartesian_Geometry>& mpiGrid);



#endif

<|MERGE_RESOLUTION|>--- conflicted
+++ resolved
@@ -30,9 +30,8 @@
   \brief Compute real-time 1st order accurate moments from the moments after propagation in velocity and spatial space
 */
  
-<<<<<<< HEAD
 void calculateInterpolatedVelocityMoments(
-   dccrg::Dccrg<SpatialCell>& mpiGrid,
+   dccrg::Dccrg<SpatialCell,dccrg::Cartesian_Geometry>& mpiGrid,
    const int cp_rho,
    const int cp_rhovx,
    const int cp_rhovy,
@@ -41,10 +40,6 @@
    const int cp_p22,
    const int cp_p33
 );
-=======
-void calculateInterpolatedVelocityMoments(dccrg::Dccrg<SpatialCell,dccrg::Cartesian_Geometry>& mpiGrid,
-                                           const int cp_rho, const int cp_rhovx, const int cp_rhovy, const int cp_rhovz);
->>>>>>> 57c9654e
 
 /*!
    \brief Compute 0th, 1st and 2nd velocity moments (RHO,RHOVX,RHOVY,RHOVZ,P_11,P_22,P_33) for a cell directly from distribution function. The simulation should be at a true time-step!
