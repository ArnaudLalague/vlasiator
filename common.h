--- conflicted
+++ resolved
@@ -70,7 +70,6 @@
  * the physical parameters of each velocity block.*/
 namespace BlockParams {
    enum {
-<<<<<<< HEAD
       //Q_PER_M, /*!< The charge-to-mass ratio of the particle species. DEPRECATED: GOING TO BE REMOVED!.*/
       VXCRD,   /*!< vx-coordinate of the bottom left corner of the block.*/
       VYCRD,   /*!< vy-coordinate of the bottom left corner of the block.*/
@@ -78,15 +77,6 @@
       DVX,     /*!< Grid separation in vx-coordinate for the block.*/
       DVY,     /*!< Grid separation in vy-coordinate for the block.*/
       DVZ,     /*!< Grid separation in vz-coordinate for the block.*/
-=======
-      //Q_PER_M, /**< The charge-to-mass ratio of the particle species. DEPRECATED: GOING TO BE REMOVED!.*/
-      VXCRD,   /**< vx-coordinate of the bottom left corner of the block.*/
-      VYCRD,   /**< vy-coordinate of the bottom left corner of the block.*/
-      VZCRD,   /**< vz-coordinate of the bottom left corner of the block.*/
-      DVX,     /**< Grid separation in vx-coordinate for the cells in the block.*/
-      DVY,     /**< Grid separation in vy-coordinate for the cells in the block.*/
-      DVZ,     /**< Grid separation in vz-coordinate for the cells in the block.*/
->>>>>>> 48426a6e
       N_VELOCITY_BLOCK_PARAMS
    };
 }
